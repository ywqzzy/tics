--- conflicted
+++ resolved
@@ -145,16 +145,6 @@
         throwIfReadOnly(context);
         return std::make_unique<InterpreterAlterQuery>(query, context);
     }
-<<<<<<< HEAD
-    else if (typeid_cast<ASTKillQueryQuery *>(query.get()))
-    {
-        return std::make_unique<InterpreterKillQueryQuery>(query, context);
-=======
-    else if (typeid_cast<ASTCheckQuery *>(query.get()))
-    {
-        return std::make_unique<InterpreterCheckQuery>(query, context);
->>>>>>> c88f1ad5
-    }
     else if (typeid_cast<ASTDeleteQuery *>(query.get()))
     {
         bool allow_materialized = static_cast<bool>(context.getSettingsRef().insert_allow_materialized_columns);
