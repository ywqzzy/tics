// Copyright 2023 PingCAP, Ltd.
//
// Licensed under the Apache License, Version 2.0 (the "License");
// you may not use this file except in compliance with the License.
// You may obtain a copy of the License at
//
//     http://www.apache.org/licenses/LICENSE-2.0
//
// Unless required by applicable law or agreed to in writing, software
// distributed under the License is distributed on an "AS IS" BASIS,
// WITHOUT WARRANTIES OR CONDITIONS OF ANY KIND, either express or implied.
// See the License for the specific language governing permissions and
// limitations under the License.

#pragma once

#include <Common/Checksum.h>
#include <Core/Defines.h>
#include <Core/Field.h>
#include <Interpreters/SettingsCommon.h>
#include <Poco/Util/AbstractConfiguration.h>


namespace DB
{
namespace Constant
{
inline static constexpr UInt64 MB = 1024UL * 1024UL;
}

/** Settings of query execution.
  */
struct Settings
{
    /** List of settings: type, name, default value.
      *
      * This looks rather unconvenient. It is done that way to avoid repeating settings in different places.
      * Note: as an alternative, we could implement settings to be completely dynamic in form of map: String -> Field,
      *  but we are not going to do it, because settings is used everywhere as static struct fields.
      */

// clang-format off
#define APPLY_FOR_SETTINGS(M)                                                                                                                                                                                                           \
    M(SettingString, regions, "", "Deprecated. the region need to be read.")                                                                                                                                                            \
    M(SettingBool, resolve_locks, false, "resolve locks for TiDB transaction")                                                                                                                                                          \
    M(SettingBool, group_by_collation_sensitive, false, "do group by with collation info.")                                                                                                                                             \
    M(SettingUInt64, read_tso, DEFAULT_MAX_READ_TSO, "read tso of TiDB transaction")                                                                                                                                                    \
    M(SettingInt64, dag_records_per_chunk, DEFAULT_DAG_RECORDS_PER_CHUNK, "default chunk size of a DAG response.")                                                                                                                      \
    M(SettingInt64, batch_send_min_limit, DEFAULT_BATCH_SEND_MIN_LIMIT, "default minimal chunk size of exchanging data among TiFlash.")                                                                                                 \
    M(SettingInt64, batch_send_min_limit_compression, -1, "default minimal chunk size of exchanging data among TiFlash when using data compression.")                                                                                   \
    M(SettingInt64, schema_version, DEFAULT_UNSPECIFIED_SCHEMA_VERSION, "TiDB query schema version.")                                                                                                                                   \
    M(SettingUInt64, mpp_task_timeout, DEFAULT_MPP_TASK_TIMEOUT, "mpp task max endurable time.")                                                                                                                                        \
    M(SettingUInt64, mpp_task_running_timeout, DEFAULT_MPP_TASK_RUNNING_TIMEOUT, "mpp task max time that running without any progress.")                                                                                                \
    M(SettingUInt64, mpp_task_waiting_timeout, DEFAULT_MPP_TASK_WAITING_TIMEOUT, "mpp task max time that waiting first data block from source input stream.")                                                                           \
    M(SettingUInt64, disagg_task_snapshot_timeout, DEFAULT_DISAGG_TASK_TIMEOUT_SEC, "disagg task max endurable time, unit is second.")                                                                                                  \
    M(SettingInt64, safe_point_update_interval_seconds, 1, "The interval in seconds to update safe point from PD.")                                                                                                                     \
    M(SettingUInt64, min_compress_block_size, DEFAULT_MIN_COMPRESS_BLOCK_SIZE, "The actual size of the block to compress, if the uncompressed data less than max_compress_block_size is no less than this value "                       \
                                                                               "and no less than the volume of data for one mark.")                                                                                                     \
    M(SettingUInt64, max_compress_block_size, DEFAULT_MAX_COMPRESS_BLOCK_SIZE, "The maximum size of blocks of uncompressed data before compressing for writing to a table.")                                                            \
    M(SettingUInt64, max_block_size, DEFAULT_BLOCK_SIZE, "Maximum block size for reading")                                                                                                                                              \
    M(SettingUInt64, max_insert_block_size, DEFAULT_INSERT_BLOCK_SIZE, "The maximum block size for insertion, if we control the creation of blocks for insertion.")                                                                     \
    M(SettingUInt64, min_insert_block_size_rows, DEFAULT_INSERT_BLOCK_SIZE, "Squash blocks passed to INSERT query to specified size in rows, if blocks are not big enough.")                                                            \
    M(SettingUInt64, min_insert_block_size_bytes, (DEFAULT_INSERT_BLOCK_SIZE * 256), "Squash blocks passed to INSERT query to specified size in bytes, if blocks are not big enough.")                                                  \
    M(SettingMaxThreads, max_threads, 0, "The maximum number of threads to execute the request. By default, it is determined automatically.")                                                                                           \
    M(SettingUInt64, cop_pool_size, 0, "The number of threads to handle cop requests. By default, it is determined automatically.")                                                                                                     \
    M(SettingInt64, cop_pool_handle_limit, 0, "The maximum number of requests can be handled by cop pool, include executing and queuing tasks. More cop requests will get error \"TiFlash Server is Busy\". -1 means unlimited, 0 means determined automatically (10 times of cop-pool-size).") \
    M(SettingInt64, cop_pool_max_queued_seconds, 15, "The maximum queuing duration of coprocessor task, unit is second. When task starts to run, it checks whether queued more than this config, if so, it will directly return error \"TiFlash Server is Busy\". <=0 means unlimited, default is 15. The upper limit of this config is 20.")                                                                                                     \
    M(SettingUInt64, batch_cop_pool_size, 0, "The number of threads to handle batch cop requests. By default, it is determined automatically.")                                                                                         \
    M(SettingUInt64, max_read_buffer_size, DBMS_DEFAULT_BUFFER_SIZE, "The maximum size of the buffer to read from the filesystem.")                                                                                                     \
    M(SettingUInt64, max_distributed_connections, DEFAULT_MAX_DISTRIBUTED_CONNECTIONS, "The maximum number of connections for distributed processing of one query (should be greater than max_threads).")                               \
    M(SettingUInt64, max_query_size, DEFAULT_MAX_QUERY_SIZE, "Which part of the query can be read into RAM for parsing (the remaining data for INSERT, if any, is read later)")                                                         \
    M(SettingUInt64, interactive_delay, DEFAULT_INTERACTIVE_DELAY, "The interval in microseconds to check if the request is cancelled, and to send progress info.")                                                                     \
    M(SettingSeconds, connect_timeout, DBMS_DEFAULT_CONNECT_TIMEOUT_SEC, "Connection timeout if there are no replicas.")                                                                                                                \
    M(SettingMilliseconds, connect_timeout_with_failover_ms, DBMS_DEFAULT_CONNECT_TIMEOUT_WITH_FAILOVER_MS, "Connection timeout for selecting first healthy replica.")                                                                  \
    M(SettingSeconds, receive_timeout, DBMS_DEFAULT_RECEIVE_TIMEOUT_SEC, "")                                                                                                                                                            \
    M(SettingSeconds, send_timeout, DBMS_DEFAULT_SEND_TIMEOUT_SEC, "")                                                                                                                                                                  \
    M(SettingMilliseconds, queue_max_wait_ms, DEFAULT_QUERIES_QUEUE_WAIT_TIME_MS, "The wait time in the request queue, if the number of concurrent requests exceeds the maximum.")                                                      \
    M(SettingUInt64, poll_interval, DBMS_DEFAULT_POLL_INTERVAL, "Block at the query wait loop on the server for the specified number of seconds.")                                                                                      \
    M(SettingUInt64, connections_with_failover_max_tries, DBMS_CONNECTION_POOL_WITH_FAILOVER_DEFAULT_MAX_TRIES, "The maximum number of attempts to connect to replicas.")                                                               \
    M(SettingBool, extremes, false, "Calculate minimums and maximums of the result columns. They can be output in JSON-formats.")                                                                                                       \
    M(SettingBool, use_uncompressed_cache, true, "Whether to use the cache of uncompressed blocks.")                                                                                                                                    \
    M(SettingBool, replace_running_query, false, "Whether the running request should be canceled with the same id as the new one.")                                                                                                     \
    M(SettingUInt64, background_pool_size, DBMS_DEFAULT_BACKGROUND_POOL_SIZE, "Number of threads performing background work for tables (for example, merging in merge tree). Only has meaning at server "                               \
                                                                              "startup.")                                                                                                                                               \
                                                                                                                                                                                                                                        \
    M(SettingBool, optimize_move_to_prewhere, true, "Allows disabling WHERE to PREWHERE optimization in SELECT queries from MergeTree.")                                                                                                \
                                                                                                                                                                                                                                        \
    M(SettingLoadBalancing, load_balancing, LoadBalancing::RANDOM, "Which replicas (among healthy replicas) to preferably send a query to (on the first attempt) for distributed processing.")                                          \
                                                                                                                                                                                                                                        \
    M(SettingUInt64, group_by_two_level_threshold, 100000, "From what number of keys, a two-level aggregation starts. 0 - the threshold is not set.")                                                                                   \
    M(SettingUInt64, group_by_two_level_threshold_bytes, 100000000, "From what size of the aggregation state in bytes, a two-level aggregation begins to be used. 0 - the threshold is not set. "                                       \
                                                                    "Two-level aggregation is used when at least one of the thresholds is triggered.")                                                                                  \
    M(SettingUInt64, aggregation_memory_efficient_merge_threads, 0, "Number of threads to use for merge intermediate aggregation results in memory efficient mode. When bigger, then more memory is "                                   \
                                                                    "consumed. 0 means - same as 'max_threads'.")                                                                                                                       \
                                                                                                                                                                                                                                        \
    M(SettingUInt64, optimize_min_equality_disjunction_chain_length, 3, "The minimum length of the expression `expr = x1 OR ... expr = xN` for optimization ")                                                                          \
                                                                                                                                                                                                                                        \
    M(SettingUInt64, min_bytes_to_use_direct_io, 0, "The minimum number of bytes for input/output operations is bypassing the page cache. 0 - disabled.")                                                                               \
                                                                                                                                                                                                                                        \
                                                                                                                                                                                                                                        \
    M(SettingCompressionMethod, network_compression_method, CompressionMethod::LZ4, "Allows you to select the method of data compression when writing.")                                                                                \
                                                                                                                                                                                                                                        \
    M(SettingInt64, network_zstd_compression_level, 1, "Allows you to select the level of ZSTD compression.")                                                                                                                           \
    M(SettingUInt64, priority, 0, "Priority of the query. 1 - the highest, higher value - lower priority; 0 - do not use priorities.")                                                                                                  \
                                                                                                                                                                                                                                        \
    M(SettingBool, log_queries, 0, "Log requests and write the log to the system table.")                                                                                                                                               \
                                                                                                                                                                                                                                        \
    M(SettingUInt64, log_queries_cut_to_length, 100000, "If query length is greater than specified threshold (in bytes), then cut query when writing to query log. Also limit length of "                                               \
                                                        "printed query in ordinary text log.")                                                                                                                                          \
                                                                                                                                                                                                                                        \
    M(SettingUInt64, max_concurrent_queries_for_user, 0, "The maximum number of concurrent requests per user.")                                                                                                                         \
                                                                                                                                                                                                                                        \
                                                                                                                                                                                                                                        \
    M(SettingFloat, memory_tracker_fault_probability, 0., "For testing of `exception safety` - throw an exception every time you allocate memory with the specified probability.")                                                      \
                                                                                                                                                                                                                                        \
    M(SettingInt64, memory_tracker_accuracy_diff_for_test, 0, "For testing of the accuracy of the memory tracker - throw an exception when real_rss is much larger than tracked amount.")                                               \
                                                                                                                                                                                                                                        \
    M(SettingBool, enable_http_compression, 0, "Compress the result if the client over HTTP said that it understands data compressed by gzip or deflate.")                                                                              \
    M(SettingInt64, http_zlib_compression_level, 3, "Compression level - used if the client on HTTP said that it understands data compressed by gzip or deflate.")                                                                      \
                                                                                                                                                                                                                                        \
    M(SettingBool, http_native_compression_disable_checksumming_on_decompress, 0, "If you uncompress the POST data from the client compressed by the native format, do not check the checksum.")                                        \
                                                                                                                                                                                                                                        \
    M(SettingString, count_distinct_implementation, "uniqExact", "What aggregate function to use for implementation of count(DISTINCT ...)")                                                                                            \
                                                                                                                                                                                                                                        \
    M(SettingBool, output_format_write_statistics, true, "Write statistics about read rows, bytes, time elapsed in suitable output formats.")                                                                                           \
                                                                                                                                                                                                                                        \
    M(SettingBool, add_http_cors_header, false, "Write add http CORS header.")                                                                                                                                                          \
                                                                                                                                                                                                                                        \
    M(SettingBool, input_format_skip_unknown_fields, false, "Skip columns with unknown names from input data (it works for JSONEachRow and TSKV formats).")                                                                             \
                                                                                                                                                                                                                                        \
    M(SettingBool, input_format_values_interpret_expressions, true, "For Values format: if field could not be parsed by streaming parser, run SQL parser and try to interpret it as SQL expression.")                                   \
                                                                                                                                                                                                                                        \
    M(SettingBool, output_format_json_quote_64bit_integers, true, "Controls quoting of 64-bit integers in JSON output format.")                                                                                                         \
                                                                                                                                                                                                                                        \
    M(SettingBool, output_format_json_quote_denormals, false, "Enables '+nan', '-nan', '+inf', '-inf' outputs in JSON output format.")                                                                                                  \
                                                                                                                                                                                                                                        \
    M(SettingUInt64, output_format_pretty_max_rows, 10000, "Rows limit for Pretty formats.")                                                                                                                                            \
                                                                                                                                                                                                                                        \
    M(SettingBool, use_client_time_zone, false, "Use client timezone for interpreting DateTime string values, instead of adopting server timezone.")                                                                                    \
                                                                                                                                                                                                                                        \
    M(SettingBool, send_progress_in_http_headers, false, "Send progress notifications using X-ClickHouse-Progress headers. Some clients do not support high amount of HTTP headers "                                                    \
                                                         "(Python requests in particular), so it is disabled by default.")                                                                                                              \
                                                                                                                                                                                                                                        \
    M(SettingUInt64, http_headers_progress_interval_ms, 100, "Do not send HTTP headers X-ClickHouse-Progress more frequently than at each specified interval.")                                                                         \
                                                                                                                                                                                                                                        \
    M(SettingBool, fsync_metadata, 1, "Do fsync after changing metadata for tables and databases (.sql files). Could be disabled in case of poor latency on server "                                                                    \
                                      "with high load of DDL queries and high load of disk subsystem.")                                                                                                                                 \
                                                                                                                                                                                                                                        \
    M(SettingSeconds, http_connection_timeout, DEFAULT_HTTP_READ_BUFFER_CONNECTION_TIMEOUT, "HTTP connection timeout.")                                                                                                                 \
    M(SettingSeconds, http_send_timeout, DEFAULT_HTTP_READ_BUFFER_TIMEOUT, "HTTP send timeout")                                                                                                                                         \
    M(SettingSeconds, http_receive_timeout, DEFAULT_HTTP_READ_BUFFER_TIMEOUT, "HTTP receive timeout")                                                                                                                                   \
    M(SettingBool, use_index_for_in_with_subqueries, true, "Try using an index if there is a subquery or a table expression on the right side of the IN operator.")                                                                     \
                                                                                                                                                                                                                                        \
    M(SettingUInt64, max_bytes_before_external_group_by, 0, "")                                                                                                                                                                         \
                                                                                                                                                                                                                                        \
    M(SettingUInt64, max_bytes_before_external_sort, 0, "")                                                                                                                                                                             \
                                                                                                                                                                                                                                        \
                                                                                                                                                                                                                                        \
    /* TODO: Check also when merging and finalizing aggregate functions. */                                                                                                                                                             \
                                                                                                                                                                                                                                        \
                                                                                                                                                                                                                                        \
    M(SettingUInt64, max_ast_depth, 1000, "Maximum depth of query syntax tree. Checked after parsing.")                                                                                                                                 \
    M(SettingUInt64, max_ast_elements, 50000, "Maximum size of query syntax tree in number of nodes. Checked after parsing.")                                                                                                           \
    M(SettingUInt64, max_expanded_ast_elements, 500000, "Maximum size of query syntax tree in number of nodes after expansion of aliases and the asterisk.")                                                                            \
                                                                                                                                                                                                                                        \
    M(SettingUInt64, readonly, 0, "0 - everything is allowed. 1 - only read requests. 2 - only read requests, as well as changing settings, except for the "                                                                            \
                                  "'readonly' setting.")                                                                                                                                                                                \
                                                                                                                                                                                                                                        \
    M(SettingString, query_id, "", "The query_id, only for testing.")                                                                                                                                                                   \
                                                                                                                                                                                                                                        \
    M(SettingUInt64, dt_segment_limit_rows, 1000000, "Base rows of segments in DeltaTree Engine.")                                                                                                                                      \
    M(SettingUInt64, dt_segment_limit_size, 536870912, "Base size of segments in DeltaTree Engine. 500MB by default.")                                                                                                                  \
    M(SettingUInt64, dt_segment_force_split_size, 1610612736, "The threshold of the foreground split segment. in DeltaTree Engine. 1.5GB by default.")                                                                                  \
    M(SettingUInt64, dt_segment_delta_limit_rows, 80000, "Max rows of segment delta in DeltaTree Engine")                                                                                                                               \
    M(SettingUInt64, dt_segment_delta_limit_size, 42991616, "Max size of segment delta in DeltaTree Engine. 41 MB by default.")                                                                                                         \
    M(SettingUInt64, dt_segment_force_merge_delta_deletes, 10, "Delta delete ranges before force merge into stable.")                                                                                                                   \
    M(SettingUInt64, dt_segment_force_merge_delta_rows, 134217728, "Delta rows before force merge into stable.")                                                                                                                        \
    M(SettingUInt64, dt_segment_force_merge_delta_size, 1073741824, "Delta size before force merge into stable. 1 GB by default.")                                                                                                      \
    M(SettingUInt64, dt_segment_stop_write_delta_rows, 268435456, "Delta rows before stop new writes.")                                                                                                                                 \
    M(SettingUInt64, dt_segment_stop_write_delta_size, 2147483648, "Delta size before stop new writes. 2 GB by default.")                                                                                                               \
    M(SettingUInt64, dt_segment_delta_cache_limit_rows, 4096, "Max rows of cache in segment delta in DeltaTree Engine.")                                                                                                                \
    M(SettingUInt64, dt_segment_delta_cache_limit_size, 4194304, "Max size of cache in segment delta in DeltaTree Engine. 4 MB by default.")                                                                                            \
    M(SettingUInt64, dt_segment_delta_small_pack_rows, 2048, "Deprecated. Reserved for backward compatibility. Use dt_segment_delta_small_column_file_rows instead")                                                                    \
    M(SettingUInt64, dt_segment_delta_small_pack_size, 8388608, "Deprecated. Reserved for backward compatibility. Use dt_segment_delta_small_column_file_size instead")                                                                 \
    M(SettingUInt64, dt_segment_delta_small_column_file_rows, 2048, "Determine whether a column file in delta is small or not. 8MB by default.")                                                                                        \
    M(SettingUInt64, dt_segment_delta_small_column_file_size, 8388608, "Determine whether a column file in delta is small or not. 8MB by default.")                                                                                     \
    M(SettingUInt64, dt_segment_stable_pack_rows, DEFAULT_MERGE_BLOCK_SIZE, "Expected stable pack rows in DeltaTree Engine.")                                                                                                           \
    M(SettingFloat, dt_segment_wait_duration_factor, 1, "The factor of wait duration in a write stall.")                                                                                                                                \
    M(SettingUInt64, dt_bg_gc_check_interval, 60, "Background gc thread check interval, the unit is second.")                                                                                                                           \
    M(SettingInt64, dt_bg_gc_max_segments_to_check_every_round, 100, "Max segments to check in every gc round, value less than or equal to 0 means gc no segments.")                                                                    \
    M(SettingFloat, dt_bg_gc_ratio_threhold_to_trigger_gc, 1.2, "Trigger segment's gc when the ratio of invalid version exceed this threhold. Values smaller than or equal to 1.0 means gc all "                                        \
                                                                "segments")                                                                                                                                                             \
    M(SettingFloat, dt_bg_gc_delta_delete_ratio_to_trigger_gc, 0.3, "Trigger segment's gc when the ratio of delta delete range to stable exceeds this ratio.")                                                                          \
    M(SettingUInt64, dt_insert_max_rows, 0, "Max rows of insert blocks when write into DeltaTree Engine. By default 0 means no limit.")                                                                                                 \
    M(SettingBool, dt_enable_rough_set_filter, true, "Whether to parse where expression as Rough Set Index filter or not.")                                                                                                             \
    M(SettingBool, dt_raw_filter_range, true, "[unused] Do range filter or not when read data in raw mode in DeltaTree Engine.")                                                                                                        \
    M(SettingBool, dt_read_delta_only, false, "Only read delta data in DeltaTree Engine.")                                                                                                                                              \
    M(SettingBool, dt_read_stable_only, false, "Only read stable data in DeltaTree Engine.")                                                                                                                                            \
    M(SettingBool, dt_enable_logical_split, false, "Enable logical split or not in DeltaTree Engine.")                                                                                                                                  \
    M(SettingBool, dt_flush_after_write, false, "Flush cache or not after write in DeltaTree Engine.")                                                                                                                                  \
    M(SettingBool, dt_enable_relevant_place, false, "Enable relevant place or not in DeltaTree Engine.")                                                                                                                                \
    M(SettingBool, dt_enable_skippable_place, true, "Enable skippable place or not in DeltaTree Engine.")                                                                                                                               \
    M(SettingBool, dt_enable_stable_column_cache, true, "Enable column cache for StorageDeltaMerge.")                                                                                                                                   \
    \
    /* These PageStorage V2 settings are deprecated */ \
    M(SettingUInt64, dt_open_file_max_idle_seconds, 15, "Deprecated. Max idle time of opening files, 0 means infinite.")                                                                                                                \
    M(SettingUInt64, dt_page_num_max_expect_legacy_files, 100, "Deprecated. Max number of legacy file expected")                                                                                                                        \
    M(SettingFloat, dt_page_num_max_gc_valid_rate, 1.0, "Deprecated. Max valid rate of deciding a page file can be compact when existing legacy files are more over than "                                                              \
                                                        "`dt_storage_num_max_expect_legacy_files`")                                                                                                                                     \
    M(SettingFloat, dt_page_gc_low_write_prob, 0.10, "Deprecated. Probability to run gc when write there is few writes.")                                                                                                               \
    \
    M(SettingUInt64, dt_storage_pool_log_write_slots, 4, "Deprecated. Max write concurrency for each StoragePool.log.")                                                                                                                 \
    M(SettingUInt64, dt_storage_pool_log_gc_min_file_num, 10, "Deprecated. Min number of page files to compact")                                                                                                                        \
    M(SettingUInt64, dt_storage_pool_log_gc_min_legacy_num, 3, "Deprecated. Min number of legacy page files to compact")                                                                                                                \
    M(SettingUInt64, dt_storage_pool_log_gc_min_bytes, 128 * Constant::MB, "Deprecated. Min bytes of page data to compact")                                                                                                             \
    M(SettingFloat, dt_storage_pool_log_gc_max_valid_rate, 0.35, "Deprecated. Max valid rate of deciding a page file can be compact")                                                                                                   \
                                                                                                                                                                                                                                        \
    M(SettingUInt64, dt_storage_pool_data_write_slots, 1, "Deprecated. Max write concurrency for each StoragePool.data.")                                                                                                               \
    M(SettingUInt64, dt_storage_pool_data_gc_min_file_num, 10, "Deprecated. Min number of page files to compact")                                                                                                                       \
    M(SettingUInt64, dt_storage_pool_data_gc_min_legacy_num, 3, "Deprecated. Min number of legacy page files to compact")                                                                                                               \
    M(SettingUInt64, dt_storage_pool_data_gc_min_bytes, 128 * Constant::MB, "Deprecated. Min bytes of page data to compact")                                                                                                            \
    M(SettingFloat, dt_storage_pool_data_gc_max_valid_rate, 0.35, "Deprecated. Max valid rate of deciding a page file can be compact")                                                                                                  \
                                                                                                                                                                                                                                        \
    M(SettingUInt64, dt_storage_pool_meta_write_slots, 2, "Deprecated. Max write concurrency for each StoragePool.meta.")                                                                                                               \
    M(SettingUInt64, dt_storage_pool_meta_gc_min_file_num, 10, "Deprecated. Min number of page files to compact")                                                                                                                       \
    M(SettingUInt64, dt_storage_pool_meta_gc_min_legacy_num, 3, "Deprecated. Min number of legacy page files to compact")                                                                                                               \
    M(SettingUInt64, dt_storage_pool_meta_gc_min_bytes, 128 * Constant::MB, "Deprecated. Min bytes of page data to compact")                                                                                                            \
    M(SettingFloat, dt_storage_pool_meta_gc_max_valid_rate, 0.35, "Deprecated. Max valid rate of deciding a page file can be compact")                                                                                                  \
                                                                                                                                                                                                                                        \
    M(SettingUInt64, dt_checksum_frame_size, DBMS_DEFAULT_BUFFER_SIZE, "Frame size for delta tree stable storage")                                                                                                                      \
                                                                                                                                                                                                                                        \
    M(SettingDouble, dt_page_gc_threshold, 0.5, "Max valid rate of deciding to do a GC in PageStorage")                                                                                                                                 \
    M(SettingBool, dt_enable_read_thread, true, "Enable storage read thread or not")                                                                                                                                                    \
    M(SettingBool, dt_enable_bitmap_filter, true, "Use bitmap filter to read data or not")                                                                                                                                              \
    M(SettingDouble, dt_read_thread_count_scale, 1.0, "Number of read thread = number of logical cpu cores * dt_read_thread_count_scale.  Only has meaning at server startup.")                                                         \
    M(SettingDouble, dt_filecache_max_downloading_count_scale, 1.0, "Max downloading task count of FileCache = io thread count * dt_filecache_max_downloading_count_scale.")                                                            \
    M(SettingUInt64, dt_filecache_min_age_seconds, 1800, "Files of the same priority can only be evicted from files that were not accessed within `dt_filecache_min_age_seconds` seconds.")                                             \
    M(SettingUInt64, dt_small_file_size_threshold, 128 * 1024, "When S3 is enabled, file size less than dt_small_file_size_threshold will be merged before uploading to S3")                                                            \
    M(SettingDouble, dt_merged_file_max_size, 1024 * 1024, "Small files are merged into one or more files not larger than dt_merged_file_max_size")                                                                                     \
    M(SettingDouble, io_thread_count_scale, 5.0, "Number of thread of IOThreadPool = number of logical cpu cores * io_thread_count_scale.  Only has meaning at server startup.")                                                        \
                                                                                                                                                                                                                                        \
    M(SettingChecksumAlgorithm, dt_checksum_algorithm, ChecksumAlgo::XXH3, "Checksum algorithm for delta tree stable storage")                                                                                                          \
    M(SettingCompressionMethod, dt_compression_method, CompressionMethod::LZ4, "The method of data compression when writing.")                                                                                                          \
    M(SettingInt64, dt_compression_level, 1, "The compression level.")                                                                                                                                                                  \
    \
    M(SettingInt64, remote_checkpoint_interval_seconds, 30, "The interval of uploading checkpoint to the remote store. Unit is second.")                                                                                                \
    M(SettingInt64, remote_gc_interval_seconds, 3600, "The interval of running GC task on the remote store. Unit is second.")                                                                                                           \
    M(SettingDouble, remote_gc_ratio, 0.5, "The files with valid rate less than this threshold will be compacted")                                                                                                                      \
    M(SettingInt64, remote_gc_small_size, 128 * 1024, "The files with total size less than this threshold will be compacted")                                                                                                           \
    M(SettingDouble, disagg_read_concurrency_scale, 20.0, "Scale * logical cpu cores = disaggregated read IO concurrency.")                                                                                                             \
    \
    M(SettingInt64, fap_wait_checkpoint_timeout_seconds, 60, "The max time wait for a usable checkpoint for FAP. Unit is second.")                                                                                                      \
    \
    M(SettingUInt64, max_rows_in_set, 0, "Maximum size of the set (in number of elements) resulting from the execution of the IN section.")                                                                                             \
    M(SettingUInt64, max_bytes_in_set, 0, "Maximum size of the set (in bytes in memory) resulting from the execution of the IN section.")                                                                                               \
    M(SettingOverflowMode<false>, set_overflow_mode, OverflowMode::THROW, "What to do when the limit is exceeded.")                                                                                                                     \
                                                                                                                                                                                                                                        \
    M(SettingUInt64, max_rows_to_transfer, 0, "Maximum size (in rows) of the transmitted external table obtained when the GLOBAL IN/JOIN section is executed.")                                                                         \
    M(SettingUInt64, max_bytes_to_transfer, 0, "Maximum size (in uncompressed bytes) of the transmitted external table obtained when the GLOBAL IN/JOIN section is executed.")                                                          \
    M(SettingOverflowMode<false>, transfer_overflow_mode, OverflowMode::THROW, "What to do when the limit is exceeded.")                                                                                                                \
                                                                                                                                                                                                                                        \
    M(SettingUInt64, max_rows_in_distinct, 0, "Maximum number of elements during execution of DISTINCT.")                                                                                                                               \
    M(SettingUInt64, max_bytes_in_distinct, 0, "Maximum total size of state (in uncompressed bytes) in memory for the execution of DISTINCT.")                                                                                          \
    M(SettingOverflowMode<false>, distinct_overflow_mode, OverflowMode::THROW, "What to do when the limit is exceeded.")                                                                                                                \
                                                                                                                                                                                                                                        \
    M(SettingMemoryLimit, max_memory_usage, UInt64(0), "Maximum memory usage for processing of single query. Can either be an UInt64 (means memory limit in bytes), "                                                                   \
                        "or be a float-point number (means memory limit in percent of total RAM, from 0.0 to 1.0). 0 or 0.0 means unlimited.")                                                                                          \
    M(SettingMemoryLimit, max_memory_usage_for_user, UInt64(0), "Maximum memory usage for processing all concurrently running queries for the user. Can either be an UInt64 (means memory limit in bytes), "                            \
                        "or be a float-point number (means memory limit in percent of total RAM, from 0.0 to 1.0). 0 or 0.0 means unlimited.")                                                                                          \
    M(SettingMemoryLimit, max_memory_usage_for_all_queries, 0.80, "Maximum memory usage for processing all concurrently running queries on the server. Can either be an UInt64 (means memory limit in bytes), "                         \
                        "or be a float-point number (means memory limit in percent of total RAM, from 0.0 to 1.0). 0 or 0.0 means unlimited.")                                                                                          \
    M(SettingUInt64, bytes_that_rss_larger_than_limit, 1073741824, "How many bytes RSS(Resident Set Size) can be larger than limit(max_memory_usage_for_all_queries). Default: 1GB ")                                                   \
                                                                                                                                                                                                                                        \
    M(SettingUInt64, max_network_bandwidth, 0, "The maximum speed of data exchange over the network in bytes per second for a query. Zero means unlimited.")                                                                            \
    M(SettingUInt64, max_network_bytes, 0, "The maximum number of bytes (compressed) to receive or transmit over the network for execution of the query.")                                                                              \
    M(SettingUInt64, max_network_bandwidth_for_user, 0, "The maximum speed of data exchange over the network in bytes per second for all concurrently running user queries. Zero means "                                                \
                                                        "unlimited.")                                                                                                                                                                   \
    M(SettingUInt64, max_network_bandwidth_for_all_users, 0, "The maximum speed of data exchange over the network in bytes per second for all concurrently running queries. Zero means "                                                \
                                                             "unlimited.")                                                                                                                                                              \
    M(SettingUInt64, task_scheduler_thread_soft_limit, 5000, "The soft limit of threads for min_tso task scheduler.")                                                                                                                   \
    M(SettingUInt64, task_scheduler_thread_hard_limit, 10000, "The hard limit of threads for min_tso task scheduler.")                                                                                                                  \
    M(SettingUInt64, task_scheduler_active_set_soft_limit, 0, "The soft limit of count of active query set for min_tso task scheduler.")                                                                                                \
    M(SettingUInt64, max_grpc_pollers, 200, "The maximum number of grpc thread pool's non-temporary threads, better tune it up to avoid frequent creation/destruction of threads.")                                                     \
    M(SettingBool, enable_elastic_threadpool, true, "Enable elastic thread pool for thread create usages.")                                                                                                                             \
    M(SettingUInt64, elastic_threadpool_init_cap, 400, "The size of elastic thread pool.")                                                                                                                                              \
    M(SettingUInt64, elastic_threadpool_shrink_period_ms, 300000, "The shrink period(ms) of elastic thread pool.")                                                                                                                      \
    M(SettingBool, enable_local_tunnel, true, "Enable local data transfer between local MPP tasks.")                                                                                                                                    \
    M(SettingBool, enable_async_grpc_client, true, "Enable async grpc in MPP.")                                                                                                                                                         \
    M(SettingUInt64, grpc_completion_queue_pool_size, 0, "The size of gRPC completion queue pool. 0 means using hardware_concurrency.")                                                                                                 \
    M(SettingBool, enable_async_server, true, "Enable async rpc server.")                                                                                                                                                               \
    M(SettingUInt64, async_pollers_per_cq, 200, "grpc async pollers per cqs")                                                                                                                                                           \
    M(SettingUInt64, async_cqs, 1, "grpc async cqs")                                                                                                                                                                                    \
    M(SettingUInt64, preallocated_request_count_per_poller, 20, "grpc preallocated_request_count_per_poller")                                                                                                                           \
    M(SettingUInt64, manual_compact_pool_size, 1, "The number of worker threads to handle manual compact requests.")                                                                                                                    \
    M(SettingUInt64, manual_compact_max_concurrency, 10, "Max concurrent tasks. It should be larger than pool size.")                                                                                                                   \
    M(SettingUInt64, manual_compact_more_until_ms, 60000, "Continuously compact more segments until reaching specified elapsed time. If 0 is specified, only one segment will be compacted each round.")                                \
    M(SettingUInt64, max_bytes_before_external_join, 0, "max bytes used by join before spill, 0 as the default value, 0 means no limit")                                                                                                \
    M(SettingInt64, join_restore_concurrency, 0, "join restore concurrency, negative value means restore join serially, 0 means TiFlash choose restore concurrency automatically, 0 as the default value")                              \
    M(SettingUInt64, max_cached_data_bytes_in_spiller, 1024ULL * 1024 * 100, "Max cached data bytes in spiller before spilling, 100MB as the default value, 0 means no limit")                                                          \
    M(SettingUInt64, max_spilled_rows_per_file, 200000, "Max spilled data rows per spill file, 200000 as the default value, 0 means no limit.")                                                                                         \
    M(SettingUInt64, max_spilled_bytes_per_file, 0, "Max spilled data bytes per spill file, 0 as the default value, 0 means no limit.")                                                                                                 \
    M(SettingBool, enable_planner, true, "Enable planner")                                                                                                                                                                              \
<<<<<<< HEAD
    M(SettingBool, enable_pipeline, true, "Enable pipeline model")                                                                                                                                                                     \
    M(SettingUInt64, pipeline_task_thread_pool_size, 0, "The size of task thread pool. 0 means using number_of_logical_cpu_cores.") \
=======
    M(SettingBool, enable_pipeline, false, "Enable pipeline model")                                                                                                                                                                     \
    M(SettingUInt64, pipeline_task_thread_pool_size, 0, "The size of task thread pool. 0 means using number_of_logical_cpu_cores.")                                                                                                     \
>>>>>>> ce52266d
    M(SettingUInt64, local_tunnel_version, 1, "1: not refined, 2: refined")
// clang-format on
#define DECLARE(TYPE, NAME, DEFAULT, DESCRIPTION) TYPE NAME{DEFAULT};

    APPLY_FOR_SETTINGS(DECLARE)

#undef DECLARE

    /// Set setting by name.
    void set(const String & name, const Field & value);

    /// Set setting by name. Read value, serialized in binary form from buffer (for inter-server communication).
    void set(const String & name, ReadBuffer & buf);

    /// Skip value, serialized in binary form in buffer.
    void ignore(const String & name, ReadBuffer & buf);

    /// Set setting by name. Read value in text form from string (for example, from configuration file or from URL parameter).
    void set(const String & name, const String & value);

    /// Get setting by name. Converts value to String.
    String get(const String & name) const;

    bool tryGet(const String & name, String & value) const;

    /** Set multiple settings from "profile" (in server configuration file (users.xml), profiles contain groups of multiple settings).
      * The profile can also be set using the `set` functions, like the profile setting.
      */
    void setProfile(const String & profile_name, Poco::Util::AbstractConfiguration & config);

    /// Load settings from configuration file, at "path" prefix in configuration.
    void loadSettingsFromConfig(const String & path, const Poco::Util::AbstractConfiguration & config);

    /// Read settings from buffer. They are serialized as list of contiguous name-value pairs, finished with empty name.
    /// If readonly=1 is set, ignore read settings.
    void deserialize(ReadBuffer & buf);

    /// Write changed settings to buffer. (For example, to be sent to remote server.)
    void serialize(WriteBuffer & buf) const;
};


} // namespace DB<|MERGE_RESOLUTION|>--- conflicted
+++ resolved
@@ -300,13 +300,8 @@
     M(SettingUInt64, max_spilled_rows_per_file, 200000, "Max spilled data rows per spill file, 200000 as the default value, 0 means no limit.")                                                                                         \
     M(SettingUInt64, max_spilled_bytes_per_file, 0, "Max spilled data bytes per spill file, 0 as the default value, 0 means no limit.")                                                                                                 \
     M(SettingBool, enable_planner, true, "Enable planner")                                                                                                                                                                              \
-<<<<<<< HEAD
     M(SettingBool, enable_pipeline, true, "Enable pipeline model")                                                                                                                                                                     \
-    M(SettingUInt64, pipeline_task_thread_pool_size, 0, "The size of task thread pool. 0 means using number_of_logical_cpu_cores.") \
-=======
-    M(SettingBool, enable_pipeline, false, "Enable pipeline model")                                                                                                                                                                     \
     M(SettingUInt64, pipeline_task_thread_pool_size, 0, "The size of task thread pool. 0 means using number_of_logical_cpu_cores.")                                                                                                     \
->>>>>>> ce52266d
     M(SettingUInt64, local_tunnel_version, 1, "1: not refined, 2: refined")
 // clang-format on
 #define DECLARE(TYPE, NAME, DEFAULT, DESCRIPTION) TYPE NAME{DEFAULT};
