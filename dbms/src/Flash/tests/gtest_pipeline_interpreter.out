--- conflicted
+++ resolved
@@ -481,24 +481,8 @@
 ~test_suite_name: ListBase
 ~result_index: 1
 ~result:
-<<<<<<< HEAD
 pipeline#0: ConvergentAggregation|3_aggregation -> Filter|4_selection -> TopN|5_top_n -> Projection|NonTiDBOperator
  |- pipeline#1: MockTableScan|1_table_scan -> Filter|2_selection -> PreAggregation|3_aggregation
-=======
-Union: <for test>
- Expression x 20: <final projection>
-  SharedQuery: <restore concurrency>
-   MergeSorting, limit = 10
-    Union: <for partial order>
-     PartialSorting x 20: limit = 10
-      Expression: <before TopN>
-       Filter
-        Expression: <expr after aggregation>
-         SharedQuery: <restore concurrency>
-          ParallelAggregating, max_threads: 20, final: true
-           Expression x 20: <before aggregation>
-            Filter
-             MockTableScan
 @
 ~test_suite_name: ExpandPlan
 ~result_index: 0
@@ -526,5 +510,4 @@
               ParallelAggregating, max_threads: 10, final: true
                Expression x 10: <before aggregation>
                 MockExchangeReceiver
->>>>>>> dd1b0822
 @