--- conflicted
+++ resolved
@@ -26,15 +26,7 @@
     std::vector<TaskPtr> tasks;
     tasks.reserve(pipeline_exec_group.size());
     for (auto & pipline_exec : pipeline_exec_group)
-<<<<<<< HEAD
-    {
-        tasks.push_back(std::make_unique<PipelineTask>(mem_tracker, exec_status, shared_from_this(), std::move(pipline_exec)));
-    }
-    scheduleTasks(tasks);
-    return false;
-=======
         tasks.push_back(std::make_unique<PipelineTask>(mem_tracker, log->identifier(), exec_status, shared_from_this(), std::move(pipline_exec)));
     return tasks;
->>>>>>> b7132a0b
 }
 } // namespace DB