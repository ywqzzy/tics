--- conflicted
+++ resolved
@@ -50,14 +50,7 @@
         std::shared_ptr<MPPTaskManager> task_manager_,
         bool enable_local_tunnel_);
 
-<<<<<<< HEAD
-    ExchangeRecvRequest makeRequest(
-        int index,
-        const tipb::ExchangeReceiver & pb_exchange_receiver,
-        const ::mpp::TaskMeta & task_meta);
-=======
     ExchangeRecvRequest makeRequest(int index) const;
->>>>>>> 6ffbe3b0
 
     ExchangePacketReaderPtr makeReader(const ExchangeRecvRequest & request) const;
 
