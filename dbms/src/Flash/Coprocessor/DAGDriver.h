#pragma once

#include <DataStreams/BlockIO.h>
#include <Storages/Transaction/TiKVKeyValue.h>
#include <Storages/Transaction/Types.h>
#include <grpcpp/server_context.h>
#include <kvproto/coprocessor.pb.h>
#include <kvproto/tikvpb.grpc.pb.h>
#include <tipb/select.pb.h>

namespace DB
{

class Context;

class RegionInfo
{
public:
    RegionID region_id;
    UInt64 region_version;
    UInt64 region_conf_version;
    std::vector<std::pair<DecodedTiKVKey, DecodedTiKVKey>> key_ranges;
    RegionInfo(RegionID id, UInt64 ver, UInt64 conf_ver, std::vector<std::pair<DecodedTiKVKey, DecodedTiKVKey>> && key_ranges_)
        : region_id(id), region_version(ver), region_conf_version(conf_ver), key_ranges(std::move(key_ranges_))
    {}
};

/// An abstraction of driver running DAG request.
/// Now is a naive native executor. Might get evolved to drive MPP-like computation.

template <bool batch = false>
class DAGDriver
{
public:
<<<<<<< HEAD
    DAGDriver(Context & context_, const tipb::DAGRequest & dag_request_, const std::vector<RegionInfo> & regions_, UInt64 start_ts,
        UInt64 schema_ver, tipb::SelectResponse & dag_response_, bool internal_ = false);
=======
    DAGDriver(Context & context_, const tipb::DAGRequest & dag_request_, const std::unordered_map<RegionID, RegionInfo> & regions_,
        UInt64 start_ts, UInt64 schema_ver, tipb::SelectResponse * dag_response_, bool internal_ = false);

    DAGDriver(Context & context_, const tipb::DAGRequest & dag_request_, const std::unordered_map<RegionID, RegionInfo> & regions_,
        UInt64 start_ts, UInt64 schema_ver, ::grpc::ServerWriter<::coprocessor::BatchResponse> * writer, bool internal_ = false);
>>>>>>> d026bbb2

    void execute();

    void batchExecute(::grpc::ServerWriter<::coprocessor::BatchResponse> * writer);

private:
    void recordError(Int32 err_code, const String & err_msg);

private:
    Context & context;

    const tipb::DAGRequest & dag_request;

<<<<<<< HEAD
    const std::vector<RegionInfo> & regions;
=======
    const std::unordered_map<RegionID, RegionInfo> & regions;

    tipb::SelectResponse * dag_response;
>>>>>>> d026bbb2

    ::grpc::ServerWriter<::coprocessor::BatchResponse> * writer;

    bool internal;

    Poco::Logger * log;
};
} // namespace DB<|MERGE_RESOLUTION|>--- conflicted
+++ resolved
@@ -32,20 +32,13 @@
 class DAGDriver
 {
 public:
-<<<<<<< HEAD
-    DAGDriver(Context & context_, const tipb::DAGRequest & dag_request_, const std::vector<RegionInfo> & regions_, UInt64 start_ts,
-        UInt64 schema_ver, tipb::SelectResponse & dag_response_, bool internal_ = false);
-=======
     DAGDriver(Context & context_, const tipb::DAGRequest & dag_request_, const std::unordered_map<RegionID, RegionInfo> & regions_,
         UInt64 start_ts, UInt64 schema_ver, tipb::SelectResponse * dag_response_, bool internal_ = false);
 
     DAGDriver(Context & context_, const tipb::DAGRequest & dag_request_, const std::unordered_map<RegionID, RegionInfo> & regions_,
         UInt64 start_ts, UInt64 schema_ver, ::grpc::ServerWriter<::coprocessor::BatchResponse> * writer, bool internal_ = false);
->>>>>>> d026bbb2
 
     void execute();
-
-    void batchExecute(::grpc::ServerWriter<::coprocessor::BatchResponse> * writer);
 
 private:
     void recordError(Int32 err_code, const String & err_msg);
@@ -55,13 +48,9 @@
 
     const tipb::DAGRequest & dag_request;
 
-<<<<<<< HEAD
-    const std::vector<RegionInfo> & regions;
-=======
     const std::unordered_map<RegionID, RegionInfo> & regions;
 
     tipb::SelectResponse * dag_response;
->>>>>>> d026bbb2
 
     ::grpc::ServerWriter<::coprocessor::BatchResponse> * writer;
 
