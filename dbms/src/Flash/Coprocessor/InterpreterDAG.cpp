#include <DataStreams/AggregatingBlockInputStream.h>
#include <DataStreams/BlockIO.h>
#include <DataStreams/ConcatBlockInputStream.h>
<<<<<<< HEAD
#include <DataStreams/CreatingSetsBlockInputStream.h>
=======
#include <DataStreams/CoprocessorBlockInputStream.h>
>>>>>>> d026bbb2
#include <DataStreams/ExpressionBlockInputStream.h>
#include <DataStreams/FilterBlockInputStream.h>
#include <DataStreams/LimitBlockInputStream.h>
#include <DataStreams/MergeSortingBlockInputStream.h>
#include <DataStreams/NullBlockInputStream.h>
#include <DataStreams/ParallelAggregatingBlockInputStream.h>
#include <DataStreams/PartialSortingBlockInputStream.h>
#include <DataStreams/UnionBlockInputStream.h>
#include <Flash/Coprocessor/DAGCodec.h>
#include <Flash/Coprocessor/DAGExpressionAnalyzer.h>
#include <Flash/Coprocessor/DAGQueryInfo.h>
#include <Flash/Coprocessor/DAGStringConverter.h>
#include <Flash/Coprocessor/DAGUtils.h>
#include <Flash/Coprocessor/InterpreterDAG.h>
#include <Interpreters/Aggregator.h>
#include <Parsers/ASTSelectQuery.h>
#include <Storages/MutableSupport.h>
#include <Storages/RegionQueryInfo.h>
#include <Storages/StorageMergeTree.h>
#include <Storages/Transaction/CHTableHandle.h>
#include <Storages/Transaction/KVStore.h>
#include <Storages/Transaction/LockException.h>
#include <Storages/Transaction/Region.h>
#include <Storages/Transaction/RegionException.h>
#include <Storages/Transaction/SchemaSyncer.h>
#include <Storages/Transaction/TMTContext.h>
#include <Storages/Transaction/TiKVRange.h>
#include <Storages/Transaction/TypeMapping.h>
#include <Storages/Transaction/Types.h>
#include <pingcap/coprocessor/Client.h>

#include <Flash/Coprocessor/InterpreterDAGHelper.hpp>

#include "StreamingDAGBlockOutputStream.h"

namespace DB
{

namespace ErrorCodes
{
extern const int UNKNOWN_TABLE;
extern const int TOO_MANY_COLUMNS;
extern const int SCHEMA_VERSION_ERROR;
extern const int UNKNOWN_EXCEPTION;
extern const int COP_BAD_DAG_REQUEST;
} // namespace ErrorCodes

InterpreterDAG::InterpreterDAG(Context & context_, const DAGQuerySource & dag_)
    : context(context_),
      dag(dag_),
      keep_session_timezone_info(
          dag.getEncodeType() == tipb::EncodeType::TypeChunk || dag.getEncodeType() == tipb::EncodeType::TypeCHBlock),
      log(&Logger::get("InterpreterDAG"))
{
    const Settings & settings = context.getSettingsRef();
    max_streams = settings.max_threads;
    if (max_streams > 1)
    {
        max_streams *= settings.max_streams_to_max_threads_ratio;
    }
    /*
    if (dag.hasSelection())
    {
        for (auto & condition : dag.getSelection().conditions())
            conditions.push_back(&condition);
    }
     */
}

<<<<<<< HEAD
/*
template <typename HandleType>
void constructHandleColRefExpr(tipb::Expr & expr, Int64 col_index)
{
    expr.set_tp(tipb::ExprType::ColumnRef);
    std::stringstream ss;
    encodeDAGInt64(col_index, ss);
    expr.set_val(ss.str());
    auto * field_type = expr.mutable_field_type();
    field_type->set_tp(TiDB::TypeLongLong);
    // handle col is always not null
    field_type->set_flag(TiDB::ColumnFlagNotNull);
    if constexpr (!std::is_signed_v<HandleType>)
    {
        field_type->set_flag(TiDB::ColumnFlagUnsigned);
    }
}

template <typename HandleType>
void constructIntLiteralExpr(tipb::Expr & expr, HandleType value)
{
    constexpr bool is_signed = std::is_signed_v<HandleType>;
    if constexpr (is_signed)
    {
        expr.set_tp(tipb::ExprType::Int64);
    }
    else
    {
        expr.set_tp(tipb::ExprType::Uint64);
    }
    std::stringstream ss;
    if constexpr (is_signed)
    {
        encodeDAGInt64(value, ss);
    }
    else
    {
        encodeDAGUInt64(value, ss);
    }
    expr.set_val(ss.str());
    auto * field_type = expr.mutable_field_type();
    field_type->set_tp(TiDB::TypeLongLong);
    field_type->set_flag(TiDB::ColumnFlagNotNull);
    if constexpr (!is_signed)
    {
        field_type->set_flag(TiDB::ColumnFlagUnsigned);
    }
}

template <typename HandleType>
void constructBoundExpr(Int32 handle_col_id, tipb::Expr & expr, TiKVHandle::Handle<HandleType> bound, bool is_left_bound)
{
    auto * left = expr.add_children();
    constructHandleColRefExpr<HandleType>(*left, handle_col_id);
    auto * right = expr.add_children();
    constructIntLiteralExpr<HandleType>(*right, bound.handle_id);
    expr.set_tp(tipb::ExprType::ScalarFunc);
    if (is_left_bound)
        expr.set_sig(tipb::ScalarFuncSig::GEInt);
    else
        expr.set_sig(tipb::ScalarFuncSig::LTInt);
    auto * field_type = expr.mutable_field_type();
    field_type->set_tp(TiDB::TypeLongLong);
    field_type->set_flag(TiDB::ColumnFlagNotNull);
    field_type->set_flag(TiDB::ColumnFlagUnsigned);
}

template <typename HandleType>
void constructExprBasedOnRange(Int32 handle_col_id, tipb::Expr & expr, HandleRange<HandleType> range)
{
    if (range.second == TiKVHandle::Handle<HandleType>::max)
    {
        constructBoundExpr<HandleType>(handle_col_id, expr, range.first, true);
    }
    else
    {
        auto * left = expr.add_children();
        constructBoundExpr<HandleType>(handle_col_id, *left, range.first, true);
        auto * right = expr.add_children();
        constructBoundExpr<HandleType>(handle_col_id, *right, range.second, false);
        expr.set_tp(tipb::ExprType::ScalarFunc);
        expr.set_sig(tipb::ScalarFuncSig::LogicalAnd);
        auto * field_type = expr.mutable_field_type();
        field_type->set_tp(TiDB::TypeLongLong);
        field_type->set_flag(TiDB::ColumnFlagNotNull);
        field_type->set_flag(TiDB::ColumnFlagUnsigned);
    }
}

template <typename HandleType>
bool checkRangeAndGenExprIfNeeded(std::vector<HandleRange<HandleType>> & ranges, const std::vector<HandleRange<HandleType>> & region_ranges,
    Int32 handle_col_id, tipb::Expr & handle_filter, Logger * log)
{
    if (ranges.empty())
    {
        LOG_WARNING(log, "income key ranges is empty");
        // generate an always false filter
        constructInt64LiteralTiExpr(handle_filter, 0);
        return false;
    }
    std::sort(ranges.begin(), ranges.end(),
        [](const HandleRange<HandleType> & a, const HandleRange<HandleType> & b) { return a.first < b.first; });

    std::vector<HandleRange<HandleType>> merged_ranges;
    HandleRange<HandleType> merged_range;
    merged_range.first = ranges[0].first;
    merged_range.second = ranges[0].second;

    for (size_t i = 1; i < ranges.size(); i++)
    {
        if (merged_range.second >= ranges[i].first)
            merged_range.second = merged_range.second >= ranges[i].second ? merged_range.second : ranges[i].second;
        else
        {
            if (merged_range.second > merged_range.first)
                merged_ranges.emplace_back(std::make_pair(merged_range.first, merged_range.second));
            merged_range.first = ranges[i].first;
            merged_range.second = ranges[i].second;
        }
    }
    if (merged_range.second > merged_range.first)
        merged_ranges.emplace_back(std::make_pair(merged_range.first, merged_range.second));

    bool ret = true;
    for (const auto & region_range : region_ranges)
    {
        bool covered = false;
        for (const auto & range : merged_ranges)
        {
            if (region_range.first >= range.first && region_range.second <= range.second)
            {
                covered = true;
                break;
            }
        }
        if (!covered && region_range.second > region_range.first)
        {
            ret = false;
            break;
        }
    }
    LOG_DEBUG(log, "ret " <<ret);
    if (!ret)
    {
        if (merged_ranges.empty())
        {
            constructInt64LiteralTiExpr(handle_filter, 0);
        }
        else if (merged_ranges.size() == 1)
        {
            constructExprBasedOnRange<HandleType>(handle_col_id, handle_filter, merged_ranges[0]);
        }
        else
        {
            for (const auto & range : merged_ranges)
            {
                auto * filter = handle_filter.add_children();
                constructExprBasedOnRange<HandleType>(handle_col_id, *filter, range);
            }
            handle_filter.set_tp(tipb::ExprType::ScalarFunc);
            handle_filter.set_sig(tipb::ScalarFuncSig::LogicalOr);
            auto * field_type = handle_filter.mutable_field_type();
            field_type->set_tp(TiDB::TypeLongLong);
            field_type->set_flag(TiDB::ColumnFlagNotNull);
            field_type->set_flag(TiDB::ColumnFlagUnsigned);
        }
    }
    return ret;
}

<<<<<<< HEAD
static bool checkKeyRanges(const std::vector<std::pair<DecodedTiKVKey, DecodedTiKVKey>> & key_ranges, TableID table_id, bool pk_is_uint64,
    const ImutRegionRangePtr & region_key_range, Int32 handle_col_id, tipb::Expr & handle_filter)
=======
bool checkKeyRanges(const std::vector<std::pair<DecodedTiKVKey, DecodedTiKVKey>> & key_ranges, TableID table_id, bool pk_is_uint64,
    const ImutRegionRangePtr & region_key_range, Int32 handle_col_id, tipb::Expr & handle_filter, Logger* log)
>>>>>>> c2d620553... support batch cop
{
    LOG_INFO(log, "pk_is_uint: " << pk_is_uint64);
    if (key_ranges.empty())
    {
        LOG_WARNING(log, "income key ranges is empty1");
        constructInt64LiteralTiExpr(handle_filter, 0);
        return false;
    }

    std::vector<HandleRange<Int64>> handle_ranges;
    for (auto & range : key_ranges)
    {
        TiKVRange::Handle start = TiKVRange::getRangeHandle<true>(range.first, table_id);
        TiKVRange::Handle end = TiKVRange::getRangeHandle<false>(range.second, table_id);
        handle_ranges.emplace_back(std::make_pair(start, end));
    }

    std::vector<HandleRange<Int64>> region_handle_ranges;
    auto & raw_keys = region_key_range->rawKeys();
    TiKVRange::Handle region_start = TiKVRange::getRangeHandle<true>(raw_keys.first, table_id);
    TiKVRange::Handle region_end = TiKVRange::getRangeHandle<false>(raw_keys.second, table_id);
    region_handle_ranges.emplace_back(std::make_pair(region_start, region_end));

    if (pk_is_uint64)
    {
        std::vector<HandleRange<UInt64>> update_handle_ranges;
        for (auto & range : handle_ranges)
        {
            const auto [n, new_range] = CHTableHandle::splitForUInt64TableHandle(range);

            for (int i = 0; i < n; i++)
            {
                update_handle_ranges.emplace_back(new_range[i]);
            }
        }
        std::vector<HandleRange<UInt64>> update_region_handle_ranges;
        for (auto & range : region_handle_ranges)
        {
            const auto [n, new_range] = CHTableHandle::splitForUInt64TableHandle(range);

            for (int i = 0; i < n; i++)
            {
                update_region_handle_ranges.emplace_back(new_range[i]);
            }
        }
        return checkRangeAndGenExprIfNeeded<UInt64>(update_handle_ranges, update_region_handle_ranges, handle_col_id, handle_filter, log);
    }
    else
        return checkRangeAndGenExprIfNeeded<Int64>(handle_ranges, region_handle_ranges, handle_col_id, handle_filter, log);
}

RegionException::RegionReadStatus InterpreterDAG::getRegionReadStatus(const RegionPtr & current_region)
{
    if (!current_region)
        return RegionException::NOT_FOUND;
//    if (current_region->version() != dag.getRegionVersion() || current_region->confVer() != dag.getRegionConfVersion())
 //       return RegionException::VERSION_ERROR;
    if (current_region->isPendingRemove())
        return RegionException::PENDING_REMOVE;
    return RegionException::OK;
}

=======
>>>>>>> d026bbb2
// the flow is the same as executeFetchcolumns
void InterpreterDAG::executeTS(const tipb::TableScan & ts, Pipeline & pipeline)
{
    auto & tmt = context.getTMTContext();
    if (!ts.has_table_id())
    {
        // do not have table id
        throw Exception("Table id not specified in table scan executor", ErrorCodes::COP_BAD_DAG_REQUEST);
    }
    TableID table_id = ts.table_id();

    const Settings & settings = context.getSettingsRef();

    if (settings.schema_version == DEFAULT_UNSPECIFIED_SCHEMA_VERSION)
    {
        storage = tmt.getStorages().get(table_id);
        if (storage == nullptr)
        {
            throw Exception("Table " + std::to_string(table_id) + " doesn't exist.", ErrorCodes::UNKNOWN_TABLE);
        }
        table_lock = storage->lockStructure(false, __PRETTY_FUNCTION__);
    }
    else
    {
        getAndLockStorageWithSchemaVersion(table_id, settings.schema_version);
    }


    Names required_columns;
    std::vector<NameAndTypePair> source_columns;
    std::vector<bool> is_ts_column;
    String handle_column_name = MutableSupport::tidb_pk_column_name;
    if (auto pk_handle_col = storage->getTableInfo().getPKHandleColumn())
        handle_column_name = pk_handle_col->get().name;


    for (Int32 i = 0; i < ts.columns().size(); i++)
    {
        auto const & ci = ts.columns(i);
        ColumnID cid = ci.column_id();

        if (cid == DB::TiDBPkColumnID)
        {
            // Column ID -1 return the handle column
            required_columns.push_back(handle_column_name);
            auto pair = storage->getColumns().getPhysical(handle_column_name);
            source_columns.emplace_back(std::move(pair));
            is_ts_column.push_back(false);
            continue;
        }

        String name = storage->getTableInfo().getColumnName(cid);
        required_columns.push_back(name);
        auto pair = storage->getColumns().getPhysical(name);
        source_columns.emplace_back(std::move(pair));
        is_ts_column.push_back(ci.tp() == TiDB::TypeTimestamp);
    }

<<<<<<< HEAD
    if (handle_col_id == -1)
        handle_col_id = required_columns.size();

//    auto current_region = context.getTMTContext().getKVStore()->getRegion(dag.getRegionID());
//    auto region_read_status = getRegionReadStatus(current_region);
//    if (region_read_status != RegionException::OK)
//    {
//        std::vector<RegionID> region_ids;
//        region_ids.push_back(dag.getRegionID());
//        LOG_WARNING(log, __PRETTY_FUNCTION__ << " Meet region exception for region " << dag.getRegionID());
//        throw RegionException(std::move(region_ids), region_read_status);
//    }
//    const bool pk_is_uint64 = storage->getPKType() == IManageableStorage::PKType::UINT64;
//    if (!checkKeyRanges(dag.getKeyRanges(), table_id, pk_is_uint64, current_region->getRange(), handle_col_id, handle_filter_expr))
//    {
//        // need to add extra filter on handle column
//        filter_on_handle = true;
//        conditions.push_back(&handle_filter_expr);
//    }

    bool has_handle_column = (handle_col_id != (Int32)required_columns.size());

    if (filter_on_handle && !has_handle_column)
    {
        // if need to add filter on handle column, and
        // the handle column is not selected in ts, add
        // the handle column
        required_columns.push_back(handle_column_name);
        auto pair = storage->getColumns().getPhysical(handle_column_name);
        source_columns.push_back(pair);
        is_ts_column.push_back(false);
    }

=======
>>>>>>> d026bbb2
    analyzer = std::make_unique<DAGExpressionAnalyzer>(std::move(source_columns), context);

    if (!dag.hasAggregation())
    {
        // if the dag request does not contain agg, then the final output is
        // based on the output of table scan
        for (auto i : dag.getDAGRequest().output_offsets())
        {
            if (i >= required_columns.size())
            {
                // array index out of bound
                throw Exception("Output offset index is out of bound", ErrorCodes::COP_BAD_DAG_REQUEST);
            }
            // do not have alias
            final_project.emplace_back(required_columns[i], "");
        }
    }
    // todo handle alias column
    if (settings.max_columns_to_read && required_columns.size() > settings.max_columns_to_read)
    {
        throw Exception("Limit for number of columns to read exceeded. "
                        "Requested: "
                + toString(required_columns.size()) + ", maximum: " + settings.max_columns_to_read.toString(),
            ErrorCodes::TOO_MANY_COLUMNS);
    }

    size_t max_block_size = settings.max_block_size;
    max_streams = settings.max_threads;
    QueryProcessingStage::Enum from_stage = QueryProcessingStage::FetchColumns;
    if (max_streams > 1)
    {
        max_streams *= settings.max_streams_to_max_threads_ratio;
    }

    if (dag.hasSelection())
    {
        for (auto & condition : dag.getSelection().conditions())
        {
            analyzer->makeExplicitSetForIndex(condition, storage);
        }
    }
    SelectQueryInfo query_info;
    // set query to avoid unexpected NPE
    query_info.query = dag.getAST();
    query_info.dag_query = std::make_unique<DAGQueryInfo>(conditions, analyzer->getPreparedSets(), analyzer->getCurrentInputColumns());
    query_info.mvcc_query_info = std::make_unique<MvccQueryInfo>();
    query_info.mvcc_query_info->resolve_locks = true;
    query_info.mvcc_query_info->read_tso = settings.read_tso;
<<<<<<< HEAD
<<<<<<< HEAD
    RegionQueryInfo info;
    info.region_id = dag.getRegionID();
    info.version = dag.getRegionVersion();
    info.conf_version = dag.getRegionConfVersion();
    info.range_in_table = current_region->getHandleRangeByTable(table_id);
    query_info.mvcc_query_info->regions_query_info.push_back(info);
    query_info.mvcc_query_info->concurrent = 0.0;
<<<<<<< HEAD
<<<<<<< HEAD
    if (ts.next_read_engine() == tipb::EngineType::Local) {
        pipeline.streams = storage->read(required_columns, query_info, context, from_stage, max_block_size,
                                         max_streams);
    } else {
        pipeline.streams = storage->remote_read(dag.getKeyRanges(), query_info, ts, context);
    }

=======
    for (auto & r : dag.getRegions()) {
        RegionQueryInfo info;
        info.region_id = r.region_id;
        info.version = r.region_version;
        info.conf_version = r.region_conf_version;
        auto current_region = context.getTMTContext().getKVStore()->getRegion(info.region_id);
        if (!current_region) {
            std::vector<RegionID> region_ids;
            for (auto & rr : dag.getRegions()) {
                region_ids.push_back(rr.region_id);
            }
            throw RegionException(std::move(region_ids), RegionException::RegionReadStatus::NOT_FOUND);
        }
        //if (!checkKeyRanges(dag.getKeyRanges(), table_id, storage->getPKType() == IManageableStorage::PKType::UINT64, current_region->getRange(), 0, handle_filter_expr, log))
        //    throw Exception("Cop request only support full range scan for given region",
        //                    ErrorCodes::COP_BAD_DAG_REQUEST);
        info.range_in_table = current_region->getHandleRangeByTable(table_id);
        query_info.mvcc_query_info->regions_query_info.push_back(info);
    }
    query_info.mvcc_query_info->concurrent = dag.getRegions().size() > 1 ? 1.0 : 0.0;
    pipeline.streams = storage->read(required_columns, query_info, context, from_stage, max_block_size, max_streams);
>>>>>>> c2d620553... support batch cop

    LOG_INFO(log, "dag execution stream size: " << dag.getRegions().size());
=======
=======
>>>>>>> 0868caa0550860bca99fb575579f9ebe46989ec7
    try
    {
        pipeline.streams = storage->read(required_columns, query_info, context, from_stage, max_block_size, max_streams);
    }
    catch (DB::Exception & e)
    {
        e.addMessage("(while creating InputStreams from storage `" + storage->getDatabaseName() + "`.`" + storage->getTableName()
            + "`, table_id: " + DB::toString(table_id) + ")");
        throw;
=======
    if (dag.getRegions().empty())
    {
        throw Exception("Dag Request does not have region to read. ", ErrorCodes::COP_BAD_DAG_REQUEST);
    }

    if (!dag.isBatchCop())
    {
        if (auto [info_retry, status] = MakeRegionQueryInfos(dag.getRegions(), {}, tmt, *query_info.mvcc_query_info, table_id); info_retry)
            throw RegionException({(*info_retry).begin()->first}, status);

        try
        {
            pipeline.streams = storage->read(required_columns, query_info, context, from_stage, max_block_size, max_streams);
        }
        catch (DB::Exception & e)
        {
            e.addMessage("(while creating InputStreams from storage `" + storage->getDatabaseName() + "`.`" + storage->getTableName()
                + "`, table_id: " + DB::toString(table_id) + ")");
            throw;
        }
    }
    else
    {
        std::unordered_map<RegionID, const RegionInfo &> region_retry;
        std::unordered_set<RegionID> force_retry;
        for (;;)
        {
            try
            {
                region_retry.clear();
                auto [retry, status] = MakeRegionQueryInfos(dag.getRegions(), force_retry, tmt, *query_info.mvcc_query_info, table_id);
                std::ignore = status;
                if (retry)
                {
                    region_retry = std::move(*retry);
                    for (auto & r : region_retry)
                        force_retry.emplace(r.first);
                }
                if (query_info.mvcc_query_info->regions_query_info.empty())
                    break;
                pipeline.streams = storage->read(required_columns, query_info, context, from_stage, max_block_size, max_streams);
                break;
            }
            catch (const LockException & e)
            {
                // We can also use current thread to resolve lock, but it will block next process.
                // So, force this region retry in another thread in CoprocessorBlockInputStream.
                force_retry.emplace(e.region_id);
            }
            catch (const RegionException & e)
            {
                if (tmt.getTerminated())
                    throw Exception("TiFlash server is terminating", ErrorCodes::LOGICAL_ERROR);
                // By now, RegionException will contain all region id of MvccQueryInfo, which is needed by CHSpark.
                // When meeting RegionException, we can let MakeRegionQueryInfos to check in next loop.
            }
            catch (DB::Exception & e)
            {
                e.addMessage("(while creating InputStreams from storage `" + storage->getDatabaseName() + "`.`" + storage->getTableName()
                    + "`, table_id: " + DB::toString(table_id) + ")");
                throw;
            }
        }

        if (region_retry.size())
        {
            LOG_DEBUG(log, ({
                std::stringstream ss;
                ss << "Start to retry " << region_retry.size() << " regions (";
                for (auto & r : region_retry)
                    ss << r.first << ",";
                ss << ")";
                ss.str();
            }));

            DAGSchema schema;
            ::tipb::DAGRequest dag_req;

            {
                const auto & table_info = storage->getTableInfo();
                tipb::Executor * ts_exec = dag_req.add_executors();
                ts_exec->set_tp(tipb::ExecType::TypeTableScan);
                *(ts_exec->mutable_tbl_scan()) = ts;

                for (int i = 0; i < ts.columns().size(); ++i)
                {
                    const auto & col = ts.columns(i);
                    auto col_id = col.column_id();

                    if (col_id == DB::TiDBPkColumnID)
                    {
                        ColumnInfo ci;
                        ci.tp = TiDB::TypeLongLong;
                        ci.setPriKeyFlag();
                        ci.setNotNullFlag();
                        schema.emplace_back(std::make_pair(handle_column_name, std::move(ci)));
                    }
                    else
                    {
                        auto & col_info = table_info.getColumnInfo(col_id);
                        schema.emplace_back(std::make_pair(col_info.name, col_info));
                    }
                    dag_req.add_output_offsets(i);
                }
                dag_req.set_encode_type(tipb::EncodeType::TypeCHBlock);
            }

            std::vector<pingcap::coprocessor::KeyRange> ranges;
            for (auto & info : region_retry)
            {
                for (auto & range : info.second.key_ranges)
                    ranges.emplace_back(range.first, range.second);
            }

            pingcap::coprocessor::Request req{.tp = pingcap::coprocessor::ReqType::DAG,
                .start_ts = settings.read_tso,
                .data = dag_req.SerializeAsString(),
                .ranges = std::move(ranges),
                .schema_version = settings.schema_version};
            pingcap::kv::StoreType store_type = pingcap::kv::TiFlash;
            BlockInputStreamPtr input
                = std::make_shared<CoprocessorBlockInputStream>(tmt.getCluster().get(), req, schema, max_streams, store_type);
            pipeline.streams.emplace_back(input);
        }
>>>>>>> d026bbb2
    }
<<<<<<< HEAD
>>>>>>> b7776d3a8452a4288445a91a364f2e88c66f0fe6
=======
>>>>>>> 0868caa0550860bca99fb575579f9ebe46989ec7

    if (pipeline.streams.empty())
    {
        pipeline.streams.emplace_back(std::make_shared<NullBlockInputStream>(storage->getSampleBlockForColumns(required_columns)));
    }

    pipeline.transform([&](auto & stream) { stream->addTableLock(table_lock); });

    /// Set the limits and quota for reading data, the speed and time of the query.
    {
        IProfilingBlockInputStream::LocalLimits limits;
        limits.mode = IProfilingBlockInputStream::LIMITS_TOTAL;
        limits.size_limits = SizeLimits(settings.max_rows_to_read, settings.max_bytes_to_read, settings.read_overflow_mode);
        limits.max_execution_time = settings.max_execution_time;
        limits.timeout_overflow_mode = settings.timeout_overflow_mode;

        /// Quota and minimal speed restrictions are checked on the initiating server of the request, and not on remote servers,
        /// because the initiating server has a summary of the execution of the request on all servers.
        ///
        /// But limits on data size to read and maximum execution time are reasonable to check both on initiator and
        /// additionally on each remote server, because these limits are checked per block of data processed,
        /// and remote servers may process way more blocks of data than are received by initiator.
        limits.min_execution_speed = settings.min_execution_speed;
        limits.timeout_before_checking_execution_speed = settings.timeout_before_checking_execution_speed;

        QuotaForIntervals & quota = context.getQuota();

        pipeline.transform([&](auto & stream) {
            if (IProfilingBlockInputStream * p_stream = dynamic_cast<IProfilingBlockInputStream *>(stream.get()))
            {
                p_stream->setLimits(limits);
                p_stream->setQuota(quota);
            }
        });
    }

    if (addTimeZoneCastAfterTS(is_ts_column, pipeline))
    {
        // for arrow encode, the final select of timestamp column should be column with session timezone
        if (keep_session_timezone_info && !dag.hasAggregation())
        {
            for (auto i : dag.getDAGRequest().output_offsets())
            {
                if (is_ts_column[i])
                {
                    final_project[i].first = analyzer->getCurrentInputColumns()[i].name;
                }
            }
        }
    }
}

// add timezone cast for timestamp type, this is used to support session level timezone
bool InterpreterDAG::addTimeZoneCastAfterTS(std::vector<bool> & is_ts_column, Pipeline & pipeline)
{
    bool hasTSColumn = false;
    for (auto b : is_ts_column)
        hasTSColumn |= b;
    if (!hasTSColumn)
        return false;

    ExpressionActionsChain chain;
    if (analyzer->appendTimeZoneCastsAfterTS(chain, is_ts_column, dag.getDAGRequest()))
    {
        pipeline.transform([&](auto & stream) { stream = std::make_shared<ExpressionBlockInputStream>(stream, chain.getLastActions()); });
        return true;
    }
    else
        return false;
}

AnalysisResult InterpreterDAG::analyzeExpressions()
{
    AnalysisResult res;
    ExpressionActionsChain chain;
    if (!conditions.empty())
    {
        analyzer->appendWhere(chain, conditions, res.filter_column_name);
        res.has_where = true;
        res.before_where = chain.getLastActions();
        chain.addStep();
    }
    // There will be either Agg...
    if (dag.hasAggregation())
    {
        analyzer->appendAggregation(chain, dag.getAggregation(), res.aggregation_keys, res.aggregate_descriptions);
        res.need_aggregate = true;
        res.before_aggregation = chain.getLastActions();

        chain.finalize();
        chain.clear();

        // add cast if type is not match
        analyzer->appendAggSelect(chain, dag.getAggregation(), dag.getDAGRequest(), keep_session_timezone_info);
        //todo use output_offset to reconstruct the final project columns
        for (auto & element : analyzer->getCurrentInputColumns())
        {
            final_project.emplace_back(element.name, "");
        }
    }
    // Or TopN, not both.
    if (dag.hasTopN())
    {
        res.has_order_by = true;
        analyzer->appendOrderBy(chain, dag.getTopN(), res.order_column_names);
    }
    // Append final project results if needed.
    analyzer->appendFinalProject(chain, final_project);
    res.before_order_and_select = chain.getLastActions();
    chain.finalize();
    chain.clear();
    //todo need call prependProjectInput??
    return res;
}

void InterpreterDAG::executeWhere(Pipeline & pipeline, const ExpressionActionsPtr & expr, String & filter_column)
{
    pipeline.transform([&](auto & stream) { stream = std::make_shared<FilterBlockInputStream>(stream, expr, filter_column); });
}

void InterpreterDAG::executeAggregation(
    Pipeline & pipeline, const ExpressionActionsPtr & expr, Names & key_names, AggregateDescriptions & aggregates)
{
    pipeline.transform([&](auto & stream) { stream = std::make_shared<ExpressionBlockInputStream>(stream, expr); });

    Block header = pipeline.firstStream()->getHeader();
    ColumnNumbers keys;
    for (const auto & name : key_names)
    {
        keys.push_back(header.getPositionByName(name));
    }
    for (auto & descr : aggregates)
    {
        if (descr.arguments.empty())
        {
            for (const auto & name : descr.argument_names)
            {
                descr.arguments.push_back(header.getPositionByName(name));
            }
        }
    }

    const Settings & settings = context.getSettingsRef();

    /// Two-level aggregation is useful in two cases:
    /// 1. Parallel aggregation is done, and the results should be merged in parallel.
    /// 2. An aggregation is done with store of temporary data on the disk, and they need to be merged in a memory efficient way.
    bool allow_to_use_two_level_group_by = pipeline.streams.size() > 1 || settings.max_bytes_before_external_group_by != 0;

    Aggregator::Params params(header, keys, aggregates, false, settings.max_rows_to_group_by, settings.group_by_overflow_mode,
        settings.compile ? &context.getCompiler() : nullptr, settings.min_count_to_compile,
        allow_to_use_two_level_group_by ? settings.group_by_two_level_threshold : SettingUInt64(0),
        allow_to_use_two_level_group_by ? settings.group_by_two_level_threshold_bytes : SettingUInt64(0),
        settings.max_bytes_before_external_group_by, settings.empty_result_for_aggregation_by_empty_set, context.getTemporaryPath());

    /// If there are several sources, then we perform parallel aggregation
    if (pipeline.streams.size() > 1)
    {
        pipeline.firstStream() = std::make_shared<ParallelAggregatingBlockInputStream>(pipeline.streams, nullptr, params, true, max_streams,
            settings.aggregation_memory_efficient_merge_threads ? static_cast<size_t>(settings.aggregation_memory_efficient_merge_threads)
                                                                : static_cast<size_t>(settings.max_threads));

        pipeline.streams.resize(1);
    }
    else
    {
        pipeline.firstStream() = std::make_shared<AggregatingBlockInputStream>(pipeline.firstStream(), params, true);
    }
    // add cast
}

void InterpreterDAG::executeExpression(Pipeline & pipeline, const ExpressionActionsPtr & expressionActionsPtr)
{
    if (!expressionActionsPtr->getActions().empty())
    {
        pipeline.transform([&](auto & stream) { stream = std::make_shared<ExpressionBlockInputStream>(stream, expressionActionsPtr); });
    }
}

void InterpreterDAG::getAndLockStorageWithSchemaVersion(TableID table_id, Int64 query_schema_version)
{
    /// Get current schema version in schema syncer for a chance to shortcut.
    auto global_schema_version = context.getTMTContext().getSchemaSyncer()->getCurrentVersion();

    /// Lambda for get storage, then align schema version under the read lock.
    auto get_and_lock_storage = [&](bool schema_synced) -> std::tuple<ManageableStoragePtr, TableStructureReadLockPtr, Int64, bool> {
        /// Get storage in case it's dropped then re-created.
        // If schema synced, call getTable without try, leading to exception on table not existing.
        auto storage_ = context.getTMTContext().getStorages().get(table_id);
        if (!storage_)
        {
            if (schema_synced)
                throw Exception("Table " + std::to_string(table_id) + " doesn't exist.", ErrorCodes::UNKNOWN_TABLE);
            else
                return std::make_tuple(nullptr, nullptr, DEFAULT_UNSPECIFIED_SCHEMA_VERSION, false);
        }

        if (storage_->engineType() != ::TiDB::StorageEngine::TMT && storage_->engineType() != ::TiDB::StorageEngine::DT)
        {
            throw Exception("Specifying schema_version for non-managed storage: " + storage_->getName()
                    + ", table: " + storage_->getTableName() + ", id: " + DB::toString(table_id) + " is not allowed",
                ErrorCodes::LOGICAL_ERROR);
        }

        /// Lock storage.
        auto lock = storage_->lockStructure(false, __PRETTY_FUNCTION__);

        /// Check schema version, requiring TiDB/TiSpark and TiFlash both use exactly the same schema.
        // We have three schema versions, two in TiFlash:
        // 1. Storage: the version that this TiFlash table (storage) was last altered.
        // 2. Global: the version that TiFlash global schema is at.
        // And one from TiDB/TiSpark:
        // 3. Query: the version that TiDB/TiSpark used for this query.
        auto storage_schema_version = storage_->getTableInfo().schema_version;
        // Not allow storage > query in any case, one example is time travel queries.
        if (storage_schema_version > query_schema_version)
            throw Exception("Table " + std::to_string(table_id) + " schema version " + std::to_string(storage_schema_version)
                    + " newer than query schema version " + std::to_string(query_schema_version),
                ErrorCodes::SCHEMA_VERSION_ERROR);
        // From now on we have storage <= query.
        // If schema was synced, it implies that global >= query, as mentioned above we have storage <= query, we are OK to serve.
        if (schema_synced)
            return std::make_tuple(storage_, lock, storage_schema_version, true);
        // From now on the schema was not synced.
        // 1. storage == query, TiDB/TiSpark is using exactly the same schema that altered this table, we are just OK to serve.
        // 2. global >= query, TiDB/TiSpark is using a schema older than TiFlash global, but as mentioned above we have storage <= query,
        // meaning that the query schema is still newer than the time when this table was last altered, so we still OK to serve.
        if (storage_schema_version == query_schema_version || global_schema_version >= query_schema_version)
            return std::make_tuple(storage_, lock, storage_schema_version, true);
        // From now on we have global < query.
        // Return false for outer to sync and retry.
        return std::make_tuple(nullptr, nullptr, storage_schema_version, false);
    };

    /// Try get storage and lock once.
    ManageableStoragePtr storage_;
    TableStructureReadLockPtr lock;
    Int64 storage_schema_version;
    auto log_schema_version = [&](const String & result) {
        LOG_DEBUG(log,
            __PRETTY_FUNCTION__ << " Table " << table_id << " schema " << result << " Schema version [storage, global, query]: "
                                << "[" << storage_schema_version << ", " << global_schema_version << ", " << query_schema_version << "].");
    };
    bool ok;
    {
        std::tie(storage_, lock, storage_schema_version, ok) = get_and_lock_storage(false);
        if (ok)
        {
            log_schema_version("OK, no syncing required.");
            storage = storage_;
            table_lock = lock;
            return;
        }
    }

    /// If first try failed, sync schema and try again.
    {
        log_schema_version("not OK, syncing schemas.");
        auto start_time = Clock::now();
        context.getTMTContext().getSchemaSyncer()->syncSchemas(context);
        auto schema_sync_cost = std::chrono::duration_cast<std::chrono::milliseconds>(Clock::now() - start_time).count();
        LOG_DEBUG(log, __PRETTY_FUNCTION__ << " Table " << table_id << " schema sync cost " << schema_sync_cost << "ms.");

        std::tie(storage_, lock, storage_schema_version, ok) = get_and_lock_storage(true);
        if (ok)
        {
            log_schema_version("OK after syncing.");
            storage = storage_;
            table_lock = lock;
            return;
        }

        throw Exception("Shouldn't reach here", ErrorCodes::UNKNOWN_EXCEPTION);
    }
}

SortDescription InterpreterDAG::getSortDescription(Strings & order_column_names)
{
    // construct SortDescription
    SortDescription order_descr;
    const tipb::TopN & topn = dag.getTopN();
    order_descr.reserve(topn.order_by_size());
    for (int i = 0; i < topn.order_by_size(); i++)
    {
        String name = order_column_names[i];
        int direction = topn.order_by(i).desc() ? -1 : 1;
        // MySQL/TiDB treats NULL as "minimum".
        int nulls_direction = -1;
        // todo get this information from DAGRequest
        // currently use the default value
        std::shared_ptr<Collator> collator;

        order_descr.emplace_back(name, direction, nulls_direction, collator);
    }
    return order_descr;
}

void InterpreterDAG::executeUnion(Pipeline & pipeline)
{
    if (pipeline.hasMoreThanOneStream())
    {
        pipeline.firstStream() = std::make_shared<UnionBlockInputStream<>>(pipeline.streams, nullptr, max_streams);
        pipeline.streams.resize(1);
    }
}

void InterpreterDAG::executeOrder(Pipeline & pipeline, Strings & order_column_names)
{
    SortDescription order_descr = getSortDescription(order_column_names);
    const Settings & settings = context.getSettingsRef();
    Int64 limit = dag.getTopN().limit();

    pipeline.transform([&](auto & stream) {
        auto sorting_stream = std::make_shared<PartialSortingBlockInputStream>(stream, order_descr, limit);

        /// Limits on sorting
        IProfilingBlockInputStream::LocalLimits limits;
        limits.mode = IProfilingBlockInputStream::LIMITS_TOTAL;
        limits.size_limits = SizeLimits(settings.max_rows_to_sort, settings.max_bytes_to_sort, settings.sort_overflow_mode);
        sorting_stream->setLimits(limits);

        stream = sorting_stream;
    });

    /// If there are several streams, we merge them into one
    executeUnion(pipeline);

    /// Merge the sorted blocks.
    pipeline.firstStream() = std::make_shared<MergeSortingBlockInputStream>(pipeline.firstStream(), order_descr, settings.max_block_size,
        limit, settings.max_bytes_before_external_sort, context.getTemporaryPath());
}

void InterpreterDAG::recordProfileStreams(Pipeline & pipeline, Int32 index)
{
    for (auto & stream : pipeline.streams)
    {
        dag.getDAGContext().profile_streams_list[index].push_back(stream);
    }
}

void InterpreterDAG::executeImpl(Pipeline & pipeline)
{
    executeTS(dag.getTS(), pipeline);
    recordProfileStreams(pipeline, dag.getTSIndex());

    auto res = analyzeExpressions();
    // execute selection
    if (res.has_where)
    {
        executeWhere(pipeline, res.before_where, res.filter_column_name);
        if (dag.hasSelection())
            recordProfileStreams(pipeline, dag.getSelectionIndex());
    }
    if (res.need_aggregate)
    {
        // execute aggregation
        executeAggregation(pipeline, res.before_aggregation, res.aggregation_keys, res.aggregate_descriptions);
        recordProfileStreams(pipeline, dag.getAggregationIndex());
    }
    if (res.before_order_and_select)
    {
        executeExpression(pipeline, res.before_order_and_select);
    }

    if (res.has_order_by)
    {
        // execute topN
        executeOrder(pipeline, res.order_column_names);
        recordProfileStreams(pipeline, dag.getTopNIndex());
    }

    // execute projection
    executeFinalProject(pipeline);

    // execute limit
    if (dag.hasLimit() && !dag.hasTopN())
    {
        executeLimit(pipeline);
        recordProfileStreams(pipeline, dag.getLimitIndex());
    }
}

void InterpreterDAG::executeFinalProject(Pipeline & pipeline)
{
    auto columns = pipeline.firstStream()->getHeader();
    NamesAndTypesList input_column;
    for (auto & column : columns.getColumnsWithTypeAndName())
    {
        input_column.emplace_back(column.name, column.type);
    }
    ExpressionActionsPtr project = std::make_shared<ExpressionActions>(input_column, context.getSettingsRef());
    project->add(ExpressionAction::project(final_project));
    // add final project
    pipeline.transform([&](auto & stream) { stream = std::make_shared<ExpressionBlockInputStream>(stream, project); });
}

void InterpreterDAG::executeLimit(Pipeline & pipeline)
{
    pipeline.transform([&](auto & stream) { stream = std::make_shared<LimitBlockInputStream>(stream, dag.getLimit().limit(), 0, false); });
    if (pipeline.hasMoreThanOneStream())
    {
        executeUnion(pipeline);
        pipeline.transform(
            [&](auto & stream) { stream = std::make_shared<LimitBlockInputStream>(stream, dag.getLimit().limit(), 0, false); });
    }
}
 */

void InterpreterDAG::executeUnion(Pipeline & pipeline)
{
    if (pipeline.hasMoreThanOneStream())
    {
        pipeline.firstStream() = std::make_shared<UnionBlockInputStream<>>(pipeline.streams, nullptr, max_streams);
        pipeline.streams.resize(1);
    }
}

BlockInputStreams InterpreterDAG::executeQueryBlock(DAGQueryBlock & query_block, std::vector<SubqueriesForSets> & subqueriesForSets)
{
    if (!query_block.children.empty())
    {
        std::vector<BlockInputStreams> input_streams_vec;
        for (auto & child : query_block.children)
        {
            BlockInputStreams child_streams = executeQueryBlock(*child, subqueriesForSets);
            input_streams_vec.push_back(child_streams);
        }
        DAGQueryBlockInterpreter query_block_interpreter(
            context, input_streams_vec, query_block, keep_session_timezone_info, dag.getDAGRequest(), dag.getAST(), dag, subqueriesForSets);
        return query_block_interpreter.execute();
    }
    else
    {
        DAGQueryBlockInterpreter query_block_interpreter(
            context, {}, query_block, keep_session_timezone_info, dag.getDAGRequest(), dag.getAST(), dag, subqueriesForSets);
        return query_block_interpreter.execute();
    }
}

BlockIO InterpreterDAG::execute()
{
    /// region_info should based on the source executor, however
    /// tidb does not support multi-table dag request yet, so
    /// it is ok to use the same region_info for the whole dag request
    std::vector<SubqueriesForSets> subqueriesForSets;
    BlockInputStreams streams = executeQueryBlock(*dag.getQueryBlock(), subqueriesForSets);

    Pipeline pipeline;
    pipeline.streams = streams;

    if (dag.writer->writer != nullptr)
    {
        for (auto & stream : pipeline.streams)
            stream = std::make_shared<StreamingDAGBlockInputStream>(stream, dag.writer, context.getSettings().dag_records_per_chunk,
                dag.getEncodeType(), dag.getResultFieldTypes(), stream->getHeader());
    }
    executeUnion(pipeline);
    if (!subqueriesForSets.empty())
    {
        const Settings & settings = context.getSettingsRef();
        pipeline.firstStream() = std::make_shared<CreatingSetsBlockInputStream>(pipeline.firstStream(), std::move(subqueriesForSets),
            SizeLimits(settings.max_rows_to_transfer, settings.max_bytes_to_transfer, settings.transfer_overflow_mode));
    }

    BlockIO res;
    res.in = pipeline.firstStream();
    return res;
    /*
    LOG_DEBUG(
        log, __PRETTY_FUNCTION__ << " Convert DAG request to BlockIO, adding " << analyzer->getImplicitCastCount() << " implicit cast");
    if (log->debug())
    {
        try
        {
            DAGStringConverter converter(context, dag.getDAGRequest());
            auto sql_text = converter.buildSqlString();
            LOG_DEBUG(log, __PRETTY_FUNCTION__ << " SQL in DAG request is " << sql_text);
        }
        catch (...)
        {
            // catch all the exceptions so the convert error will not affect the query execution
            LOG_DEBUG(log, __PRETTY_FUNCTION__ << " Failed to convert DAG request to sql text");
        }
    }
     */
    return res;
}
} // namespace DB<|MERGE_RESOLUTION|>--- conflicted
+++ resolved
@@ -1,46 +1,16 @@
-#include <DataStreams/AggregatingBlockInputStream.h>
 #include <DataStreams/BlockIO.h>
 #include <DataStreams/ConcatBlockInputStream.h>
-<<<<<<< HEAD
 #include <DataStreams/CreatingSetsBlockInputStream.h>
-=======
-#include <DataStreams/CoprocessorBlockInputStream.h>
->>>>>>> d026bbb2
-#include <DataStreams/ExpressionBlockInputStream.h>
-#include <DataStreams/FilterBlockInputStream.h>
-#include <DataStreams/LimitBlockInputStream.h>
-#include <DataStreams/MergeSortingBlockInputStream.h>
-#include <DataStreams/NullBlockInputStream.h>
-#include <DataStreams/ParallelAggregatingBlockInputStream.h>
-#include <DataStreams/PartialSortingBlockInputStream.h>
 #include <DataStreams/UnionBlockInputStream.h>
-#include <Flash/Coprocessor/DAGCodec.h>
-#include <Flash/Coprocessor/DAGExpressionAnalyzer.h>
 #include <Flash/Coprocessor/DAGQueryInfo.h>
 #include <Flash/Coprocessor/DAGStringConverter.h>
-#include <Flash/Coprocessor/DAGUtils.h>
 #include <Flash/Coprocessor/InterpreterDAG.h>
+#include <Flash/Coprocessor/StreamingDAGBlockInputStream.h>
 #include <Interpreters/Aggregator.h>
-#include <Parsers/ASTSelectQuery.h>
-#include <Storages/MutableSupport.h>
-#include <Storages/RegionQueryInfo.h>
 #include <Storages/StorageMergeTree.h>
-#include <Storages/Transaction/CHTableHandle.h>
 #include <Storages/Transaction/KVStore.h>
-#include <Storages/Transaction/LockException.h>
-#include <Storages/Transaction/Region.h>
-#include <Storages/Transaction/RegionException.h>
 #include <Storages/Transaction/SchemaSyncer.h>
-#include <Storages/Transaction/TMTContext.h>
-#include <Storages/Transaction/TiKVRange.h>
-#include <Storages/Transaction/TypeMapping.h>
-#include <Storages/Transaction/Types.h>
 #include <pingcap/coprocessor/Client.h>
-
-#include <Flash/Coprocessor/InterpreterDAGHelper.hpp>
-
-#include "StreamingDAGBlockOutputStream.h"
-
 namespace DB
 {
 
@@ -66,992 +36,7 @@
     {
         max_streams *= settings.max_streams_to_max_threads_ratio;
     }
-    /*
-    if (dag.hasSelection())
-    {
-        for (auto & condition : dag.getSelection().conditions())
-            conditions.push_back(&condition);
-    }
-     */
 }
-
-<<<<<<< HEAD
-/*
-template <typename HandleType>
-void constructHandleColRefExpr(tipb::Expr & expr, Int64 col_index)
-{
-    expr.set_tp(tipb::ExprType::ColumnRef);
-    std::stringstream ss;
-    encodeDAGInt64(col_index, ss);
-    expr.set_val(ss.str());
-    auto * field_type = expr.mutable_field_type();
-    field_type->set_tp(TiDB::TypeLongLong);
-    // handle col is always not null
-    field_type->set_flag(TiDB::ColumnFlagNotNull);
-    if constexpr (!std::is_signed_v<HandleType>)
-    {
-        field_type->set_flag(TiDB::ColumnFlagUnsigned);
-    }
-}
-
-template <typename HandleType>
-void constructIntLiteralExpr(tipb::Expr & expr, HandleType value)
-{
-    constexpr bool is_signed = std::is_signed_v<HandleType>;
-    if constexpr (is_signed)
-    {
-        expr.set_tp(tipb::ExprType::Int64);
-    }
-    else
-    {
-        expr.set_tp(tipb::ExprType::Uint64);
-    }
-    std::stringstream ss;
-    if constexpr (is_signed)
-    {
-        encodeDAGInt64(value, ss);
-    }
-    else
-    {
-        encodeDAGUInt64(value, ss);
-    }
-    expr.set_val(ss.str());
-    auto * field_type = expr.mutable_field_type();
-    field_type->set_tp(TiDB::TypeLongLong);
-    field_type->set_flag(TiDB::ColumnFlagNotNull);
-    if constexpr (!is_signed)
-    {
-        field_type->set_flag(TiDB::ColumnFlagUnsigned);
-    }
-}
-
-template <typename HandleType>
-void constructBoundExpr(Int32 handle_col_id, tipb::Expr & expr, TiKVHandle::Handle<HandleType> bound, bool is_left_bound)
-{
-    auto * left = expr.add_children();
-    constructHandleColRefExpr<HandleType>(*left, handle_col_id);
-    auto * right = expr.add_children();
-    constructIntLiteralExpr<HandleType>(*right, bound.handle_id);
-    expr.set_tp(tipb::ExprType::ScalarFunc);
-    if (is_left_bound)
-        expr.set_sig(tipb::ScalarFuncSig::GEInt);
-    else
-        expr.set_sig(tipb::ScalarFuncSig::LTInt);
-    auto * field_type = expr.mutable_field_type();
-    field_type->set_tp(TiDB::TypeLongLong);
-    field_type->set_flag(TiDB::ColumnFlagNotNull);
-    field_type->set_flag(TiDB::ColumnFlagUnsigned);
-}
-
-template <typename HandleType>
-void constructExprBasedOnRange(Int32 handle_col_id, tipb::Expr & expr, HandleRange<HandleType> range)
-{
-    if (range.second == TiKVHandle::Handle<HandleType>::max)
-    {
-        constructBoundExpr<HandleType>(handle_col_id, expr, range.first, true);
-    }
-    else
-    {
-        auto * left = expr.add_children();
-        constructBoundExpr<HandleType>(handle_col_id, *left, range.first, true);
-        auto * right = expr.add_children();
-        constructBoundExpr<HandleType>(handle_col_id, *right, range.second, false);
-        expr.set_tp(tipb::ExprType::ScalarFunc);
-        expr.set_sig(tipb::ScalarFuncSig::LogicalAnd);
-        auto * field_type = expr.mutable_field_type();
-        field_type->set_tp(TiDB::TypeLongLong);
-        field_type->set_flag(TiDB::ColumnFlagNotNull);
-        field_type->set_flag(TiDB::ColumnFlagUnsigned);
-    }
-}
-
-template <typename HandleType>
-bool checkRangeAndGenExprIfNeeded(std::vector<HandleRange<HandleType>> & ranges, const std::vector<HandleRange<HandleType>> & region_ranges,
-    Int32 handle_col_id, tipb::Expr & handle_filter, Logger * log)
-{
-    if (ranges.empty())
-    {
-        LOG_WARNING(log, "income key ranges is empty");
-        // generate an always false filter
-        constructInt64LiteralTiExpr(handle_filter, 0);
-        return false;
-    }
-    std::sort(ranges.begin(), ranges.end(),
-        [](const HandleRange<HandleType> & a, const HandleRange<HandleType> & b) { return a.first < b.first; });
-
-    std::vector<HandleRange<HandleType>> merged_ranges;
-    HandleRange<HandleType> merged_range;
-    merged_range.first = ranges[0].first;
-    merged_range.second = ranges[0].second;
-
-    for (size_t i = 1; i < ranges.size(); i++)
-    {
-        if (merged_range.second >= ranges[i].first)
-            merged_range.second = merged_range.second >= ranges[i].second ? merged_range.second : ranges[i].second;
-        else
-        {
-            if (merged_range.second > merged_range.first)
-                merged_ranges.emplace_back(std::make_pair(merged_range.first, merged_range.second));
-            merged_range.first = ranges[i].first;
-            merged_range.second = ranges[i].second;
-        }
-    }
-    if (merged_range.second > merged_range.first)
-        merged_ranges.emplace_back(std::make_pair(merged_range.first, merged_range.second));
-
-    bool ret = true;
-    for (const auto & region_range : region_ranges)
-    {
-        bool covered = false;
-        for (const auto & range : merged_ranges)
-        {
-            if (region_range.first >= range.first && region_range.second <= range.second)
-            {
-                covered = true;
-                break;
-            }
-        }
-        if (!covered && region_range.second > region_range.first)
-        {
-            ret = false;
-            break;
-        }
-    }
-    LOG_DEBUG(log, "ret " <<ret);
-    if (!ret)
-    {
-        if (merged_ranges.empty())
-        {
-            constructInt64LiteralTiExpr(handle_filter, 0);
-        }
-        else if (merged_ranges.size() == 1)
-        {
-            constructExprBasedOnRange<HandleType>(handle_col_id, handle_filter, merged_ranges[0]);
-        }
-        else
-        {
-            for (const auto & range : merged_ranges)
-            {
-                auto * filter = handle_filter.add_children();
-                constructExprBasedOnRange<HandleType>(handle_col_id, *filter, range);
-            }
-            handle_filter.set_tp(tipb::ExprType::ScalarFunc);
-            handle_filter.set_sig(tipb::ScalarFuncSig::LogicalOr);
-            auto * field_type = handle_filter.mutable_field_type();
-            field_type->set_tp(TiDB::TypeLongLong);
-            field_type->set_flag(TiDB::ColumnFlagNotNull);
-            field_type->set_flag(TiDB::ColumnFlagUnsigned);
-        }
-    }
-    return ret;
-}
-
-<<<<<<< HEAD
-static bool checkKeyRanges(const std::vector<std::pair<DecodedTiKVKey, DecodedTiKVKey>> & key_ranges, TableID table_id, bool pk_is_uint64,
-    const ImutRegionRangePtr & region_key_range, Int32 handle_col_id, tipb::Expr & handle_filter)
-=======
-bool checkKeyRanges(const std::vector<std::pair<DecodedTiKVKey, DecodedTiKVKey>> & key_ranges, TableID table_id, bool pk_is_uint64,
-    const ImutRegionRangePtr & region_key_range, Int32 handle_col_id, tipb::Expr & handle_filter, Logger* log)
->>>>>>> c2d620553... support batch cop
-{
-    LOG_INFO(log, "pk_is_uint: " << pk_is_uint64);
-    if (key_ranges.empty())
-    {
-        LOG_WARNING(log, "income key ranges is empty1");
-        constructInt64LiteralTiExpr(handle_filter, 0);
-        return false;
-    }
-
-    std::vector<HandleRange<Int64>> handle_ranges;
-    for (auto & range : key_ranges)
-    {
-        TiKVRange::Handle start = TiKVRange::getRangeHandle<true>(range.first, table_id);
-        TiKVRange::Handle end = TiKVRange::getRangeHandle<false>(range.second, table_id);
-        handle_ranges.emplace_back(std::make_pair(start, end));
-    }
-
-    std::vector<HandleRange<Int64>> region_handle_ranges;
-    auto & raw_keys = region_key_range->rawKeys();
-    TiKVRange::Handle region_start = TiKVRange::getRangeHandle<true>(raw_keys.first, table_id);
-    TiKVRange::Handle region_end = TiKVRange::getRangeHandle<false>(raw_keys.second, table_id);
-    region_handle_ranges.emplace_back(std::make_pair(region_start, region_end));
-
-    if (pk_is_uint64)
-    {
-        std::vector<HandleRange<UInt64>> update_handle_ranges;
-        for (auto & range : handle_ranges)
-        {
-            const auto [n, new_range] = CHTableHandle::splitForUInt64TableHandle(range);
-
-            for (int i = 0; i < n; i++)
-            {
-                update_handle_ranges.emplace_back(new_range[i]);
-            }
-        }
-        std::vector<HandleRange<UInt64>> update_region_handle_ranges;
-        for (auto & range : region_handle_ranges)
-        {
-            const auto [n, new_range] = CHTableHandle::splitForUInt64TableHandle(range);
-
-            for (int i = 0; i < n; i++)
-            {
-                update_region_handle_ranges.emplace_back(new_range[i]);
-            }
-        }
-        return checkRangeAndGenExprIfNeeded<UInt64>(update_handle_ranges, update_region_handle_ranges, handle_col_id, handle_filter, log);
-    }
-    else
-        return checkRangeAndGenExprIfNeeded<Int64>(handle_ranges, region_handle_ranges, handle_col_id, handle_filter, log);
-}
-
-RegionException::RegionReadStatus InterpreterDAG::getRegionReadStatus(const RegionPtr & current_region)
-{
-    if (!current_region)
-        return RegionException::NOT_FOUND;
-//    if (current_region->version() != dag.getRegionVersion() || current_region->confVer() != dag.getRegionConfVersion())
- //       return RegionException::VERSION_ERROR;
-    if (current_region->isPendingRemove())
-        return RegionException::PENDING_REMOVE;
-    return RegionException::OK;
-}
-
-=======
->>>>>>> d026bbb2
-// the flow is the same as executeFetchcolumns
-void InterpreterDAG::executeTS(const tipb::TableScan & ts, Pipeline & pipeline)
-{
-    auto & tmt = context.getTMTContext();
-    if (!ts.has_table_id())
-    {
-        // do not have table id
-        throw Exception("Table id not specified in table scan executor", ErrorCodes::COP_BAD_DAG_REQUEST);
-    }
-    TableID table_id = ts.table_id();
-
-    const Settings & settings = context.getSettingsRef();
-
-    if (settings.schema_version == DEFAULT_UNSPECIFIED_SCHEMA_VERSION)
-    {
-        storage = tmt.getStorages().get(table_id);
-        if (storage == nullptr)
-        {
-            throw Exception("Table " + std::to_string(table_id) + " doesn't exist.", ErrorCodes::UNKNOWN_TABLE);
-        }
-        table_lock = storage->lockStructure(false, __PRETTY_FUNCTION__);
-    }
-    else
-    {
-        getAndLockStorageWithSchemaVersion(table_id, settings.schema_version);
-    }
-
-
-    Names required_columns;
-    std::vector<NameAndTypePair> source_columns;
-    std::vector<bool> is_ts_column;
-    String handle_column_name = MutableSupport::tidb_pk_column_name;
-    if (auto pk_handle_col = storage->getTableInfo().getPKHandleColumn())
-        handle_column_name = pk_handle_col->get().name;
-
-
-    for (Int32 i = 0; i < ts.columns().size(); i++)
-    {
-        auto const & ci = ts.columns(i);
-        ColumnID cid = ci.column_id();
-
-        if (cid == DB::TiDBPkColumnID)
-        {
-            // Column ID -1 return the handle column
-            required_columns.push_back(handle_column_name);
-            auto pair = storage->getColumns().getPhysical(handle_column_name);
-            source_columns.emplace_back(std::move(pair));
-            is_ts_column.push_back(false);
-            continue;
-        }
-
-        String name = storage->getTableInfo().getColumnName(cid);
-        required_columns.push_back(name);
-        auto pair = storage->getColumns().getPhysical(name);
-        source_columns.emplace_back(std::move(pair));
-        is_ts_column.push_back(ci.tp() == TiDB::TypeTimestamp);
-    }
-
-<<<<<<< HEAD
-    if (handle_col_id == -1)
-        handle_col_id = required_columns.size();
-
-//    auto current_region = context.getTMTContext().getKVStore()->getRegion(dag.getRegionID());
-//    auto region_read_status = getRegionReadStatus(current_region);
-//    if (region_read_status != RegionException::OK)
-//    {
-//        std::vector<RegionID> region_ids;
-//        region_ids.push_back(dag.getRegionID());
-//        LOG_WARNING(log, __PRETTY_FUNCTION__ << " Meet region exception for region " << dag.getRegionID());
-//        throw RegionException(std::move(region_ids), region_read_status);
-//    }
-//    const bool pk_is_uint64 = storage->getPKType() == IManageableStorage::PKType::UINT64;
-//    if (!checkKeyRanges(dag.getKeyRanges(), table_id, pk_is_uint64, current_region->getRange(), handle_col_id, handle_filter_expr))
-//    {
-//        // need to add extra filter on handle column
-//        filter_on_handle = true;
-//        conditions.push_back(&handle_filter_expr);
-//    }
-
-    bool has_handle_column = (handle_col_id != (Int32)required_columns.size());
-
-    if (filter_on_handle && !has_handle_column)
-    {
-        // if need to add filter on handle column, and
-        // the handle column is not selected in ts, add
-        // the handle column
-        required_columns.push_back(handle_column_name);
-        auto pair = storage->getColumns().getPhysical(handle_column_name);
-        source_columns.push_back(pair);
-        is_ts_column.push_back(false);
-    }
-
-=======
->>>>>>> d026bbb2
-    analyzer = std::make_unique<DAGExpressionAnalyzer>(std::move(source_columns), context);
-
-    if (!dag.hasAggregation())
-    {
-        // if the dag request does not contain agg, then the final output is
-        // based on the output of table scan
-        for (auto i : dag.getDAGRequest().output_offsets())
-        {
-            if (i >= required_columns.size())
-            {
-                // array index out of bound
-                throw Exception("Output offset index is out of bound", ErrorCodes::COP_BAD_DAG_REQUEST);
-            }
-            // do not have alias
-            final_project.emplace_back(required_columns[i], "");
-        }
-    }
-    // todo handle alias column
-    if (settings.max_columns_to_read && required_columns.size() > settings.max_columns_to_read)
-    {
-        throw Exception("Limit for number of columns to read exceeded. "
-                        "Requested: "
-                + toString(required_columns.size()) + ", maximum: " + settings.max_columns_to_read.toString(),
-            ErrorCodes::TOO_MANY_COLUMNS);
-    }
-
-    size_t max_block_size = settings.max_block_size;
-    max_streams = settings.max_threads;
-    QueryProcessingStage::Enum from_stage = QueryProcessingStage::FetchColumns;
-    if (max_streams > 1)
-    {
-        max_streams *= settings.max_streams_to_max_threads_ratio;
-    }
-
-    if (dag.hasSelection())
-    {
-        for (auto & condition : dag.getSelection().conditions())
-        {
-            analyzer->makeExplicitSetForIndex(condition, storage);
-        }
-    }
-    SelectQueryInfo query_info;
-    // set query to avoid unexpected NPE
-    query_info.query = dag.getAST();
-    query_info.dag_query = std::make_unique<DAGQueryInfo>(conditions, analyzer->getPreparedSets(), analyzer->getCurrentInputColumns());
-    query_info.mvcc_query_info = std::make_unique<MvccQueryInfo>();
-    query_info.mvcc_query_info->resolve_locks = true;
-    query_info.mvcc_query_info->read_tso = settings.read_tso;
-<<<<<<< HEAD
-<<<<<<< HEAD
-    RegionQueryInfo info;
-    info.region_id = dag.getRegionID();
-    info.version = dag.getRegionVersion();
-    info.conf_version = dag.getRegionConfVersion();
-    info.range_in_table = current_region->getHandleRangeByTable(table_id);
-    query_info.mvcc_query_info->regions_query_info.push_back(info);
-    query_info.mvcc_query_info->concurrent = 0.0;
-<<<<<<< HEAD
-<<<<<<< HEAD
-    if (ts.next_read_engine() == tipb::EngineType::Local) {
-        pipeline.streams = storage->read(required_columns, query_info, context, from_stage, max_block_size,
-                                         max_streams);
-    } else {
-        pipeline.streams = storage->remote_read(dag.getKeyRanges(), query_info, ts, context);
-    }
-
-=======
-    for (auto & r : dag.getRegions()) {
-        RegionQueryInfo info;
-        info.region_id = r.region_id;
-        info.version = r.region_version;
-        info.conf_version = r.region_conf_version;
-        auto current_region = context.getTMTContext().getKVStore()->getRegion(info.region_id);
-        if (!current_region) {
-            std::vector<RegionID> region_ids;
-            for (auto & rr : dag.getRegions()) {
-                region_ids.push_back(rr.region_id);
-            }
-            throw RegionException(std::move(region_ids), RegionException::RegionReadStatus::NOT_FOUND);
-        }
-        //if (!checkKeyRanges(dag.getKeyRanges(), table_id, storage->getPKType() == IManageableStorage::PKType::UINT64, current_region->getRange(), 0, handle_filter_expr, log))
-        //    throw Exception("Cop request only support full range scan for given region",
-        //                    ErrorCodes::COP_BAD_DAG_REQUEST);
-        info.range_in_table = current_region->getHandleRangeByTable(table_id);
-        query_info.mvcc_query_info->regions_query_info.push_back(info);
-    }
-    query_info.mvcc_query_info->concurrent = dag.getRegions().size() > 1 ? 1.0 : 0.0;
-    pipeline.streams = storage->read(required_columns, query_info, context, from_stage, max_block_size, max_streams);
->>>>>>> c2d620553... support batch cop
-
-    LOG_INFO(log, "dag execution stream size: " << dag.getRegions().size());
-=======
-=======
->>>>>>> 0868caa0550860bca99fb575579f9ebe46989ec7
-    try
-    {
-        pipeline.streams = storage->read(required_columns, query_info, context, from_stage, max_block_size, max_streams);
-    }
-    catch (DB::Exception & e)
-    {
-        e.addMessage("(while creating InputStreams from storage `" + storage->getDatabaseName() + "`.`" + storage->getTableName()
-            + "`, table_id: " + DB::toString(table_id) + ")");
-        throw;
-=======
-    if (dag.getRegions().empty())
-    {
-        throw Exception("Dag Request does not have region to read. ", ErrorCodes::COP_BAD_DAG_REQUEST);
-    }
-
-    if (!dag.isBatchCop())
-    {
-        if (auto [info_retry, status] = MakeRegionQueryInfos(dag.getRegions(), {}, tmt, *query_info.mvcc_query_info, table_id); info_retry)
-            throw RegionException({(*info_retry).begin()->first}, status);
-
-        try
-        {
-            pipeline.streams = storage->read(required_columns, query_info, context, from_stage, max_block_size, max_streams);
-        }
-        catch (DB::Exception & e)
-        {
-            e.addMessage("(while creating InputStreams from storage `" + storage->getDatabaseName() + "`.`" + storage->getTableName()
-                + "`, table_id: " + DB::toString(table_id) + ")");
-            throw;
-        }
-    }
-    else
-    {
-        std::unordered_map<RegionID, const RegionInfo &> region_retry;
-        std::unordered_set<RegionID> force_retry;
-        for (;;)
-        {
-            try
-            {
-                region_retry.clear();
-                auto [retry, status] = MakeRegionQueryInfos(dag.getRegions(), force_retry, tmt, *query_info.mvcc_query_info, table_id);
-                std::ignore = status;
-                if (retry)
-                {
-                    region_retry = std::move(*retry);
-                    for (auto & r : region_retry)
-                        force_retry.emplace(r.first);
-                }
-                if (query_info.mvcc_query_info->regions_query_info.empty())
-                    break;
-                pipeline.streams = storage->read(required_columns, query_info, context, from_stage, max_block_size, max_streams);
-                break;
-            }
-            catch (const LockException & e)
-            {
-                // We can also use current thread to resolve lock, but it will block next process.
-                // So, force this region retry in another thread in CoprocessorBlockInputStream.
-                force_retry.emplace(e.region_id);
-            }
-            catch (const RegionException & e)
-            {
-                if (tmt.getTerminated())
-                    throw Exception("TiFlash server is terminating", ErrorCodes::LOGICAL_ERROR);
-                // By now, RegionException will contain all region id of MvccQueryInfo, which is needed by CHSpark.
-                // When meeting RegionException, we can let MakeRegionQueryInfos to check in next loop.
-            }
-            catch (DB::Exception & e)
-            {
-                e.addMessage("(while creating InputStreams from storage `" + storage->getDatabaseName() + "`.`" + storage->getTableName()
-                    + "`, table_id: " + DB::toString(table_id) + ")");
-                throw;
-            }
-        }
-
-        if (region_retry.size())
-        {
-            LOG_DEBUG(log, ({
-                std::stringstream ss;
-                ss << "Start to retry " << region_retry.size() << " regions (";
-                for (auto & r : region_retry)
-                    ss << r.first << ",";
-                ss << ")";
-                ss.str();
-            }));
-
-            DAGSchema schema;
-            ::tipb::DAGRequest dag_req;
-
-            {
-                const auto & table_info = storage->getTableInfo();
-                tipb::Executor * ts_exec = dag_req.add_executors();
-                ts_exec->set_tp(tipb::ExecType::TypeTableScan);
-                *(ts_exec->mutable_tbl_scan()) = ts;
-
-                for (int i = 0; i < ts.columns().size(); ++i)
-                {
-                    const auto & col = ts.columns(i);
-                    auto col_id = col.column_id();
-
-                    if (col_id == DB::TiDBPkColumnID)
-                    {
-                        ColumnInfo ci;
-                        ci.tp = TiDB::TypeLongLong;
-                        ci.setPriKeyFlag();
-                        ci.setNotNullFlag();
-                        schema.emplace_back(std::make_pair(handle_column_name, std::move(ci)));
-                    }
-                    else
-                    {
-                        auto & col_info = table_info.getColumnInfo(col_id);
-                        schema.emplace_back(std::make_pair(col_info.name, col_info));
-                    }
-                    dag_req.add_output_offsets(i);
-                }
-                dag_req.set_encode_type(tipb::EncodeType::TypeCHBlock);
-            }
-
-            std::vector<pingcap::coprocessor::KeyRange> ranges;
-            for (auto & info : region_retry)
-            {
-                for (auto & range : info.second.key_ranges)
-                    ranges.emplace_back(range.first, range.second);
-            }
-
-            pingcap::coprocessor::Request req{.tp = pingcap::coprocessor::ReqType::DAG,
-                .start_ts = settings.read_tso,
-                .data = dag_req.SerializeAsString(),
-                .ranges = std::move(ranges),
-                .schema_version = settings.schema_version};
-            pingcap::kv::StoreType store_type = pingcap::kv::TiFlash;
-            BlockInputStreamPtr input
-                = std::make_shared<CoprocessorBlockInputStream>(tmt.getCluster().get(), req, schema, max_streams, store_type);
-            pipeline.streams.emplace_back(input);
-        }
->>>>>>> d026bbb2
-    }
-<<<<<<< HEAD
->>>>>>> b7776d3a8452a4288445a91a364f2e88c66f0fe6
-=======
->>>>>>> 0868caa0550860bca99fb575579f9ebe46989ec7
-
-    if (pipeline.streams.empty())
-    {
-        pipeline.streams.emplace_back(std::make_shared<NullBlockInputStream>(storage->getSampleBlockForColumns(required_columns)));
-    }
-
-    pipeline.transform([&](auto & stream) { stream->addTableLock(table_lock); });
-
-    /// Set the limits and quota for reading data, the speed and time of the query.
-    {
-        IProfilingBlockInputStream::LocalLimits limits;
-        limits.mode = IProfilingBlockInputStream::LIMITS_TOTAL;
-        limits.size_limits = SizeLimits(settings.max_rows_to_read, settings.max_bytes_to_read, settings.read_overflow_mode);
-        limits.max_execution_time = settings.max_execution_time;
-        limits.timeout_overflow_mode = settings.timeout_overflow_mode;
-
-        /// Quota and minimal speed restrictions are checked on the initiating server of the request, and not on remote servers,
-        /// because the initiating server has a summary of the execution of the request on all servers.
-        ///
-        /// But limits on data size to read and maximum execution time are reasonable to check both on initiator and
-        /// additionally on each remote server, because these limits are checked per block of data processed,
-        /// and remote servers may process way more blocks of data than are received by initiator.
-        limits.min_execution_speed = settings.min_execution_speed;
-        limits.timeout_before_checking_execution_speed = settings.timeout_before_checking_execution_speed;
-
-        QuotaForIntervals & quota = context.getQuota();
-
-        pipeline.transform([&](auto & stream) {
-            if (IProfilingBlockInputStream * p_stream = dynamic_cast<IProfilingBlockInputStream *>(stream.get()))
-            {
-                p_stream->setLimits(limits);
-                p_stream->setQuota(quota);
-            }
-        });
-    }
-
-    if (addTimeZoneCastAfterTS(is_ts_column, pipeline))
-    {
-        // for arrow encode, the final select of timestamp column should be column with session timezone
-        if (keep_session_timezone_info && !dag.hasAggregation())
-        {
-            for (auto i : dag.getDAGRequest().output_offsets())
-            {
-                if (is_ts_column[i])
-                {
-                    final_project[i].first = analyzer->getCurrentInputColumns()[i].name;
-                }
-            }
-        }
-    }
-}
-
-// add timezone cast for timestamp type, this is used to support session level timezone
-bool InterpreterDAG::addTimeZoneCastAfterTS(std::vector<bool> & is_ts_column, Pipeline & pipeline)
-{
-    bool hasTSColumn = false;
-    for (auto b : is_ts_column)
-        hasTSColumn |= b;
-    if (!hasTSColumn)
-        return false;
-
-    ExpressionActionsChain chain;
-    if (analyzer->appendTimeZoneCastsAfterTS(chain, is_ts_column, dag.getDAGRequest()))
-    {
-        pipeline.transform([&](auto & stream) { stream = std::make_shared<ExpressionBlockInputStream>(stream, chain.getLastActions()); });
-        return true;
-    }
-    else
-        return false;
-}
-
-AnalysisResult InterpreterDAG::analyzeExpressions()
-{
-    AnalysisResult res;
-    ExpressionActionsChain chain;
-    if (!conditions.empty())
-    {
-        analyzer->appendWhere(chain, conditions, res.filter_column_name);
-        res.has_where = true;
-        res.before_where = chain.getLastActions();
-        chain.addStep();
-    }
-    // There will be either Agg...
-    if (dag.hasAggregation())
-    {
-        analyzer->appendAggregation(chain, dag.getAggregation(), res.aggregation_keys, res.aggregate_descriptions);
-        res.need_aggregate = true;
-        res.before_aggregation = chain.getLastActions();
-
-        chain.finalize();
-        chain.clear();
-
-        // add cast if type is not match
-        analyzer->appendAggSelect(chain, dag.getAggregation(), dag.getDAGRequest(), keep_session_timezone_info);
-        //todo use output_offset to reconstruct the final project columns
-        for (auto & element : analyzer->getCurrentInputColumns())
-        {
-            final_project.emplace_back(element.name, "");
-        }
-    }
-    // Or TopN, not both.
-    if (dag.hasTopN())
-    {
-        res.has_order_by = true;
-        analyzer->appendOrderBy(chain, dag.getTopN(), res.order_column_names);
-    }
-    // Append final project results if needed.
-    analyzer->appendFinalProject(chain, final_project);
-    res.before_order_and_select = chain.getLastActions();
-    chain.finalize();
-    chain.clear();
-    //todo need call prependProjectInput??
-    return res;
-}
-
-void InterpreterDAG::executeWhere(Pipeline & pipeline, const ExpressionActionsPtr & expr, String & filter_column)
-{
-    pipeline.transform([&](auto & stream) { stream = std::make_shared<FilterBlockInputStream>(stream, expr, filter_column); });
-}
-
-void InterpreterDAG::executeAggregation(
-    Pipeline & pipeline, const ExpressionActionsPtr & expr, Names & key_names, AggregateDescriptions & aggregates)
-{
-    pipeline.transform([&](auto & stream) { stream = std::make_shared<ExpressionBlockInputStream>(stream, expr); });
-
-    Block header = pipeline.firstStream()->getHeader();
-    ColumnNumbers keys;
-    for (const auto & name : key_names)
-    {
-        keys.push_back(header.getPositionByName(name));
-    }
-    for (auto & descr : aggregates)
-    {
-        if (descr.arguments.empty())
-        {
-            for (const auto & name : descr.argument_names)
-            {
-                descr.arguments.push_back(header.getPositionByName(name));
-            }
-        }
-    }
-
-    const Settings & settings = context.getSettingsRef();
-
-    /// Two-level aggregation is useful in two cases:
-    /// 1. Parallel aggregation is done, and the results should be merged in parallel.
-    /// 2. An aggregation is done with store of temporary data on the disk, and they need to be merged in a memory efficient way.
-    bool allow_to_use_two_level_group_by = pipeline.streams.size() > 1 || settings.max_bytes_before_external_group_by != 0;
-
-    Aggregator::Params params(header, keys, aggregates, false, settings.max_rows_to_group_by, settings.group_by_overflow_mode,
-        settings.compile ? &context.getCompiler() : nullptr, settings.min_count_to_compile,
-        allow_to_use_two_level_group_by ? settings.group_by_two_level_threshold : SettingUInt64(0),
-        allow_to_use_two_level_group_by ? settings.group_by_two_level_threshold_bytes : SettingUInt64(0),
-        settings.max_bytes_before_external_group_by, settings.empty_result_for_aggregation_by_empty_set, context.getTemporaryPath());
-
-    /// If there are several sources, then we perform parallel aggregation
-    if (pipeline.streams.size() > 1)
-    {
-        pipeline.firstStream() = std::make_shared<ParallelAggregatingBlockInputStream>(pipeline.streams, nullptr, params, true, max_streams,
-            settings.aggregation_memory_efficient_merge_threads ? static_cast<size_t>(settings.aggregation_memory_efficient_merge_threads)
-                                                                : static_cast<size_t>(settings.max_threads));
-
-        pipeline.streams.resize(1);
-    }
-    else
-    {
-        pipeline.firstStream() = std::make_shared<AggregatingBlockInputStream>(pipeline.firstStream(), params, true);
-    }
-    // add cast
-}
-
-void InterpreterDAG::executeExpression(Pipeline & pipeline, const ExpressionActionsPtr & expressionActionsPtr)
-{
-    if (!expressionActionsPtr->getActions().empty())
-    {
-        pipeline.transform([&](auto & stream) { stream = std::make_shared<ExpressionBlockInputStream>(stream, expressionActionsPtr); });
-    }
-}
-
-void InterpreterDAG::getAndLockStorageWithSchemaVersion(TableID table_id, Int64 query_schema_version)
-{
-    /// Get current schema version in schema syncer for a chance to shortcut.
-    auto global_schema_version = context.getTMTContext().getSchemaSyncer()->getCurrentVersion();
-
-    /// Lambda for get storage, then align schema version under the read lock.
-    auto get_and_lock_storage = [&](bool schema_synced) -> std::tuple<ManageableStoragePtr, TableStructureReadLockPtr, Int64, bool> {
-        /// Get storage in case it's dropped then re-created.
-        // If schema synced, call getTable without try, leading to exception on table not existing.
-        auto storage_ = context.getTMTContext().getStorages().get(table_id);
-        if (!storage_)
-        {
-            if (schema_synced)
-                throw Exception("Table " + std::to_string(table_id) + " doesn't exist.", ErrorCodes::UNKNOWN_TABLE);
-            else
-                return std::make_tuple(nullptr, nullptr, DEFAULT_UNSPECIFIED_SCHEMA_VERSION, false);
-        }
-
-        if (storage_->engineType() != ::TiDB::StorageEngine::TMT && storage_->engineType() != ::TiDB::StorageEngine::DT)
-        {
-            throw Exception("Specifying schema_version for non-managed storage: " + storage_->getName()
-                    + ", table: " + storage_->getTableName() + ", id: " + DB::toString(table_id) + " is not allowed",
-                ErrorCodes::LOGICAL_ERROR);
-        }
-
-        /// Lock storage.
-        auto lock = storage_->lockStructure(false, __PRETTY_FUNCTION__);
-
-        /// Check schema version, requiring TiDB/TiSpark and TiFlash both use exactly the same schema.
-        // We have three schema versions, two in TiFlash:
-        // 1. Storage: the version that this TiFlash table (storage) was last altered.
-        // 2. Global: the version that TiFlash global schema is at.
-        // And one from TiDB/TiSpark:
-        // 3. Query: the version that TiDB/TiSpark used for this query.
-        auto storage_schema_version = storage_->getTableInfo().schema_version;
-        // Not allow storage > query in any case, one example is time travel queries.
-        if (storage_schema_version > query_schema_version)
-            throw Exception("Table " + std::to_string(table_id) + " schema version " + std::to_string(storage_schema_version)
-                    + " newer than query schema version " + std::to_string(query_schema_version),
-                ErrorCodes::SCHEMA_VERSION_ERROR);
-        // From now on we have storage <= query.
-        // If schema was synced, it implies that global >= query, as mentioned above we have storage <= query, we are OK to serve.
-        if (schema_synced)
-            return std::make_tuple(storage_, lock, storage_schema_version, true);
-        // From now on the schema was not synced.
-        // 1. storage == query, TiDB/TiSpark is using exactly the same schema that altered this table, we are just OK to serve.
-        // 2. global >= query, TiDB/TiSpark is using a schema older than TiFlash global, but as mentioned above we have storage <= query,
-        // meaning that the query schema is still newer than the time when this table was last altered, so we still OK to serve.
-        if (storage_schema_version == query_schema_version || global_schema_version >= query_schema_version)
-            return std::make_tuple(storage_, lock, storage_schema_version, true);
-        // From now on we have global < query.
-        // Return false for outer to sync and retry.
-        return std::make_tuple(nullptr, nullptr, storage_schema_version, false);
-    };
-
-    /// Try get storage and lock once.
-    ManageableStoragePtr storage_;
-    TableStructureReadLockPtr lock;
-    Int64 storage_schema_version;
-    auto log_schema_version = [&](const String & result) {
-        LOG_DEBUG(log,
-            __PRETTY_FUNCTION__ << " Table " << table_id << " schema " << result << " Schema version [storage, global, query]: "
-                                << "[" << storage_schema_version << ", " << global_schema_version << ", " << query_schema_version << "].");
-    };
-    bool ok;
-    {
-        std::tie(storage_, lock, storage_schema_version, ok) = get_and_lock_storage(false);
-        if (ok)
-        {
-            log_schema_version("OK, no syncing required.");
-            storage = storage_;
-            table_lock = lock;
-            return;
-        }
-    }
-
-    /// If first try failed, sync schema and try again.
-    {
-        log_schema_version("not OK, syncing schemas.");
-        auto start_time = Clock::now();
-        context.getTMTContext().getSchemaSyncer()->syncSchemas(context);
-        auto schema_sync_cost = std::chrono::duration_cast<std::chrono::milliseconds>(Clock::now() - start_time).count();
-        LOG_DEBUG(log, __PRETTY_FUNCTION__ << " Table " << table_id << " schema sync cost " << schema_sync_cost << "ms.");
-
-        std::tie(storage_, lock, storage_schema_version, ok) = get_and_lock_storage(true);
-        if (ok)
-        {
-            log_schema_version("OK after syncing.");
-            storage = storage_;
-            table_lock = lock;
-            return;
-        }
-
-        throw Exception("Shouldn't reach here", ErrorCodes::UNKNOWN_EXCEPTION);
-    }
-}
-
-SortDescription InterpreterDAG::getSortDescription(Strings & order_column_names)
-{
-    // construct SortDescription
-    SortDescription order_descr;
-    const tipb::TopN & topn = dag.getTopN();
-    order_descr.reserve(topn.order_by_size());
-    for (int i = 0; i < topn.order_by_size(); i++)
-    {
-        String name = order_column_names[i];
-        int direction = topn.order_by(i).desc() ? -1 : 1;
-        // MySQL/TiDB treats NULL as "minimum".
-        int nulls_direction = -1;
-        // todo get this information from DAGRequest
-        // currently use the default value
-        std::shared_ptr<Collator> collator;
-
-        order_descr.emplace_back(name, direction, nulls_direction, collator);
-    }
-    return order_descr;
-}
-
-void InterpreterDAG::executeUnion(Pipeline & pipeline)
-{
-    if (pipeline.hasMoreThanOneStream())
-    {
-        pipeline.firstStream() = std::make_shared<UnionBlockInputStream<>>(pipeline.streams, nullptr, max_streams);
-        pipeline.streams.resize(1);
-    }
-}
-
-void InterpreterDAG::executeOrder(Pipeline & pipeline, Strings & order_column_names)
-{
-    SortDescription order_descr = getSortDescription(order_column_names);
-    const Settings & settings = context.getSettingsRef();
-    Int64 limit = dag.getTopN().limit();
-
-    pipeline.transform([&](auto & stream) {
-        auto sorting_stream = std::make_shared<PartialSortingBlockInputStream>(stream, order_descr, limit);
-
-        /// Limits on sorting
-        IProfilingBlockInputStream::LocalLimits limits;
-        limits.mode = IProfilingBlockInputStream::LIMITS_TOTAL;
-        limits.size_limits = SizeLimits(settings.max_rows_to_sort, settings.max_bytes_to_sort, settings.sort_overflow_mode);
-        sorting_stream->setLimits(limits);
-
-        stream = sorting_stream;
-    });
-
-    /// If there are several streams, we merge them into one
-    executeUnion(pipeline);
-
-    /// Merge the sorted blocks.
-    pipeline.firstStream() = std::make_shared<MergeSortingBlockInputStream>(pipeline.firstStream(), order_descr, settings.max_block_size,
-        limit, settings.max_bytes_before_external_sort, context.getTemporaryPath());
-}
-
-void InterpreterDAG::recordProfileStreams(Pipeline & pipeline, Int32 index)
-{
-    for (auto & stream : pipeline.streams)
-    {
-        dag.getDAGContext().profile_streams_list[index].push_back(stream);
-    }
-}
-
-void InterpreterDAG::executeImpl(Pipeline & pipeline)
-{
-    executeTS(dag.getTS(), pipeline);
-    recordProfileStreams(pipeline, dag.getTSIndex());
-
-    auto res = analyzeExpressions();
-    // execute selection
-    if (res.has_where)
-    {
-        executeWhere(pipeline, res.before_where, res.filter_column_name);
-        if (dag.hasSelection())
-            recordProfileStreams(pipeline, dag.getSelectionIndex());
-    }
-    if (res.need_aggregate)
-    {
-        // execute aggregation
-        executeAggregation(pipeline, res.before_aggregation, res.aggregation_keys, res.aggregate_descriptions);
-        recordProfileStreams(pipeline, dag.getAggregationIndex());
-    }
-    if (res.before_order_and_select)
-    {
-        executeExpression(pipeline, res.before_order_and_select);
-    }
-
-    if (res.has_order_by)
-    {
-        // execute topN
-        executeOrder(pipeline, res.order_column_names);
-        recordProfileStreams(pipeline, dag.getTopNIndex());
-    }
-
-    // execute projection
-    executeFinalProject(pipeline);
-
-    // execute limit
-    if (dag.hasLimit() && !dag.hasTopN())
-    {
-        executeLimit(pipeline);
-        recordProfileStreams(pipeline, dag.getLimitIndex());
-    }
-}
-
-void InterpreterDAG::executeFinalProject(Pipeline & pipeline)
-{
-    auto columns = pipeline.firstStream()->getHeader();
-    NamesAndTypesList input_column;
-    for (auto & column : columns.getColumnsWithTypeAndName())
-    {
-        input_column.emplace_back(column.name, column.type);
-    }
-    ExpressionActionsPtr project = std::make_shared<ExpressionActions>(input_column, context.getSettingsRef());
-    project->add(ExpressionAction::project(final_project));
-    // add final project
-    pipeline.transform([&](auto & stream) { stream = std::make_shared<ExpressionBlockInputStream>(stream, project); });
-}
-
-void InterpreterDAG::executeLimit(Pipeline & pipeline)
-{
-    pipeline.transform([&](auto & stream) { stream = std::make_shared<LimitBlockInputStream>(stream, dag.getLimit().limit(), 0, false); });
-    if (pipeline.hasMoreThanOneStream())
-    {
-        executeUnion(pipeline);
-        pipeline.transform(
-            [&](auto & stream) { stream = std::make_shared<LimitBlockInputStream>(stream, dag.getLimit().limit(), 0, false); });
-    }
-}
- */
 
 void InterpreterDAG::executeUnion(Pipeline & pipeline)
 {
@@ -1112,24 +97,5 @@
     BlockIO res;
     res.in = pipeline.firstStream();
     return res;
-    /*
-    LOG_DEBUG(
-        log, __PRETTY_FUNCTION__ << " Convert DAG request to BlockIO, adding " << analyzer->getImplicitCastCount() << " implicit cast");
-    if (log->debug())
-    {
-        try
-        {
-            DAGStringConverter converter(context, dag.getDAGRequest());
-            auto sql_text = converter.buildSqlString();
-            LOG_DEBUG(log, __PRETTY_FUNCTION__ << " SQL in DAG request is " << sql_text);
-        }
-        catch (...)
-        {
-            // catch all the exceptions so the convert error will not affect the query execution
-            LOG_DEBUG(log, __PRETTY_FUNCTION__ << " Failed to convert DAG request to sql text");
-        }
-    }
-     */
-    return res;
 }
 } // namespace DB