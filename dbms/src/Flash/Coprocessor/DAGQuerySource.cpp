--- conflicted
+++ resolved
@@ -38,32 +38,6 @@
     getDAGContext().keep_session_timezone_info = encode_type == tipb::EncodeType::TypeChunk || encode_type == tipb::EncodeType::TypeCHBlock;
 }
 
-<<<<<<< HEAD
-tipb::EncodeType DAGQuerySource::analyzeDAGEncodeType() const
-{
-    const tipb::DAGRequest & dag_request = *getDAGContext().dag_request;
-    const tipb::EncodeType encode_type = dag_request.encode_type();
-    if (getDAGContext().isMPPTask() && !getDAGContext().isRootMPPTask())
-    {
-        /// always use CHBlock encode type for data exchange between TiFlash nodes
-        return tipb::EncodeType::TypeCHBlock;
-    }
-    if (dag_request.has_force_encode_type() && dag_request.force_encode_type())
-    {
-        assert(encode_type == tipb::EncodeType::TypeCHBlock);
-        return encode_type;
-    }
-    if (isUnsupportedEncodeType(getDAGContext().result_field_types, encode_type))
-        return tipb::EncodeType::TypeDefault;
-    if (encode_type == tipb::EncodeType::TypeChunk && dag_request.has_chunk_memory_layout()
-        && dag_request.chunk_memory_layout().has_endian() && dag_request.chunk_memory_layout().endian() == tipb::Endian::BigEndian)
-        // todo support BigEndian encode for chunk encode type
-        return tipb::EncodeType::TypeDefault;
-    return encode_type;
-}
-
-=======
->>>>>>> 1a992282
 std::tuple<std::string, ASTPtr> DAGQuerySource::parse(size_t)
 {
     // this is a WAR to avoid NPE when the MergeTreeDataSelectExecutor trying
