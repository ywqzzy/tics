--- conflicted
+++ resolved
@@ -519,17 +519,6 @@
         return {nullptr, {}, DEFAULT_UNSPECIFIED_SCHEMA_VERSION, false};
     };
 
-<<<<<<< HEAD
-    auto log_schema_version = [&](const String & result, Int64 storage_schema_version) {
-        LOG_FMT_INFO(
-            log,
-            "Table {} schema {} Schema version [storage, global, query]: [{}, {}, {}].",
-            table_id,
-            result,
-            storage_schema_version,
-            global_schema_version,
-            query_schema_version);
-=======
     auto get_and_lock_storages = [&](bool schema_synced) -> std::tuple<std::vector<ManageableStoragePtr>, std::vector<TableStructureLockHolder>, std::vector<Int64>, bool> {
         std::vector<ManageableStoragePtr> table_storages;
         std::vector<TableStructureLockHolder> table_locks;
@@ -571,7 +560,6 @@
             }
         }
         return buffer.toString();
->>>>>>> 474bb67b
     };
 
     auto sync_schema = [&] {
@@ -579,11 +567,7 @@
         GET_METRIC(tiflash_schema_trigger_count, type_cop_read).Increment();
         tmt.getSchemaSyncer()->syncSchemas(context);
         auto schema_sync_cost = std::chrono::duration_cast<std::chrono::milliseconds>(Clock::now() - start_time).count();
-<<<<<<< HEAD
-        LOG_FMT_INFO(log, "Table {} schema sync cost {}ms.", table_id, schema_sync_cost);
-=======
         LOG_FMT_INFO(log, "{} Table {} schema sync cost {}ms.", __PRETTY_FUNCTION__, logical_table_id, schema_sync_cost);
->>>>>>> 474bb67b
     };
 
     /// Try get storage and lock once.
