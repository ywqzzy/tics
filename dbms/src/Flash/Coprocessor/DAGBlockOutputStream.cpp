<<<<<<< HEAD
#include <Flash/Coprocessor/DAGBlockOutputStream.h>

=======
#include <DataStreams/IProfilingBlockInputStream.h>
>>>>>>> 90b2d9d2
#include <Flash/Coprocessor/ArrowChunkCodec.h>
#include <Flash/Coprocessor/CHBlockChunkCodec.h>
#include <Flash/Coprocessor/DefaultChunkCodec.h>

namespace DB
{

namespace ErrorCodes
{
extern const int UNSUPPORTED_PARAMETER;
extern const int LOGICAL_ERROR;
} // namespace ErrorCodes

<<<<<<< HEAD
DAGBlockOutputStream::DAGBlockOutputStream(tipb::SelectResponse & dag_response_, Int64 records_per_chunk_, tipb::EncodeType encodeType,
    std::vector<tipb::FieldType> && result_field_types_, Block && header_)
=======
template <>
DAGBlockOutputStream<false>::DAGBlockOutputStream(tipb::SelectResponse * dag_response_, Int64 records_per_chunk_,
    tipb::EncodeType encode_type_, std::vector<tipb::FieldType> result_field_types_, Block && header_, DAGContext & dag_context_,
    bool collect_execute_summary_)
>>>>>>> 90b2d9d2
    : dag_response(dag_response_),
      result_field_types(std::move(result_field_types_)),
      header(std::move(header_)),
      records_per_chunk(records_per_chunk_),
<<<<<<< HEAD
      current_records_num(0)
{
    if (encodeType == tipb::EncodeType::TypeDefault)
=======
      encode_type(encode_type_),
      current_records_num(0),
      dag_context(dag_context_),
      collect_execute_summary(collect_execute_summary_)
{
    previous_execute_stats.resize(dag_context.profile_streams_list.size(), std::make_tuple(0, 0, 0));
    if (encode_type == tipb::EncodeType::TypeDefault)
>>>>>>> 90b2d9d2
    {
        chunk_codec_stream = std::make_unique<DefaultChunkCodec>()->newCodecStream(result_field_types);
    }
    else if (encodeType == tipb::EncodeType::TypeChunk)
    {
        chunk_codec_stream = std::make_unique<ArrowChunkCodec>()->newCodecStream(result_field_types);
    }
    else if (encodeType == tipb::EncodeType::TypeCHBlock)
    {
        chunk_codec_stream = std::make_unique<CHBlockChunkCodec>()->newCodecStream(result_field_types);
        records_per_chunk = -1;
    }
    else
    {
        throw Exception("Only Default and Arrow encode type is supported in DAGBlockOutputStream.", ErrorCodes::UNSUPPORTED_PARAMETER);
    }
    dag_response.set_encode_type(encodeType);
}

<<<<<<< HEAD
=======
template <>
DAGBlockOutputStream<true>::DAGBlockOutputStream(::grpc::ServerWriter<::coprocessor::BatchResponse> * writer_, Int64 records_per_chunk_,
    tipb::EncodeType encode_type_, std::vector<tipb::FieldType> result_field_types_, Block && header_, DAGContext & dag_context_,
    bool collect_execute_summary_)
    : writer(writer_),
      result_field_types(std::move(result_field_types_)),
      header(std::move(header_)),
      records_per_chunk(records_per_chunk_),
      encode_type(encode_type_),
      current_records_num(0),
      dag_context(dag_context_),
      collect_execute_summary(collect_execute_summary_)
{
    previous_execute_stats.resize(dag_context.profile_streams_list.size(), std::make_tuple(0, 0, 0));
    if (encode_type == tipb::EncodeType::TypeDefault)
    {
        chunk_codec_stream = std::make_unique<DefaultChunkCodec>()->newCodecStream(result_field_types);
    }
    else if (encode_type == tipb::EncodeType::TypeChunk)
    {
        chunk_codec_stream = std::make_unique<ArrowChunkCodec>()->newCodecStream(result_field_types);
    }
    else if (encode_type == tipb::EncodeType::TypeCHBlock)
    {
        chunk_codec_stream = std::make_unique<CHBlockChunkCodec>()->newCodecStream(result_field_types);
        records_per_chunk = -1;
    }
    else
    {
        throw Exception(
            "Only Default and Arrow encode type is supported in StreamingDAGBlockOutputStream.", ErrorCodes::UNSUPPORTED_PARAMETER);
    }
}
>>>>>>> 90b2d9d2

void DAGBlockOutputStream::writePrefix()
{
    //something to do here?
}

void DAGBlockOutputStream::encodeChunkToDAGResponse()
{
<<<<<<< HEAD
    auto dag_chunk = dag_response.add_chunks();
=======
    auto dag_chunk = dag_response->add_chunks();
    dag_chunk->set_rows_data(chunk_codec_stream->getString());
    chunk_codec_stream->clear();
    current_records_num = 0;
}

template <bool streaming>
void DAGBlockOutputStream<streaming>::addExecuteSummaries(tipb::SelectResponse * response)
{
    if (!collect_execute_summary)
        return;
    // add ExecutorExecutionSummary info
    for (size_t i = 0; i < dag_context.profile_streams_list.size(); i++)
    {
        auto & p_streams = dag_context.profile_streams_list[i];
        auto * executeSummary = response->add_execution_summaries();
        UInt64 time_processed_ns = 0;
        UInt64 num_produced_rows = 0;
        UInt64 num_iterations = 0;
        for (auto & streamPtr : p_streams)
        {
            if (auto * p_stream = dynamic_cast<IProfilingBlockInputStream *>(streamPtr.get()))
            {
                time_processed_ns = std::max(time_processed_ns, p_stream->getProfileInfo().execution_time);
                num_produced_rows += p_stream->getProfileInfo().rows;
                num_iterations += p_stream->getProfileInfo().blocks;
            }
        }
        auto & pre_stats = previous_execute_stats[i];
        executeSummary->set_time_processed_ns(time_processed_ns - std::get<0>(pre_stats));
        executeSummary->set_num_produced_rows(num_produced_rows - std::get<1>(pre_stats));
        executeSummary->set_num_iterations(num_iterations - std::get<2>(pre_stats));
        std::get<0>(pre_stats) = time_processed_ns;
        std::get<1>(pre_stats) = num_produced_rows;
        std::get<2>(pre_stats) = num_iterations;
    }
}

template <>
void DAGBlockOutputStream<true>::encodeChunkToDAGResponse()
{
    ::coprocessor::BatchResponse resp;

    tipb::SelectResponse stream_dag_response;
    stream_dag_response.set_encode_type(encode_type);
    auto dag_chunk = stream_dag_response.add_chunks();
>>>>>>> 90b2d9d2
    dag_chunk->set_rows_data(chunk_codec_stream->getString());
    chunk_codec_stream->clear();
    current_records_num = 0;
<<<<<<< HEAD
=======
    addExecuteSummaries(&stream_dag_response);
    std::string dag_data;
    stream_dag_response.SerializeToString(&dag_data);
    resp.set_data(dag_data);

    writer->Write(resp);
>>>>>>> 90b2d9d2
}

void DAGBlockOutputStream::writeSuffix()
{
    // todo error handle
    if (current_records_num > 0)
    {
        encodeChunkToDAGResponse();
    }
    if constexpr (!streaming)
    {
        addExecuteSummaries(dag_response);
    }
}

void DAGBlockOutputStream::write(const Block & block)
{
    if (block.columns() != result_field_types.size())
        throw Exception("Output column size mismatch with field type size", ErrorCodes::LOGICAL_ERROR);
    if (records_per_chunk == -1)
    {
        current_records_num = 0;
        if (block.rows() > 0)
        {
            chunk_codec_stream->encode(block, 0, block.rows());
            encodeChunkToDAGResponse();
        }
    }
    else
    {
        size_t rows = block.rows();
        for (size_t row_index = 0; row_index < rows;)
        {
            if (current_records_num >= records_per_chunk)
            {
                encodeChunkToDAGResponse();
            }
            const size_t upper = std::min(row_index + (records_per_chunk - current_records_num), rows);
            chunk_codec_stream->encode(block, row_index, upper);
            current_records_num += (upper - row_index);
            row_index = upper;
        }
    }
}

} // namespace DB<|MERGE_RESOLUTION|>--- conflicted
+++ resolved
@@ -1,11 +1,7 @@
-<<<<<<< HEAD
-#include <Flash/Coprocessor/DAGBlockOutputStream.h>
-
-=======
 #include <DataStreams/IProfilingBlockInputStream.h>
->>>>>>> 90b2d9d2
 #include <Flash/Coprocessor/ArrowChunkCodec.h>
 #include <Flash/Coprocessor/CHBlockChunkCodec.h>
+#include <Flash/Coprocessor/DAGBlockOutputStream.h>
 #include <Flash/Coprocessor/DefaultChunkCodec.h>
 
 namespace DB
@@ -17,40 +13,29 @@
 extern const int LOGICAL_ERROR;
 } // namespace ErrorCodes
 
-<<<<<<< HEAD
-DAGBlockOutputStream::DAGBlockOutputStream(tipb::SelectResponse & dag_response_, Int64 records_per_chunk_, tipb::EncodeType encodeType,
-    std::vector<tipb::FieldType> && result_field_types_, Block && header_)
-=======
 template <>
 DAGBlockOutputStream<false>::DAGBlockOutputStream(tipb::SelectResponse * dag_response_, Int64 records_per_chunk_,
     tipb::EncodeType encode_type_, std::vector<tipb::FieldType> result_field_types_, Block && header_, DAGContext & dag_context_,
     bool collect_execute_summary_)
->>>>>>> 90b2d9d2
     : dag_response(dag_response_),
       result_field_types(std::move(result_field_types_)),
       header(std::move(header_)),
       records_per_chunk(records_per_chunk_),
-<<<<<<< HEAD
-      current_records_num(0)
-{
-    if (encodeType == tipb::EncodeType::TypeDefault)
-=======
       encode_type(encode_type_),
       current_records_num(0),
       dag_context(dag_context_),
       collect_execute_summary(collect_execute_summary_)
 {
-    previous_execute_stats.resize(dag_context.profile_streams_list.size(), std::make_tuple(0, 0, 0));
+    previous_execute_stats.resize(dag_context.profile_streams_map.size(), std::make_tuple(0, 0, 0));
     if (encode_type == tipb::EncodeType::TypeDefault)
->>>>>>> 90b2d9d2
     {
         chunk_codec_stream = std::make_unique<DefaultChunkCodec>()->newCodecStream(result_field_types);
     }
-    else if (encodeType == tipb::EncodeType::TypeChunk)
+    else if (encode_type == tipb::EncodeType::TypeChunk)
     {
         chunk_codec_stream = std::make_unique<ArrowChunkCodec>()->newCodecStream(result_field_types);
     }
-    else if (encodeType == tipb::EncodeType::TypeCHBlock)
+    else if (encode_type == tipb::EncodeType::TypeCHBlock)
     {
         chunk_codec_stream = std::make_unique<CHBlockChunkCodec>()->newCodecStream(result_field_types);
         records_per_chunk = -1;
@@ -59,13 +44,11 @@
     {
         throw Exception("Only Default and Arrow encode type is supported in DAGBlockOutputStream.", ErrorCodes::UNSUPPORTED_PARAMETER);
     }
-    dag_response.set_encode_type(encodeType);
-}
-
-<<<<<<< HEAD
-=======
-template <>
-DAGBlockOutputStream<true>::DAGBlockOutputStream(::grpc::ServerWriter<::coprocessor::BatchResponse> * writer_, Int64 records_per_chunk_,
+    dag_response->set_encode_type(encode_type);
+}
+
+template <>
+DAGBlockOutputStream<true>::DAGBlockOutputStream(BlockInputStreamPtr input_, StreamWriterPtr writer_, Int64 records_per_chunk_,
     tipb::EncodeType encode_type_, std::vector<tipb::FieldType> result_field_types_, Block && header_, DAGContext & dag_context_,
     bool collect_execute_summary_)
     : writer(writer_),
@@ -77,7 +60,7 @@
       dag_context(dag_context_),
       collect_execute_summary(collect_execute_summary_)
 {
-    previous_execute_stats.resize(dag_context.profile_streams_list.size(), std::make_tuple(0, 0, 0));
+    previous_execute_stats.resize(dag_context.profile_streams_map.size(), std::make_tuple(0, 0, 0));
     if (encode_type == tipb::EncodeType::TypeDefault)
     {
         chunk_codec_stream = std::make_unique<DefaultChunkCodec>()->newCodecStream(result_field_types);
@@ -96,39 +79,60 @@
         throw Exception(
             "Only Default and Arrow encode type is supported in StreamingDAGBlockOutputStream.", ErrorCodes::UNSUPPORTED_PARAMETER);
     }
-}
->>>>>>> 90b2d9d2
-
-void DAGBlockOutputStream::writePrefix()
+    children.push_back(input_);
+}
+
+template <bool streaming>
+void DAGBlockOutputStream<streaming>::writePrefix()
 {
     //something to do here?
 }
 
-void DAGBlockOutputStream::encodeChunkToDAGResponse()
-{
-<<<<<<< HEAD
-    auto dag_chunk = dag_response.add_chunks();
-=======
+template <>
+void DAGBlockOutputStream<true>::readPrefix()
+{
+    children.back()->readPrefix();
+}
+
+template <>
+void DAGBlockOutputStream<false>::encodeChunkToDAGResponse()
+{
     auto dag_chunk = dag_response->add_chunks();
     dag_chunk->set_rows_data(chunk_codec_stream->getString());
     chunk_codec_stream->clear();
     current_records_num = 0;
 }
 
+template <>
+Block DAGBlockOutputStream<true>::readImpl()
+{
+    if (finished)
+        return {};
+    while (Block block = children.back()->read())
+    {
+        if (!block)
+        {
+            finished = true;
+            return {};
+        }
+        write(block);
+    }
+    return {};
+}
+
 template <bool streaming>
 void DAGBlockOutputStream<streaming>::addExecuteSummaries(tipb::SelectResponse * response)
 {
     if (!collect_execute_summary)
         return;
     // add ExecutorExecutionSummary info
-    for (size_t i = 0; i < dag_context.profile_streams_list.size(); i++)
-    {
-        auto & p_streams = dag_context.profile_streams_list[i];
+    for (auto & p : dag_context.profile_streams_map)
+    {
         auto * executeSummary = response->add_execution_summaries();
         UInt64 time_processed_ns = 0;
         UInt64 num_produced_rows = 0;
         UInt64 num_iterations = 0;
-        for (auto & streamPtr : p_streams)
+        for (auto & streamPtr : p.second.input_streams)
         {
             if (auto * p_stream = dynamic_cast<IProfilingBlockInputStream *>(streamPtr.get()))
             {
@@ -137,13 +141,25 @@
                 num_iterations += p_stream->getProfileInfo().blocks;
             }
         }
-        auto & pre_stats = previous_execute_stats[i];
-        executeSummary->set_time_processed_ns(time_processed_ns - std::get<0>(pre_stats));
-        executeSummary->set_num_produced_rows(num_produced_rows - std::get<1>(pre_stats));
-        executeSummary->set_num_iterations(num_iterations - std::get<2>(pre_stats));
-        std::get<0>(pre_stats) = time_processed_ns;
-        std::get<1>(pre_stats) = num_produced_rows;
-        std::get<2>(pre_stats) = num_iterations;
+        for (auto & join_alias : dag_context.qb_id_to_join_alias_map[p.second.qb_id])
+        {
+            if (dag_context.profile_streams_map_for_join_build_side.find(join_alias)
+                != dag_context.profile_streams_map_for_join_build_side.end())
+            {
+                UInt64 process_time_for_build = 0;
+                for (auto & join_stream : dag_context.profile_streams_map_for_join_build_side[join_alias])
+                {
+                    if (auto * p_stream = dynamic_cast<IProfilingBlockInputStream *>(join_stream.get()))
+                        process_time_for_build = std::max(process_time_for_build, p_stream->getProfileInfo().execution_time);
+                }
+                time_processed_ns += process_time_for_build;
+            }
+        }
+        executeSummary->set_time_processed_ns(time_processed_ns);
+        executeSummary->set_num_produced_rows(num_produced_rows);
+        executeSummary->set_num_iterations(num_iterations);
+        if constexpr (streaming)
+            executeSummary->set_executor_id(p.first);
     }
 }
 
@@ -155,22 +171,19 @@
     tipb::SelectResponse stream_dag_response;
     stream_dag_response.set_encode_type(encode_type);
     auto dag_chunk = stream_dag_response.add_chunks();
->>>>>>> 90b2d9d2
     dag_chunk->set_rows_data(chunk_codec_stream->getString());
     chunk_codec_stream->clear();
     current_records_num = 0;
-<<<<<<< HEAD
-=======
     addExecuteSummaries(&stream_dag_response);
     std::string dag_data;
     stream_dag_response.SerializeToString(&dag_data);
     resp.set_data(dag_data);
 
-    writer->Write(resp);
->>>>>>> 90b2d9d2
-}
-
-void DAGBlockOutputStream::writeSuffix()
+    writer->write(resp);
+}
+
+template <bool streaming>
+void DAGBlockOutputStream<streaming>::writeSuffix()
 {
     // todo error handle
     if (current_records_num > 0)
@@ -183,7 +196,8 @@
     }
 }
 
-void DAGBlockOutputStream::write(const Block & block)
+template <bool streaming>
+void DAGBlockOutputStream<streaming>::write(const Block & block)
 {
     if (block.columns() != result_field_types.size())
         throw Exception("Output column size mismatch with field type size", ErrorCodes::LOGICAL_ERROR);
@@ -213,4 +227,16 @@
     }
 }
 
+template <>
+void DAGBlockOutputStream<true>::readSuffix()
+{
+    // todo error handle
+    if (current_records_num > 0)
+    {
+        encodeChunkToDAGResponse();
+    }
+    children.back()->readSuffix();
+}
+
+
 } // namespace DB