#include <Common/FailPoint.h>
#include <Common/TiFlashException.h>
#include <DataStreams/AggregatingBlockInputStream.h>
#include <DataStreams/ConcatBlockInputStream.h>
#include <DataStreams/ExchangeSender.h>
#include <DataStreams/ExpressionBlockInputStream.h>
#include <DataStreams/FilterBlockInputStream.h>
#include <DataStreams/HashJoinBuildBlockInputStream.h>
#include <DataStreams/LimitBlockInputStream.h>
#include <DataStreams/MergeSortingBlockInputStream.h>
#include <DataStreams/NullBlockInputStream.h>
#include <DataStreams/ParallelAggregatingBlockInputStream.h>
#include <DataStreams/PartialSortingBlockInputStream.h>
#include <DataStreams/SquashingBlockInputStream.h>
#include <DataStreams/TiRemoteBlockInputStream.h>
#include <DataStreams/UnionBlockInputStream.h>
#include <DataTypes/DataTypeNullable.h>
#include <DataTypes/getLeastSupertype.h>
#include <Flash/Coprocessor/DAGCodec.h>
#include <Flash/Coprocessor/DAGExpressionAnalyzer.h>
#include <Flash/Coprocessor/DAGQueryBlockInterpreter.h>
#include <Flash/Coprocessor/DAGStorageInterpreter.h>
#include <Flash/Coprocessor/DAGUtils.h>
#include <Flash/Coprocessor/InterpreterUtils.h>
#include <Flash/Coprocessor/StreamingDAGResponseWriter.h>
#include <Flash/Mpp/ExchangeReceiver.h>
#include <Interpreters/Aggregator.h>
#include <Interpreters/ExpressionAnalyzer.h>
#include <Interpreters/Join.h>
#include <Parsers/ASTSelectQuery.h>
#include <Parsers/ASTTablesInSelectQuery.h>

namespace DB
{
namespace FailPoints
{
extern const char pause_after_copr_streams_acquired[];
extern const char minimum_block_size_for_cross_join[];
} // namespace FailPoints

DAGQueryBlockInterpreter::DAGQueryBlockInterpreter(
    Context & context_,
    const std::vector<BlockInputStreams> & input_streams_vec_,
    const DAGQueryBlock & query_block_,
    size_t max_streams_,
    bool keep_session_timezone_info_,
    std::vector<SubqueriesForSets> & subqueries_for_sets_,
    const std::unordered_map<String, std::shared_ptr<ExchangeReceiver>> & exchange_receiver_map_)
    : context(context_)
    , input_streams_vec(input_streams_vec_)
    , query_block(query_block_)
    , keep_session_timezone_info(keep_session_timezone_info_)
    , max_streams(max_streams_)
    , subqueries_for_sets(subqueries_for_sets_)
    , exchange_receiver_map(exchange_receiver_map_)
    , log(getMPPTaskLog(dagContext(), "DAGQueryBlockInterpreter"))
{
    if (query_block.selection != nullptr)
    {
        for (const auto & condition : query_block.selection->selection().conditions())
            conditions.push_back(&condition);
    }
}

namespace
{
struct AnalysisResult
{
    ExpressionActionsPtr extra_cast;
    NamesWithAliases project_after_ts_and_filter_for_remote_read;
    ExpressionActionsPtr before_where;
    ExpressionActionsPtr project_after_where;
    ExpressionActionsPtr before_aggregation;
    ExpressionActionsPtr before_having;
    ExpressionActionsPtr before_order_and_select;
    ExpressionActionsPtr final_projection;

    String filter_column_name;
    String having_column_name;
    std::vector<NameAndTypePair> order_columns;
    /// Columns from the SELECT list, before renaming them to aliases.
    Names selected_columns;

    Names aggregation_keys;
    TiDB::TiDBCollators aggregation_collators;
    AggregateDescriptions aggregate_descriptions;
};

// add timezone cast for timestamp type, this is used to support session level timezone
bool addExtraCastsAfterTs(
    DAGExpressionAnalyzer & analyzer,
    const std::vector<ExtraCastAfterTSMode> & need_cast_column,
    ExpressionActionsChain & chain,
    const DAGQueryBlock & query_block)
{
    bool has_need_cast_column = false;
    for (auto b : need_cast_column)
    {
        has_need_cast_column |= (b != ExtraCastAfterTSMode::None);
    }
    if (!has_need_cast_column)
        return false;
    return analyzer.appendExtraCastsAfterTS(chain, need_cast_column, query_block);
}

AnalysisResult analyzeExpressions(
    Context & context,
    DAGExpressionAnalyzer & analyzer,
    const DAGQueryBlock & query_block,
    const std::vector<const tipb::Expr *> & conditions,
    const std::vector<ExtraCastAfterTSMode> & is_need_cast_column,
    bool keep_session_timezone_info,
    NamesWithAliases & final_project)
{
    AnalysisResult res;
    ExpressionActionsChain chain;
    if (query_block.source->tp() == tipb::ExecType::TypeTableScan)
    {
        auto original_source_columns = analyzer.getCurrentInputColumns();
        if (addExtraCastsAfterTs(analyzer, is_need_cast_column, chain, query_block))
        {
            res.extra_cast = chain.getLastActions();
            chain.addStep();
            size_t index = 0;
            for (const auto & col : analyzer.getCurrentInputColumns())
            {
                res.project_after_ts_and_filter_for_remote_read.emplace_back(original_source_columns[index].name, col.name);
                ++index;
            }
        }
    }
    if (!conditions.empty())
    {
        res.filter_column_name = analyzer.appendWhere(chain, conditions);
        res.before_where = chain.getLastActions();
        chain.addStep();
        if (query_block.source->tp() == tipb::ExecType::TypeTableScan)
        {
            NamesWithAliases project_cols;
            for (const auto & col : analyzer.getCurrentInputColumns())
            {
                project_cols.emplace_back(col.name, col.name);
            }
            chain.getLastActions()->add(ExpressionAction::project(project_cols));
            res.project_after_where = chain.getLastActions();
            chain.addStep();
        }
    }
    // There will be either Agg...
    if (query_block.aggregation)
    {
        bool group_by_collation_sensitive =
            /// collation sensitive group by is slower then normal group by, use normal group by by default
            context.getSettingsRef().group_by_collation_sensitive ||
            /// in mpp task, here is no way to tell whether this aggregation is first stage aggregation or
            /// final stage aggregation, to make sure the result is right, always do collation sensitive aggregation
            context.getDAGContext()->isMPPTask();

        std::tie(res.aggregation_keys, res.aggregation_collators, res.aggregate_descriptions) = analyzer.appendAggregation(
            chain,
            query_block.aggregation->aggregation(),
            group_by_collation_sensitive);
        res.before_aggregation = chain.getLastActions();

        chain.finalize();
        chain.clear();

        // add cast if type is not match
        analyzer.appendAggSelect(chain, query_block.aggregation->aggregation());
        if (query_block.having != nullptr)
        {
            std::vector<const tipb::Expr *> having_conditions;
            for (const auto & c : query_block.having->selection().conditions())
                having_conditions.push_back(&c);
            res.having_column_name = analyzer.appendWhere(chain, having_conditions);
            res.before_having = chain.getLastActions();
            chain.addStep();
        }
    }
    // Or TopN, not both.
    if (query_block.limit_or_topn && query_block.limit_or_topn->tp() == tipb::ExecType::TypeTopN)
    {
        res.order_columns = analyzer.appendOrderBy(chain, query_block.limit_or_topn->topn());
    }

    // Append final project results if needed.
    final_project = query_block.isRootQueryBlock()
        ? analyzer.appendFinalProjectForRootQueryBlock(
            chain,
            query_block.output_field_types,
            query_block.output_offsets,
            query_block.qb_column_prefix,
            keep_session_timezone_info)
        : analyzer.appendFinalProjectForNonRootQueryBlock(
            chain,
            query_block.qb_column_prefix);

    res.before_order_and_select = chain.getLastActions();

    chain.finalize();
    chain.clear();
    //todo need call prependProjectInput??
    return res;
}

void setQuotaAndLimitsOnTableScan(Context & context, DAGPipeline & pipeline)
{
    const Settings & settings = context.getSettingsRef();

    IProfilingBlockInputStream::LocalLimits limits;
    limits.mode = IProfilingBlockInputStream::LIMITS_TOTAL;
    limits.size_limits = SizeLimits(settings.max_rows_to_read, settings.max_bytes_to_read, settings.read_overflow_mode);
    limits.max_execution_time = settings.max_execution_time;
    limits.timeout_overflow_mode = settings.timeout_overflow_mode;

    /** Quota and minimal speed restrictions are checked on the initiating server of the request, and not on remote servers,
          *  because the initiating server has a summary of the execution of the request on all servers.
          *
          * But limits on data size to read and maximum execution time are reasonable to check both on initiator and
          *  additionally on each remote server, because these limits are checked per block of data processed,
          *  and remote servers may process way more blocks of data than are received by initiator.
          */
    limits.min_execution_speed = settings.min_execution_speed;
    limits.timeout_before_checking_execution_speed = settings.timeout_before_checking_execution_speed;

    QuotaForIntervals & quota = context.getQuota();

    pipeline.transform([&](auto & stream) {
        if (IProfilingBlockInputStream * p_stream = dynamic_cast<IProfilingBlockInputStream *>(stream.get()))
        {
            p_stream->setLimits(limits);
            p_stream->setQuota(quota);
        }
    });
}

} // namespace

ExpressionActionsPtr generateProjectExpressionActions(
    const BlockInputStreamPtr & stream,
    const Context & context,
    const NamesWithAliases & project_cols)
{
    auto columns = stream->getHeader();
    NamesAndTypesList input_column;
    for (const auto & column : columns.getColumnsWithTypeAndName())
    {
        input_column.emplace_back(column.name, column.type);
    }
    ExpressionActionsPtr project = std::make_shared<ExpressionActions>(input_column, context.getSettingsRef());
    project->add(ExpressionAction::project(project_cols));
    return project;
}

// the flow is the same as executeFetchcolumns
void DAGQueryBlockInterpreter::executeTS(const tipb::TableScan & ts, DAGPipeline & pipeline)
{
    if (!ts.has_table_id())
    {
        // do not have table id
        throw TiFlashException("Table id not specified in table scan executor", Errors::Coprocessor::BadRequest);
    }
    if (dagContext().getRegionsForLocalRead().empty() && dagContext().getRegionsForRemoteRead().empty())
    {
        throw TiFlashException("Dag Request does not have region to read. ", Errors::Coprocessor::BadRequest);
    }
    if (ts.next_read_engine() != tipb::EngineType::Local)
        throw TiFlashException("Unsupported remote query.", Errors::Coprocessor::BadRequest);

    DAGStorageInterpreter storage_interpreter(context, query_block, ts, conditions, max_streams);
    storage_interpreter.execute(pipeline);

    analyzer = std::move(storage_interpreter.analyzer);
    need_add_cast_column_flag_for_tablescan = std::move(storage_interpreter.is_need_add_cast_column);

    // The DeltaTree engine ensures that once input streams are created, the caller can get a consistent result
    // from those streams even if DDL operations are applied. Release the alter lock so that reading does not
    // block DDL operations, keep the drop lock so that the storage not to be dropped during reading.
    std::tie(std::ignore, table_drop_lock) = std::move(storage_interpreter.table_structure_lock).release();

    auto region_retry = std::move(storage_interpreter.region_retry);
    auto dag_req = std::move(storage_interpreter.dag_request);
    auto schema = std::move(storage_interpreter.dag_schema);
    auto null_stream_if_empty = std::move(storage_interpreter.null_stream_if_empty);

    // For those regions which are not presented in this tiflash node, we will try to fetch streams by key ranges from other tiflash nodes, only happens in batch cop / mpp mode.
    if (!region_retry.empty())
    {
#ifndef NDEBUG
        if (unlikely(!dag_req.has_value() || !schema.has_value()))
            throw TiFlashException(
                "Try to read from remote but can not build DAG request. Should not happen!",
                Errors::Coprocessor::Internal);
#endif
        std::vector<pingcap::coprocessor::KeyRange> ranges;
        for (auto & info : region_retry)
        {
            for (const auto & range : info.get().key_ranges)
                ranges.emplace_back(*range.first, *range.second);
        }
        sort(ranges.begin(), ranges.end());
        executeRemoteQueryImpl(pipeline, ranges, *dag_req, *schema);
    }

    /// record local and remote io input stream
    auto & table_scan_io_input_streams = dagContext().getInBoundIOInputStreamsMap()[query_block.source_name];
    pipeline.transform([&](auto & stream) { table_scan_io_input_streams.push_back(stream); });

    if (pipeline.streams.empty())
    {
        pipeline.streams.emplace_back(null_stream_if_empty);
    }

    pipeline.transform([&](auto & stream) { stream->addTableLock(table_drop_lock); });

    /// Set the limits and quota for reading data, the speed and time of the query.
    setQuotaAndLimitsOnTableScan(context, pipeline);
    FAIL_POINT_PAUSE(FailPoints::pause_after_copr_streams_acquired);
}

void DAGQueryBlockInterpreter::prepareJoin(
    const google::protobuf::RepeatedPtrField<tipb::Expr> & keys,
    const DataTypes & key_types,
    DAGPipeline & pipeline,
    Names & key_names,
    bool left,
    bool is_right_out_join,
    const google::protobuf::RepeatedPtrField<tipb::Expr> & filters,
    String & filter_column_name)
{
    std::vector<NameAndTypePair> source_columns;
    for (auto const & p : pipeline.firstStream()->getHeader().getNamesAndTypesList())
        source_columns.emplace_back(p.name, p.type);
    DAGExpressionAnalyzer dag_analyzer(std::move(source_columns), context);
    ExpressionActionsChain chain;
    if (dag_analyzer.appendJoinKeyAndJoinFilters(chain, keys, key_types, key_names, left, is_right_out_join, filters, filter_column_name))
    {
        pipeline.transform([&](auto & stream) { stream = std::make_shared<ExpressionBlockInputStream>(stream, chain.getLastActions(), taskLogger()); });
    }
}

ExpressionActionsPtr DAGQueryBlockInterpreter::genJoinOtherConditionAction(
    const tipb::Join & join,
    std::vector<NameAndTypePair> & source_columns,
    String & filter_column_for_other_condition,
    String & filter_column_for_other_eq_condition)
{
    if (join.other_conditions_size() == 0 && join.other_eq_conditions_from_in_size() == 0)
        return nullptr;
    DAGExpressionAnalyzer dag_analyzer(source_columns, context);
    ExpressionActionsChain chain;
    std::vector<const tipb::Expr *> condition_vector;
    if (join.other_conditions_size() > 0)
    {
        for (const auto & c : join.other_conditions())
        {
            condition_vector.push_back(&c);
        }
        filter_column_for_other_condition = dag_analyzer.appendWhere(chain, condition_vector);
    }
    if (join.other_eq_conditions_from_in_size() > 0)
    {
        condition_vector.clear();
        for (const auto & c : join.other_eq_conditions_from_in())
        {
            condition_vector.push_back(&c);
        }
        filter_column_for_other_eq_condition = dag_analyzer.appendWhere(chain, condition_vector);
    }
    return chain.getLastActions();
}

/// ClickHouse require join key to be exactly the same type
/// TiDB only require the join key to be the same category
/// for example decimal(10,2) join decimal(20,0) is allowed in
/// TiDB and will throw exception in ClickHouse
void getJoinKeyTypes(const tipb::Join & join, DataTypes & key_types)
{
    for (int i = 0; i < join.left_join_keys().size(); i++)
    {
        if (!exprHasValidFieldType(join.left_join_keys(i)) || !exprHasValidFieldType(join.right_join_keys(i)))
            throw TiFlashException("Join key without field type", Errors::Coprocessor::BadRequest);
        DataTypes types;
        types.emplace_back(getDataTypeByFieldTypeForComputingLayer(join.left_join_keys(i).field_type()));
        types.emplace_back(getDataTypeByFieldTypeForComputingLayer(join.right_join_keys(i).field_type()));
        DataTypePtr common_type = getLeastSupertype(types);
        key_types.emplace_back(common_type);
    }
}

void DAGQueryBlockInterpreter::executeJoin(const tipb::Join & join, DAGPipeline & pipeline, SubqueryForSet & right_query)
{
    // build
    static const std::unordered_map<tipb::JoinType, ASTTableJoin::Kind> equal_join_type_map{
        {tipb::JoinType::TypeInnerJoin, ASTTableJoin::Kind::Inner},
        {tipb::JoinType::TypeLeftOuterJoin, ASTTableJoin::Kind::Left},
        {tipb::JoinType::TypeRightOuterJoin, ASTTableJoin::Kind::Right},
        {tipb::JoinType::TypeSemiJoin, ASTTableJoin::Kind::Inner},
        {tipb::JoinType::TypeAntiSemiJoin, ASTTableJoin::Kind::Anti}};
    static const std::unordered_map<tipb::JoinType, ASTTableJoin::Kind> cartesian_join_type_map{
        {tipb::JoinType::TypeInnerJoin, ASTTableJoin::Kind::Cross},
        {tipb::JoinType::TypeLeftOuterJoin, ASTTableJoin::Kind::Cross_Left},
        {tipb::JoinType::TypeRightOuterJoin, ASTTableJoin::Kind::Cross_Right},
        {tipb::JoinType::TypeSemiJoin, ASTTableJoin::Kind::Cross},
        {tipb::JoinType::TypeAntiSemiJoin, ASTTableJoin::Kind::Cross_Anti}};
    if (input_streams_vec.size() != 2)
    {
        throw TiFlashException("Join query block must have 2 input streams", Errors::BroadcastJoin::Internal);
    }

    const auto & join_type_map = join.left_join_keys_size() == 0 ? cartesian_join_type_map : equal_join_type_map;
    auto join_type_it = join_type_map.find(join.join_type());
    if (join_type_it == join_type_map.end())
        throw TiFlashException("Unknown join type in dag request", Errors::Coprocessor::BadRequest);

    ASTTableJoin::Kind kind = join_type_it->second;
    ASTTableJoin::Strictness strictness = ASTTableJoin::Strictness::All;
    bool is_semi_join = join.join_type() == tipb::JoinType::TypeSemiJoin || join.join_type() == tipb::JoinType::TypeAntiSemiJoin;
    if (is_semi_join)
        strictness = ASTTableJoin::Strictness::Any;

    /// in DAG request, inner part is the build side, however for TiFlash implementation,
    /// the build side must be the right side, so need to swap the join side if needed
    /// 1. for (cross) inner join, there is no problem in this swap.
    /// 2. for (cross) semi/anti-semi join, the build side is always right, needn't swap.
    /// 3. for non-cross left/right join, there is no problem in this swap.
    /// 4. for cross left join, the build side is always right, needn't and can't swap.
    /// 5. for cross right join, the build side is always left, so it will always swap and change to cross left join.
    /// note that whatever the build side is, we can't support cross-right join now.

    bool swap_join_side;
    if (kind == ASTTableJoin::Kind::Cross_Right)
        swap_join_side = true;
    else if (kind == ASTTableJoin::Kind::Cross_Left)
        swap_join_side = false;
    else
        swap_join_side = join.inner_idx() == 0;

    DAGPipeline left_pipeline;
    DAGPipeline right_pipeline;

    if (swap_join_side)
    {
        if (kind == ASTTableJoin::Kind::Left)
            kind = ASTTableJoin::Kind::Right;
        else if (kind == ASTTableJoin::Kind::Right)
            kind = ASTTableJoin::Kind::Left;
        else if (kind == ASTTableJoin::Kind::Cross_Right)
            kind = ASTTableJoin::Kind::Cross_Left;
        left_pipeline.streams = input_streams_vec[1];
        right_pipeline.streams = input_streams_vec[0];
    }
    else
    {
        left_pipeline.streams = input_streams_vec[0];
        right_pipeline.streams = input_streams_vec[1];
    }

    std::vector<NameAndTypePair> join_output_columns;
    /// columns_for_other_join_filter is a vector of columns used
    /// as the input columns when compiling other join filter.
    /// Note the order in the column vector is very important:
    /// first the columns in input_streams_vec[0], then followed
    /// by the columns in input_streams_vec[1], if there are other
    /// columns generated before compile other join filter, then
    /// append the extra columns afterwards. In order to figure out
    /// whether a given column is already in the column vector or
    /// not quickly, we use another set to store the column names
    std::vector<NameAndTypePair> columns_for_other_join_filter;
    std::unordered_set<String> column_set_for_other_join_filter;
    bool make_nullable = join.join_type() == tipb::JoinType::TypeRightOuterJoin;
    for (auto const & p : input_streams_vec[0][0]->getHeader().getNamesAndTypesList())
    {
        join_output_columns.emplace_back(p.name, make_nullable ? makeNullable(p.type) : p.type);
        columns_for_other_join_filter.emplace_back(p.name, make_nullable ? makeNullable(p.type) : p.type);
        column_set_for_other_join_filter.emplace(p.name);
    }
    make_nullable = join.join_type() == tipb::JoinType::TypeLeftOuterJoin;
    for (auto const & p : input_streams_vec[1][0]->getHeader().getNamesAndTypesList())
    {
        if (!is_semi_join)
            /// for semi join, the columns from right table will be ignored
            join_output_columns.emplace_back(p.name, make_nullable ? makeNullable(p.type) : p.type);
        /// however, when compiling join's other condition, we still need the columns from right table
        columns_for_other_join_filter.emplace_back(p.name, make_nullable ? makeNullable(p.type) : p.type);
        column_set_for_other_join_filter.emplace(p.name);
    }

    bool is_tiflash_left_join = kind == ASTTableJoin::Kind::Left || kind == ASTTableJoin::Kind::Cross_Left;
    /// Cross_Right join will be converted to Cross_Left join, so no need to check Cross_Right
    bool is_tiflash_right_join = kind == ASTTableJoin::Kind::Right;
    /// all the columns from right table should be added after join, even for the join key
    NamesAndTypesList columns_added_by_join;
    make_nullable = is_tiflash_left_join;
    for (auto const & p : right_pipeline.streams[0]->getHeader().getNamesAndTypesList())
    {
        columns_added_by_join.emplace_back(p.name, make_nullable ? makeNullable(p.type) : p.type);
    }

    DataTypes join_key_types;
    getJoinKeyTypes(join, join_key_types);
    TiDB::TiDBCollators collators;
    size_t join_key_size = join_key_types.size();
    if (join.probe_types_size() == static_cast<int>(join_key_size) && join.build_types_size() == join.probe_types_size())
        for (size_t i = 0; i < join_key_size; i++)
        {
            if (removeNullable(join_key_types[i])->isString())
            {
                if (join.probe_types(i).collate() != join.build_types(i).collate())
                    throw TiFlashException("Join with different collators on the join key", Errors::Coprocessor::BadRequest);
                collators.push_back(getCollatorFromFieldType(join.probe_types(i)));
            }
            else
                collators.push_back(nullptr);
        }

    Names left_key_names, right_key_names;
    String left_filter_column_name, right_filter_column_name;

    /// add necessary transformation if the join key is an expression

    prepareJoin(
        swap_join_side ? join.right_join_keys() : join.left_join_keys(),
        join_key_types,
        left_pipeline,
        left_key_names,
        true,
        is_tiflash_right_join,
        swap_join_side ? join.right_conditions() : join.left_conditions(),
        left_filter_column_name);

    prepareJoin(
        swap_join_side ? join.left_join_keys() : join.right_join_keys(),
        join_key_types,
        right_pipeline,
        right_key_names,
        false,
        is_tiflash_right_join,
        swap_join_side ? join.left_conditions() : join.right_conditions(),
        right_filter_column_name);

    String other_filter_column_name, other_eq_filter_from_in_column_name;
    for (auto const & p : left_pipeline.streams[0]->getHeader().getNamesAndTypesList())
    {
        if (column_set_for_other_join_filter.find(p.name) == column_set_for_other_join_filter.end())
            columns_for_other_join_filter.emplace_back(p.name, p.type);
    }
    for (auto const & p : right_pipeline.streams[0]->getHeader().getNamesAndTypesList())
    {
        if (column_set_for_other_join_filter.find(p.name) == column_set_for_other_join_filter.end())
            columns_for_other_join_filter.emplace_back(p.name, p.type);
    }

    ExpressionActionsPtr other_condition_expr
        = genJoinOtherConditionAction(join, columns_for_other_join_filter, other_filter_column_name, other_eq_filter_from_in_column_name);

    const Settings & settings = context.getSettingsRef();
    size_t join_build_concurrency = settings.join_concurrent_build ? std::min(max_streams, right_pipeline.streams.size()) : 1;
    size_t max_block_size_for_cross_join = settings.max_block_size;
    fiu_do_on(FailPoints::minimum_block_size_for_cross_join, { max_block_size_for_cross_join = 1; });

    JoinPtr join_ptr = std::make_shared<Join>(
        left_key_names,
        right_key_names,
        true,
        SizeLimits(settings.max_rows_in_join, settings.max_bytes_in_join, settings.join_overflow_mode),
        kind,
        strictness,
        join_build_concurrency,
        collators,
        left_filter_column_name,
        right_filter_column_name,
        other_filter_column_name,
        other_eq_filter_from_in_column_name,
        other_condition_expr,
        max_block_size_for_cross_join);

    recordJoinExecuteInfo(swap_join_side ? 0 : 1, join_ptr);

    // add a HashJoinBuildBlockInputStream to build a shared hash table
    size_t stream_index = 0;
    right_pipeline.transform(
        [&](auto & stream) { stream = std::make_shared<HashJoinBuildBlockInputStream>(stream, join_ptr, stream_index++, taskLogger()); });
    executeUnion(right_pipeline, max_streams, taskLogger(), /*ignore_block=*/true);

    right_query.source = right_pipeline.firstStream();
    right_query.join = join_ptr;
    right_query.join->setSampleBlock(right_query.source->getHeader());
    dagContext().getProfileStreamsMapForJoinBuildSide()[query_block.qb_join_subquery_alias].push_back(right_query.source);

    std::vector<NameAndTypePair> source_columns;
    for (const auto & p : left_pipeline.streams[0]->getHeader().getNamesAndTypesList())
        source_columns.emplace_back(p.name, p.type);
    DAGExpressionAnalyzer dag_analyzer(std::move(source_columns), context);
    ExpressionActionsChain chain;
    dag_analyzer.appendJoin(chain, right_query, columns_added_by_join);
    pipeline.streams = left_pipeline.streams;
    /// add join input stream
    if (is_tiflash_right_join)
    {
        auto & join_execute_info = dagContext().getJoinExecuteInfoMap()[query_block.source_name];
        for (size_t i = 0; i < join_build_concurrency; i++)
        {
            auto non_joined_stream = chain.getLastActions()->createStreamWithNonJoinedDataIfFullOrRightJoin(
                pipeline.firstStream()->getHeader(),
                i,
                join_build_concurrency,
                settings.max_block_size);
            pipeline.streams_with_non_joined_data.push_back(non_joined_stream);
            join_execute_info.non_joined_streams.push_back(non_joined_stream);
        }
    }
    for (auto & stream : pipeline.streams)
        stream = std::make_shared<ExpressionBlockInputStream>(stream, chain.getLastActions(), taskLogger());

    /// add a project to remove all the useless column
    NamesWithAliases project_cols;
    for (auto & c : join_output_columns)
    {
        /// do not need to care about duplicated column names because
        /// it is guaranteed by its children query block
        project_cols.emplace_back(c.name, c.name);
    }
    executeProject(pipeline, project_cols);
    analyzer = std::make_unique<DAGExpressionAnalyzer>(std::move(join_output_columns), context);
}

void DAGQueryBlockInterpreter::recordJoinExecuteInfo(size_t build_side_index, const JoinPtr & join_ptr)
{
    const auto * build_side_root_executor = query_block.children[build_side_index]->root;
    JoinExecuteInfo join_execute_info;
    join_execute_info.build_side_root_executor_id = build_side_root_executor->executor_id();
    join_execute_info.join_ptr = join_ptr;
    dagContext().getJoinExecuteInfoMap()[query_block.source_name] = std::move(join_execute_info);
}

void DAGQueryBlockInterpreter::executeWhere(DAGPipeline & pipeline, const ExpressionActionsPtr & expr, String & filter_column)
{
    pipeline.transform([&](auto & stream) { stream = std::make_shared<FilterBlockInputStream>(stream, expr, filter_column, taskLogger()); });
}

void DAGQueryBlockInterpreter::executeAggregation(
    DAGPipeline & pipeline,
    const ExpressionActionsPtr & expression_actions_ptr,
    Names & key_names,
    TiDB::TiDBCollators & collators,
    AggregateDescriptions & aggregate_descriptions)
{
    pipeline.transform([&](auto & stream) { stream = std::make_shared<ExpressionBlockInputStream>(stream, expression_actions_ptr, taskLogger()); });

    Block header = pipeline.firstStream()->getHeader();
    ColumnNumbers keys;
    for (const auto & name : key_names)
    {
        keys.push_back(header.getPositionByName(name));
    }
    for (auto & descr : aggregate_descriptions)
    {
        if (descr.arguments.empty())
        {
            for (const auto & name : descr.argument_names)
            {
                descr.arguments.push_back(header.getPositionByName(name));
            }
        }
    }

    const Settings & settings = context.getSettingsRef();

    /** Two-level aggregation is useful in two cases:
      * 1. Parallel aggregation is done, and the results should be merged in parallel.
      * 2. An aggregation is done with store of temporary data on the disk, and they need to be merged in a memory efficient way.
      */
    bool allow_to_use_two_level_group_by = pipeline.streams.size() > 1 || settings.max_bytes_before_external_group_by != 0;
    bool has_collator = std::any_of(begin(collators), end(collators), [](const auto & p) { return p != nullptr; });

    Aggregator::Params params(
        header,
        keys,
        aggregate_descriptions,
        false,
        settings.max_rows_to_group_by,
        settings.group_by_overflow_mode,
        allow_to_use_two_level_group_by ? settings.group_by_two_level_threshold : SettingUInt64(0),
        allow_to_use_two_level_group_by ? settings.group_by_two_level_threshold_bytes : SettingUInt64(0),
        settings.max_bytes_before_external_group_by,
        settings.empty_result_for_aggregation_by_empty_set,
        context.getTemporaryPath(),
        has_collator ? collators : TiDB::dummy_collators);

    /// If there are several sources, then we perform parallel aggregation
    if (pipeline.streams.size() > 1)
    {
        BlockInputStreamPtr stream_with_non_joined_data = combinedNonJoinedDataStream(pipeline, max_streams, taskLogger());
        pipeline.firstStream() = std::make_shared<ParallelAggregatingBlockInputStream>(
            pipeline.streams,
            stream_with_non_joined_data,
            params,
            context.getFileProvider(),
            true,
            max_streams,
            settings.aggregation_memory_efficient_merge_threads ? static_cast<size_t>(settings.aggregation_memory_efficient_merge_threads) : static_cast<size_t>(settings.max_threads),
            taskLogger());
        pipeline.streams.resize(1);
        // should record for agg before restore concurrency. See #3804.
        recordProfileStreams(pipeline, query_block.aggregation_name);
        restorePipelineConcurrency(pipeline);
    }
    else
    {
        BlockInputStreamPtr stream_with_non_joined_data = combinedNonJoinedDataStream(pipeline, max_streams, taskLogger());
        BlockInputStreams inputs;
        if (!pipeline.streams.empty())
            inputs.push_back(pipeline.firstStream());
        else
            pipeline.streams.resize(1);
        if (stream_with_non_joined_data)
            inputs.push_back(stream_with_non_joined_data);
        pipeline.firstStream() = std::make_shared<AggregatingBlockInputStream>(
            std::make_shared<ConcatBlockInputStream>(inputs, taskLogger()),
            params,
            context.getFileProvider(),
            true,
            taskLogger());
        recordProfileStreams(pipeline, query_block.aggregation_name);
    }
    // add cast
}

void DAGQueryBlockInterpreter::executeExpression(DAGPipeline & pipeline, const ExpressionActionsPtr & expressionActionsPtr)
{
    if (!expressionActionsPtr->getActions().empty())
    {
        pipeline.transform([&](auto & stream) { stream = std::make_shared<ExpressionBlockInputStream>(stream, expressionActionsPtr, taskLogger()); });
    }
}

void DAGQueryBlockInterpreter::executeOrder(DAGPipeline & pipeline, const std::vector<NameAndTypePair> & order_columns)
{
    SortDescription order_descr = getSortDescription(order_columns, query_block.limit_or_topn->topn().order_by());
    const Settings & settings = context.getSettingsRef();
    Int64 limit = query_block.limit_or_topn->topn().limit();

    pipeline.transform([&](auto & stream) {
        auto sorting_stream = std::make_shared<PartialSortingBlockInputStream>(stream, order_descr, taskLogger(), limit);

        /// Limits on sorting
        IProfilingBlockInputStream::LocalLimits limits;
        limits.mode = IProfilingBlockInputStream::LIMITS_TOTAL;
        limits.size_limits = SizeLimits(settings.max_rows_to_sort, settings.max_bytes_to_sort, settings.sort_overflow_mode);
        sorting_stream->setLimits(limits);

        stream = sorting_stream;
    });

    /// If there are several streams, we merge them into one
    executeUnion(pipeline, max_streams, taskLogger());

    /// Merge the sorted blocks.
    pipeline.firstStream() = std::make_shared<MergeSortingBlockInputStream>(
        pipeline.firstStream(),
        order_descr,
        settings.max_block_size,
        limit,
        settings.max_bytes_before_external_sort,
        context.getTemporaryPath(),
        taskLogger());
}

void DAGQueryBlockInterpreter::recordProfileStreams(DAGPipeline & pipeline, const String & key)
{
<<<<<<< HEAD
    dagContext().getProfileStreamsMap()[key].qb_id = query_block.id;
    for (auto & stream : pipeline.streams)
    {
        dagContext().getProfileStreamsMap()[key].input_streams.push_back(stream);
    }
    for (auto & stream : pipeline.streams_with_non_joined_data)
        dagContext().getProfileStreamsMap()[key].input_streams.push_back(stream);
}

void copyExecutorTreeWithLocalTableScan(
    tipb::DAGRequest & dag_req,
    const tipb::Executor * root,
    const tipb::DAGRequest & org_req)
{
    const tipb::Executor * current = root;
    auto * exec = dag_req.mutable_root_executor();
    while (current->tp() != tipb::ExecType::TypeTableScan)
    {
        exec->set_tp(current->tp());
        exec->set_executor_id(current->executor_id());
        if (current->tp() == tipb::ExecType::TypeSelection)
        {
            auto * sel = exec->mutable_selection();
            for (auto const & condition : current->selection().conditions())
            {
                auto * tmp = sel->add_conditions();
                tmp->CopyFrom(condition);
            }
            exec = sel->mutable_child();
            current = &current->selection().child();
        }
        else if (current->tp() == tipb::ExecType::TypeAggregation || current->tp() == tipb::ExecType::TypeStreamAgg)
        {
            auto * agg = exec->mutable_aggregation();
            for (auto const & expr : current->aggregation().agg_func())
            {
                auto * tmp = agg->add_agg_func();
                tmp->CopyFrom(expr);
            }
            for (auto const & expr : current->aggregation().group_by())
            {
                auto * tmp = agg->add_group_by();
                tmp->CopyFrom(expr);
            }
            agg->set_streamed(current->aggregation().streamed());
            exec = agg->mutable_child();
            current = &current->aggregation().child();
        }
        else if (current->tp() == tipb::ExecType::TypeLimit)
        {
            auto * limit = exec->mutable_limit();
            limit->set_limit(current->limit().limit());
            exec = limit->mutable_child();
            current = &current->limit().child();
        }
        else if (current->tp() == tipb::ExecType::TypeTopN)
        {
            auto * topn = exec->mutable_topn();
            topn->set_limit(current->topn().limit());
            for (auto const & expr : current->topn().order_by())
            {
                auto * tmp = topn->add_order_by();
                tmp->CopyFrom(expr);
            }
            exec = topn->mutable_child();
            current = &current->topn().child();
        }
        else
        {
            throw TiFlashException("Not supported yet", Errors::Coprocessor::Unimplemented);
        }
    }

    if (current->tp() != tipb::ExecType::TypeTableScan)
        throw TiFlashException("Only support copy from table scan sourced query block", Errors::Coprocessor::Internal);
    exec->set_tp(tipb::ExecType::TypeTableScan);
    exec->set_executor_id(current->executor_id());
    auto * new_ts = new tipb::TableScan(current->tbl_scan());
    new_ts->set_next_read_engine(tipb::EngineType::Local);
    exec->set_allocated_tbl_scan(new_ts);

    /// force the encode type to be TypeCHBlock, so the receiver side does not need to handle the timezone related issues
    dag_req.set_encode_type(tipb::EncodeType::TypeCHBlock);
    dag_req.set_force_encode_type(true);
    if (org_req.has_time_zone_name() && !org_req.time_zone_name().empty())
        dag_req.set_time_zone_name(org_req.time_zone_name());
    else if (org_req.has_time_zone_offset())
        dag_req.set_time_zone_offset(org_req.time_zone_offset());
}

void DAGQueryBlockInterpreter::executeRemoteQuery(DAGPipeline & pipeline)
{
    // remote query containing agg/limit/topN can not running
    // in parellel, but current remote query is running in
    // parellel, so just disable this corner case.
    if (query_block.aggregation || query_block.limit_or_topn)
        throw TiFlashException("Remote query containing agg or limit or topN is not supported", Errors::Coprocessor::BadRequest);
    const auto & ts = query_block.source->tbl_scan();
    std::vector<pingcap::coprocessor::KeyRange> cop_key_ranges;
    cop_key_ranges.reserve(ts.ranges_size());
    for (const auto & range : ts.ranges())
    {
        cop_key_ranges.emplace_back(range.low(), range.high());
    }
    sort(cop_key_ranges.begin(), cop_key_ranges.end());

    ::tipb::DAGRequest dag_req;

    copyExecutorTreeWithLocalTableScan(dag_req, query_block.root, *dagContext().dag_request);
    DAGSchema schema;
    ColumnsWithTypeAndName columns;
    BoolVec is_ts_column;
    std::vector<NameAndTypePair> source_columns;
    for (int i = 0; i < static_cast<int>(query_block.output_field_types.size()); i++)
    {
        dag_req.add_output_offsets(i);
        ColumnInfo info = TiDB::fieldTypeToColumnInfo(query_block.output_field_types[i]);
        String col_name = query_block.qb_column_prefix + "col_" + std::to_string(i);
        schema.push_back(std::make_pair(col_name, info));
        is_ts_column.push_back(query_block.output_field_types[i].tp() == TiDB::TypeTimestamp);
        source_columns.emplace_back(col_name, getDataTypeByFieldTypeForComputingLayer(query_block.output_field_types[i]));
        final_project.emplace_back(col_name, "");
    }

    dag_req.set_collect_execution_summaries(dagContext().collect_execution_summaries);
    executeRemoteQueryImpl(pipeline, cop_key_ranges, dag_req, schema);

    analyzer = std::make_unique<DAGExpressionAnalyzer>(std::move(source_columns), context);
=======
    auto & profile_streams_info = dagContext().getProfileStreamsMap()[key];
    profile_streams_info.qb_id = query_block.id;
    pipeline.transform([&profile_streams_info](auto & stream) { profile_streams_info.input_streams.push_back(stream); });
>>>>>>> 1a992282
}

void DAGQueryBlockInterpreter::executeRemoteQueryImpl(
    DAGPipeline & pipeline,
    const std::vector<pingcap::coprocessor::KeyRange> & cop_key_ranges,
    ::tipb::DAGRequest & dag_req,
    const DAGSchema & schema)
{
    pingcap::coprocessor::RequestPtr req = std::make_shared<pingcap::coprocessor::Request>();
    dag_req.SerializeToString(&(req->data));
    req->tp = pingcap::coprocessor::ReqType::DAG;
    req->start_ts = context.getSettingsRef().read_tso;
    bool has_enforce_encode_type = dag_req.has_force_encode_type() && dag_req.force_encode_type();

    pingcap::kv::Cluster * cluster = context.getTMTContext().getKVCluster();
    pingcap::kv::Backoffer bo(pingcap::kv::copBuildTaskMaxBackoff);
    pingcap::kv::StoreType store_type = pingcap::kv::StoreType::TiFlash;
    auto all_tasks = pingcap::coprocessor::buildCopTasks(bo, cluster, cop_key_ranges, req, store_type, &Poco::Logger::get("pingcap/coprocessor"));

    size_t concurrent_num = std::min<size_t>(context.getSettingsRef().max_threads, all_tasks.size());
    size_t task_per_thread = all_tasks.size() / concurrent_num;
    size_t rest_task = all_tasks.size() % concurrent_num;
    for (size_t i = 0, task_start = 0; i < concurrent_num; i++)
    {
        size_t task_end = task_start + task_per_thread;
        if (i < rest_task)
            task_end++;
        if (task_end == task_start)
            continue;
        std::vector<pingcap::coprocessor::copTask> tasks(all_tasks.begin() + task_start, all_tasks.begin() + task_end);

        auto coprocessor_reader = std::make_shared<CoprocessorReader>(schema, cluster, tasks, has_enforce_encode_type, 1);
        BlockInputStreamPtr input = std::make_shared<CoprocessorBlockInputStream>(coprocessor_reader, taskLogger());
        pipeline.streams.push_back(input);
        task_start = task_end;
    }
}

void DAGQueryBlockInterpreter::executeExchangeReceiver(DAGPipeline & pipeline)
{
    auto it = exchange_receiver_map.find(query_block.source_name);
    if (unlikely(it == exchange_receiver_map.end()))
        throw Exception("Can not find exchange receiver for " + query_block.source_name, ErrorCodes::LOGICAL_ERROR);
    // todo choose a more reasonable stream number
    auto & exchange_receiver_io_input_streams = dagContext().getInBoundIOInputStreamsMap()[query_block.source_name];
    for (size_t i = 0; i < max_streams; ++i)
    {
        BlockInputStreamPtr stream = std::make_shared<ExchangeReceiverInputStream>(it->second, taskLogger());
        exchange_receiver_io_input_streams.push_back(stream);
        stream = std::make_shared<SquashingBlockInputStream>(stream, 8192, 0, taskLogger());
        pipeline.streams.push_back(stream);
    }
    std::vector<NameAndTypePair> source_columns;
    Block block = pipeline.firstStream()->getHeader();
    for (const auto & col : block.getColumnsWithTypeAndName())
    {
        source_columns.emplace_back(NameAndTypePair(col.name, col.type));
    }
    analyzer = std::make_unique<DAGExpressionAnalyzer>(std::move(source_columns), context);
}

void DAGQueryBlockInterpreter::executeSourceProjection(DAGPipeline & pipeline, const tipb::Projection & projection)
{
    std::vector<NameAndTypePair> input_columns;
    pipeline.streams = input_streams_vec[0];
    for (auto const & p : pipeline.firstStream()->getHeader().getNamesAndTypesList())
        input_columns.emplace_back(p.name, p.type);
    DAGExpressionAnalyzer dag_analyzer(std::move(input_columns), context);
    ExpressionActionsChain chain;
    dag_analyzer.initChain(chain, dag_analyzer.getCurrentInputColumns());
    ExpressionActionsChain::Step & last_step = chain.steps.back();
    std::vector<NameAndTypePair> output_columns;
    NamesWithAliases project_cols;
    UniqueNameGenerator unique_name_generator;
    for (const auto & expr : projection.exprs())
    {
        auto expr_name = dag_analyzer.getActions(expr, last_step.actions);
        last_step.required_output.emplace_back(expr_name);
        const auto & col = last_step.actions->getSampleBlock().getByName(expr_name);
        String alias = unique_name_generator.toUniqueName(col.name);
        output_columns.emplace_back(alias, col.type);
        project_cols.emplace_back(col.name, alias);
    }
    pipeline.transform([&](auto & stream) { stream = std::make_shared<ExpressionBlockInputStream>(stream, chain.getLastActions(), taskLogger()); });
    executeProject(pipeline, project_cols);
    analyzer = std::make_unique<DAGExpressionAnalyzer>(std::move(output_columns), context);
}

void DAGQueryBlockInterpreter::executeExtraCastAndSelection(
    DAGPipeline & pipeline,
    const ExpressionActionsPtr & extra_cast,
    const NamesWithAliases & project_after_ts_and_filter_for_remote_read,
    const ExpressionActionsPtr & before_where,
    const ExpressionActionsPtr & project_after_where,
    const String & filter_column_name)
{
    /// execute timezone cast and the selection
    ExpressionActionsPtr project_for_cop_read;
    for (auto & stream : pipeline.streams)
    {
        if (dynamic_cast<CoprocessorBlockInputStream *>(stream.get()) != nullptr)
        {
            /// for cop read, just execute the project is enough, because timezone cast and the selection are already done in remote TiFlash
            if (!project_after_ts_and_filter_for_remote_read.empty())
            {
                if (project_for_cop_read == nullptr)
                {
                    project_for_cop_read = generateProjectExpressionActions(stream, context, project_after_ts_and_filter_for_remote_read);
                }
                stream = std::make_shared<ExpressionBlockInputStream>(stream, project_for_cop_read, taskLogger());
            }
        }
        else
        {
            /// execute timezone cast or duration cast if needed
            if (extra_cast)
                stream = std::make_shared<ExpressionBlockInputStream>(stream, extra_cast, taskLogger());
            /// execute selection if needed
            if (before_where)
            {
                stream = std::make_shared<FilterBlockInputStream>(stream, before_where, filter_column_name, taskLogger());
                if (project_after_where)
                    stream = std::make_shared<ExpressionBlockInputStream>(stream, project_after_where, taskLogger());
            }
        }
    }
    for (auto & stream : pipeline.streams_with_non_joined_data)
    {
        /// execute selection if needed
        if (before_where)
        {
            stream = std::make_shared<FilterBlockInputStream>(stream, before_where, filter_column_name, taskLogger());
            if (project_after_where)
                stream = std::make_shared<ExpressionBlockInputStream>(stream, project_after_where, taskLogger());
        }
    }
}

// To execute a query block, you have to:
// 1. generate the date stream and push it to pipeline.
// 2. assign the analyzer
// 3. construct a final projection, even if it's not necessary. just construct it.
// Talking about projection, it has following rules.
// 1. if the query block does not contain agg, then the final project is the same as the source Executor
// 2. if the query block contains agg, then the final project is the same as agg Executor
// 3. if the cop task may contains more then 1 query block, and the current query block is not the root
//    query block, then the project should add an alias for each column that needs to be projected, something
//    like final_project.emplace_back(col.name, query_block.qb_column_prefix + col.name);
void DAGQueryBlockInterpreter::executeImpl(DAGPipeline & pipeline)
{
    SubqueryForSet right_query;
    if (query_block.source->tp() == tipb::ExecType::TypeJoin)
    {
        executeJoin(query_block.source->join(), pipeline, right_query);
        recordProfileStreams(pipeline, query_block.source_name);

        SubqueriesForSets subquries;
        subquries[query_block.qb_join_subquery_alias] = right_query;
        subqueries_for_sets.emplace_back(subquries);
    }
    else if (query_block.source->tp() == tipb::ExecType::TypeExchangeReceiver)
    {
        executeExchangeReceiver(pipeline);
        recordProfileStreams(pipeline, query_block.source_name);
    }
    else if (query_block.source->tp() == tipb::ExecType::TypeProjection)
    {
        executeSourceProjection(pipeline, query_block.source->projection());
        recordProfileStreams(pipeline, query_block.source_name);
    }
    else
    {
        executeTS(query_block.source->tbl_scan(), pipeline);
        recordProfileStreams(pipeline, query_block.source_name);
        dagContext().table_scan_executor_id = query_block.source_name;
    }

    auto res = analyzeExpressions(
        context,
        *analyzer,
        query_block,
        conditions,
        need_add_cast_column_flag_for_tablescan,
        keep_session_timezone_info,
        final_project);

    if (res.extra_cast || res.before_where)
    {
        executeExtraCastAndSelection(
            pipeline,
            res.extra_cast,
            res.project_after_ts_and_filter_for_remote_read,
            res.before_where,
            res.project_after_where,
            res.filter_column_name);
    }
    if (res.before_where)
    {
        recordProfileStreams(pipeline, query_block.selection_name);
    }

    // this log measures the concurrent degree in this mpp task
    LOG_FMT_DEBUG(
        log,
        "execution stream size for query block(before aggregation) {} is {}",
        query_block.qb_column_prefix,
        pipeline.streams.size());
    dagContext().final_concurrency = std::max(dagContext().final_concurrency, pipeline.streams.size());

    if (res.before_aggregation)
    {
        // execute aggregation
        executeAggregation(pipeline, res.before_aggregation, res.aggregation_keys, res.aggregation_collators, res.aggregate_descriptions);
    }

    if (res.before_having)
    {
        // execute having
        executeWhere(pipeline, res.before_having, res.having_column_name);
        recordProfileStreams(pipeline, query_block.having_name);
    }

    if (res.before_order_and_select)
    {
        executeExpression(pipeline, res.before_order_and_select);
    }

    if (!res.order_columns.empty())
    {
        // execute topN
        executeOrder(pipeline, res.order_columns);
        recordProfileStreams(pipeline, query_block.limit_or_topn_name);
    }

    // execute projection
    executeProject(pipeline, final_project);

    // execute limit
    if (query_block.limit_or_topn && query_block.limit_or_topn->tp() == tipb::TypeLimit)
    {
        executeLimit(pipeline);
        recordProfileStreams(pipeline, query_block.limit_or_topn_name);
    }

    restorePipelineConcurrency(pipeline);

    // execute exchange_sender
    if (query_block.exchange_sender)
    {
        executeExchangeSender(pipeline);
        recordProfileStreams(pipeline, query_block.exchange_sender_name);
    }
}

void DAGQueryBlockInterpreter::executeProject(DAGPipeline & pipeline, NamesWithAliases & project_cols)
{
    if (project_cols.empty())
        return;
    ExpressionActionsPtr project = generateProjectExpressionActions(pipeline.firstStream(), context, project_cols);
    pipeline.transform([&](auto & stream) { stream = std::make_shared<ExpressionBlockInputStream>(stream, project, taskLogger()); });
}

void DAGQueryBlockInterpreter::executeLimit(DAGPipeline & pipeline)
{
    size_t limit = 0;
    if (query_block.limit_or_topn->tp() == tipb::TypeLimit)
        limit = query_block.limit_or_topn->limit().limit();
    else
        limit = query_block.limit_or_topn->topn().limit();
    pipeline.transform([&](auto & stream) { stream = std::make_shared<LimitBlockInputStream>(stream, limit, 0, taskLogger(), false); });
    if (pipeline.hasMoreThanOneStream())
    {
        executeUnion(pipeline, max_streams, taskLogger());
        pipeline.transform([&](auto & stream) { stream = std::make_shared<LimitBlockInputStream>(stream, limit, 0, taskLogger(), false); });
    }
}

void DAGQueryBlockInterpreter::executeExchangeSender(DAGPipeline & pipeline)
{
    /// only run in MPP
    assert(dagContext().isMPPTask() && dagContext().tunnel_set != nullptr);
    /// exchange sender should be at the top of operators
    const auto & exchange_sender = query_block.exchange_sender->exchange_sender();
    /// get partition column ids
    const auto & part_keys = exchange_sender.partition_keys();
    std::vector<Int64> partition_col_id;
    TiDB::TiDBCollators collators;
    /// in case TiDB is an old version, it has no collation info
    bool has_collator_info = exchange_sender.types_size() != 0;
    if (has_collator_info && part_keys.size() != exchange_sender.types_size())
    {
        throw TiFlashException(
            std::string(__PRETTY_FUNCTION__) + ": Invalid plan, in ExchangeSender, the length of partition_keys and types is not the same when TiDB new collation is enabled",
            Errors::Coprocessor::BadRequest);
    }
    for (int i = 0; i < part_keys.size(); ++i)
    {
        const auto & expr = part_keys[i];
        assert(isColumnExpr(expr));
        auto column_index = decodeDAGInt64(expr.val());
        partition_col_id.emplace_back(column_index);
        if (has_collator_info && removeNullable(getDataTypeByFieldTypeForComputingLayer(expr.field_type()))->isString())
        {
            collators.emplace_back(getCollatorFromFieldType(exchange_sender.types(i)));
        }
        else
        {
            collators.emplace_back(nullptr);
        }
    }
    int stream_id = 0;
    pipeline.transform([&](auto & stream) {
        // construct writer
        std::unique_ptr<DAGResponseWriter> response_writer = std::make_unique<StreamingDAGResponseWriter<MPPTunnelSetPtr>>(
            context.getDAGContext()->tunnel_set,
            partition_col_id,
            collators,
            exchange_sender.tp(),
            context.getSettingsRef().dag_records_per_chunk,
            context.getSettingsRef().batch_send_min_limit,
            stream_id++ == 0, /// only one stream needs to sending execution summaries for the last response
            dagContext());
        stream = std::make_shared<ExchangeSender>(stream, std::move(response_writer), taskLogger());
    });
}

void DAGQueryBlockInterpreter::restorePipelineConcurrency(DAGPipeline & pipeline)
{
    restoreConcurrency(pipeline, dagContext().final_concurrency, taskLogger());
}

BlockInputStreams DAGQueryBlockInterpreter::execute()
{
    DAGPipeline pipeline;
    executeImpl(pipeline);
    if (!pipeline.streams_with_non_joined_data.empty())
    {
        executeUnion(pipeline, max_streams, taskLogger());
        restorePipelineConcurrency(pipeline);
    }

    return pipeline.streams;
}
} // namespace DB<|MERGE_RESOLUTION|>--- conflicted
+++ resolved
@@ -769,140 +769,9 @@
 
 void DAGQueryBlockInterpreter::recordProfileStreams(DAGPipeline & pipeline, const String & key)
 {
-<<<<<<< HEAD
-    dagContext().getProfileStreamsMap()[key].qb_id = query_block.id;
-    for (auto & stream : pipeline.streams)
-    {
-        dagContext().getProfileStreamsMap()[key].input_streams.push_back(stream);
-    }
-    for (auto & stream : pipeline.streams_with_non_joined_data)
-        dagContext().getProfileStreamsMap()[key].input_streams.push_back(stream);
-}
-
-void copyExecutorTreeWithLocalTableScan(
-    tipb::DAGRequest & dag_req,
-    const tipb::Executor * root,
-    const tipb::DAGRequest & org_req)
-{
-    const tipb::Executor * current = root;
-    auto * exec = dag_req.mutable_root_executor();
-    while (current->tp() != tipb::ExecType::TypeTableScan)
-    {
-        exec->set_tp(current->tp());
-        exec->set_executor_id(current->executor_id());
-        if (current->tp() == tipb::ExecType::TypeSelection)
-        {
-            auto * sel = exec->mutable_selection();
-            for (auto const & condition : current->selection().conditions())
-            {
-                auto * tmp = sel->add_conditions();
-                tmp->CopyFrom(condition);
-            }
-            exec = sel->mutable_child();
-            current = &current->selection().child();
-        }
-        else if (current->tp() == tipb::ExecType::TypeAggregation || current->tp() == tipb::ExecType::TypeStreamAgg)
-        {
-            auto * agg = exec->mutable_aggregation();
-            for (auto const & expr : current->aggregation().agg_func())
-            {
-                auto * tmp = agg->add_agg_func();
-                tmp->CopyFrom(expr);
-            }
-            for (auto const & expr : current->aggregation().group_by())
-            {
-                auto * tmp = agg->add_group_by();
-                tmp->CopyFrom(expr);
-            }
-            agg->set_streamed(current->aggregation().streamed());
-            exec = agg->mutable_child();
-            current = &current->aggregation().child();
-        }
-        else if (current->tp() == tipb::ExecType::TypeLimit)
-        {
-            auto * limit = exec->mutable_limit();
-            limit->set_limit(current->limit().limit());
-            exec = limit->mutable_child();
-            current = &current->limit().child();
-        }
-        else if (current->tp() == tipb::ExecType::TypeTopN)
-        {
-            auto * topn = exec->mutable_topn();
-            topn->set_limit(current->topn().limit());
-            for (auto const & expr : current->topn().order_by())
-            {
-                auto * tmp = topn->add_order_by();
-                tmp->CopyFrom(expr);
-            }
-            exec = topn->mutable_child();
-            current = &current->topn().child();
-        }
-        else
-        {
-            throw TiFlashException("Not supported yet", Errors::Coprocessor::Unimplemented);
-        }
-    }
-
-    if (current->tp() != tipb::ExecType::TypeTableScan)
-        throw TiFlashException("Only support copy from table scan sourced query block", Errors::Coprocessor::Internal);
-    exec->set_tp(tipb::ExecType::TypeTableScan);
-    exec->set_executor_id(current->executor_id());
-    auto * new_ts = new tipb::TableScan(current->tbl_scan());
-    new_ts->set_next_read_engine(tipb::EngineType::Local);
-    exec->set_allocated_tbl_scan(new_ts);
-
-    /// force the encode type to be TypeCHBlock, so the receiver side does not need to handle the timezone related issues
-    dag_req.set_encode_type(tipb::EncodeType::TypeCHBlock);
-    dag_req.set_force_encode_type(true);
-    if (org_req.has_time_zone_name() && !org_req.time_zone_name().empty())
-        dag_req.set_time_zone_name(org_req.time_zone_name());
-    else if (org_req.has_time_zone_offset())
-        dag_req.set_time_zone_offset(org_req.time_zone_offset());
-}
-
-void DAGQueryBlockInterpreter::executeRemoteQuery(DAGPipeline & pipeline)
-{
-    // remote query containing agg/limit/topN can not running
-    // in parellel, but current remote query is running in
-    // parellel, so just disable this corner case.
-    if (query_block.aggregation || query_block.limit_or_topn)
-        throw TiFlashException("Remote query containing agg or limit or topN is not supported", Errors::Coprocessor::BadRequest);
-    const auto & ts = query_block.source->tbl_scan();
-    std::vector<pingcap::coprocessor::KeyRange> cop_key_ranges;
-    cop_key_ranges.reserve(ts.ranges_size());
-    for (const auto & range : ts.ranges())
-    {
-        cop_key_ranges.emplace_back(range.low(), range.high());
-    }
-    sort(cop_key_ranges.begin(), cop_key_ranges.end());
-
-    ::tipb::DAGRequest dag_req;
-
-    copyExecutorTreeWithLocalTableScan(dag_req, query_block.root, *dagContext().dag_request);
-    DAGSchema schema;
-    ColumnsWithTypeAndName columns;
-    BoolVec is_ts_column;
-    std::vector<NameAndTypePair> source_columns;
-    for (int i = 0; i < static_cast<int>(query_block.output_field_types.size()); i++)
-    {
-        dag_req.add_output_offsets(i);
-        ColumnInfo info = TiDB::fieldTypeToColumnInfo(query_block.output_field_types[i]);
-        String col_name = query_block.qb_column_prefix + "col_" + std::to_string(i);
-        schema.push_back(std::make_pair(col_name, info));
-        is_ts_column.push_back(query_block.output_field_types[i].tp() == TiDB::TypeTimestamp);
-        source_columns.emplace_back(col_name, getDataTypeByFieldTypeForComputingLayer(query_block.output_field_types[i]));
-        final_project.emplace_back(col_name, "");
-    }
-
-    dag_req.set_collect_execution_summaries(dagContext().collect_execution_summaries);
-    executeRemoteQueryImpl(pipeline, cop_key_ranges, dag_req, schema);
-
-    analyzer = std::make_unique<DAGExpressionAnalyzer>(std::move(source_columns), context);
-=======
     auto & profile_streams_info = dagContext().getProfileStreamsMap()[key];
     profile_streams_info.qb_id = query_block.id;
     pipeline.transform([&profile_streams_info](auto & stream) { profile_streams_info.input_streams.push_back(stream); });
->>>>>>> 1a992282
 }
 
 void DAGQueryBlockInterpreter::executeRemoteQueryImpl(
