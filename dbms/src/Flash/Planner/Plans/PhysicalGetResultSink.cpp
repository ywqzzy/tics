--- conflicted
+++ resolved
@@ -40,12 +40,7 @@
     Context & context,
     size_t /*concurrency*/)
 {
-<<<<<<< HEAD
     ExecutorProfile executor_profile;
-
-    auto this_shared_ptr = std::static_pointer_cast<PhysicalGetResultSink>(shared_from_this());
-=======
->>>>>>> 34459348
     group_builder.transform([&](auto & builder) {
         builder.setSinkOp(std::make_unique<GetResultSinkOp>(exec_status, log->identifier(), result_queue));
     });
