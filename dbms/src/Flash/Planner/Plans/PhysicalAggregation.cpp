// Copyright 2023 PingCAP, Ltd.
//
// Licensed under the Apache License, Version 2.0 (the "License");
// you may not use this file except in compliance with the License.
// You may obtain a copy of the License at
//
//     http://www.apache.org/licenses/LICENSE-2.0
//
// Unless required by applicable law or agreed to in writing, software
// distributed under the License is distributed on an "AS IS" BASIS,
// WITHOUT WARRANTIES OR CONDITIONS OF ANY KIND, either express or implied.
// See the License for the specific language governing permissions and
// limitations under the License.

#include <Common/Logger.h>
#include <Common/TiFlashException.h>
#include <DataStreams/AggregatingBlockInputStream.h>
#include <DataStreams/ParallelAggregatingBlockInputStream.h>
#include <Flash/Coprocessor/AggregationInterpreterHelper.h>
#include <Flash/Coprocessor/DAGContext.h>
#include <Flash/Coprocessor/DAGExpressionAnalyzer.h>
#include <Flash/Coprocessor/DAGPipeline.h>
#include <Flash/Coprocessor/InterpreterUtils.h>
#include <Flash/Pipeline/PipelineBuilder.h>
#include <Flash/Planner/FinalizeHelper.h>
#include <Flash/Planner/PhysicalPlanHelper.h>
#include <Flash/Planner/Plans/PhysicalAggregation.h>
#include <Flash/Planner/Plans/PhysicalAggregationBuild.h>
#include <Flash/Planner/Plans/PhysicalAggregationConvergent.h>
#include <Interpreters/Context.h>

namespace DB
{
PhysicalPlanNodePtr PhysicalAggregation::build(
    const Context & context,
    const String & executor_id,
    const LoggerPtr & log,
    const tipb::Aggregation & aggregation,
    const FineGrainedShuffle & fine_grained_shuffle,
    const PhysicalPlanNodePtr & child)
{
    assert(child);

    if (unlikely(aggregation.group_by_size() == 0 && aggregation.agg_func_size() == 0))
    {
        //should not reach here
        throw TiFlashException("Aggregation executor without group by/agg exprs", Errors::Planner::BadRequest);
    }

    DAGExpressionAnalyzer analyzer{child->getSchema(), context};
    ExpressionActionsPtr before_agg_actions = PhysicalPlanHelper::newActions(child->getSampleBlock());
    NamesAndTypes aggregated_columns;
    AggregateDescriptions aggregate_descriptions;
    Names aggregation_keys;
    TiDB::TiDBCollators collators;
    {
        std::unordered_set<String> agg_key_set;
        analyzer.buildAggFuncs(aggregation, before_agg_actions, aggregate_descriptions, aggregated_columns);
        analyzer.buildAggGroupBy(
            aggregation.group_by(),
            before_agg_actions,
            aggregate_descriptions,
            aggregated_columns,
            aggregation_keys,
            agg_key_set,
            AggregationInterpreterHelper::isGroupByCollationSensitive(context),
            collators);
    }

    auto expr_after_agg_actions = PhysicalPlanHelper::newActions(aggregated_columns);
    analyzer.reset(aggregated_columns);
    analyzer.appendCastAfterAgg(expr_after_agg_actions, aggregation);
    /// project action after aggregation to remove useless columns.
    auto schema = PhysicalPlanHelper::addSchemaProjectAction(expr_after_agg_actions, analyzer.getCurrentInputColumns());

    auto physical_agg = std::make_shared<PhysicalAggregation>(
        executor_id,
        schema,
        log->identifier(),
        child,
        before_agg_actions,
        aggregation_keys,
        collators,
        AggregationInterpreterHelper::isFinalAgg(aggregation),
        aggregate_descriptions,
        expr_after_agg_actions,
        fine_grained_shuffle);
    return physical_agg;
}

void PhysicalAggregation::buildBlockInputStreamImpl(DAGPipeline & pipeline, Context & context, size_t max_streams)
{
    child->buildBlockInputStream(pipeline, context, max_streams);

    executeExpression(pipeline, before_agg_actions, log, "before aggregation");

    Block before_agg_header = pipeline.firstStream()->getHeader();
    AggregationInterpreterHelper::fillArgColumnNumbers(aggregate_descriptions, before_agg_header);
    SpillConfig spill_config(
        context.getTemporaryPath(),
        fmt::format("{}_aggregation", log->identifier()),
        context.getSettingsRef().max_cached_data_bytes_in_spiller,
        context.getSettingsRef().max_spilled_rows_per_file,
        context.getSettingsRef().max_spilled_bytes_per_file,
        context.getFileProvider());
    auto params = AggregationInterpreterHelper::buildParams(
        context,
        before_agg_header,
        pipeline.streams.size(),
        fine_grained_shuffle.enable() ? pipeline.streams.size() : 1,
        aggregation_keys,
        aggregation_collators,
        aggregate_descriptions,
        is_final_agg,
        spill_config);

    if (fine_grained_shuffle.enable())
    {
        /// For fine_grained_shuffle, just do aggregation in streams independently
        pipeline.transform([&](auto & stream) {
            stream = std::make_shared<AggregatingBlockInputStream>(
                stream,
                params,
                true,
                log->identifier());
            stream->setExtraInfo(String(enableFineGrainedShuffleExtraInfo));
        });
    }
    else if (pipeline.streams.size() > 1)
    {
        /// If there are several sources, then we perform parallel aggregation
        const Settings & settings = context.getSettingsRef();
        BlockInputStreamPtr stream = std::make_shared<ParallelAggregatingBlockInputStream>(
            pipeline.streams,
            BlockInputStreams{},
            params,
            true,
            max_streams,
            settings.aggregation_memory_efficient_merge_threads ? static_cast<size_t>(settings.aggregation_memory_efficient_merge_threads) : static_cast<size_t>(settings.max_threads),
            log->identifier());

        pipeline.streams.resize(1);
        pipeline.firstStream() = std::move(stream);

        restoreConcurrency(pipeline, context.getDAGContext()->final_concurrency, log);
    }
    else
    {
        assert(pipeline.streams.size() == 1);
        pipeline.firstStream() = std::make_shared<AggregatingBlockInputStream>(
            pipeline.firstStream(),
            params,
            true,
            log->identifier());
    }

    // we can record for agg after restore concurrency.
    // Because the streams of expr_after_agg will provide the correct ProfileInfo.
    // See #3804.
    assert(expr_after_agg && !expr_after_agg->getActions().empty());
    executeExpression(pipeline, expr_after_agg, log, "expr after aggregation");
}

void PhysicalAggregation::buildPipeline(PipelineBuilder & builder, Context & context)
{
<<<<<<< HEAD
    // Break the pipeline for pre-agg.
    // FIXME: Should be newly created PhysicalPreAgg.
    auto pre_agg_builder = builder.breakPipeline(shared_from_this());
    // Pre-agg pipeline.
    child->buildPipeline(pre_agg_builder, context);
    pre_agg_builder.build();
    // Final-agg pipeline.
    // FIXME: Should be newly created PhysicalFinalAgg.
    builder.addPlanNode(shared_from_this());
    throw Exception("Unsupport");
=======
    auto aggregate_context = std::make_shared<AggregateContext>(
        log->identifier());
    // TODO support fine grained shuffle.
    assert(!fine_grained_shuffle.enable());
    auto agg_build = std::make_shared<PhysicalAggregationBuild>(
        executor_id,
        schema,
        log->identifier(),
        child,
        before_agg_actions,
        aggregation_keys,
        aggregation_collators,
        is_final_agg,
        aggregate_descriptions,
        aggregate_context);
    // Break the pipeline for agg_build.
    auto agg_build_builder = builder.breakPipeline(agg_build);
    // agg_build pipeline.
    child->buildPipeline(agg_build_builder);
    agg_build_builder.build();
    // agg_convergent pipeline.
    auto agg_convergent = std::make_shared<PhysicalAggregationConvergent>(
        executor_id,
        schema,
        log->identifier(),
        aggregate_context,
        expr_after_agg);
    builder.addPlanNode(agg_convergent);
>>>>>>> b7132a0b
}

void PhysicalAggregation::finalize(const Names & parent_require)
{
    // schema.size() >= parent_require.size()
    FinalizeHelper::checkSchemaContainsParentRequire(schema, parent_require);
    expr_after_agg->finalize(DB::toNames(schema));

    Names before_agg_output;
    // set required output for agg funcs's arguments and group by keys.
    for (const auto & aggregate_description : aggregate_descriptions)
    {
        for (const auto & argument_name : aggregate_description.argument_names)
            before_agg_output.push_back(argument_name);
    }
    for (const auto & aggregation_key : aggregation_keys)
    {
        before_agg_output.push_back(aggregation_key);
    }

    before_agg_actions->finalize(before_agg_output);
    child->finalize(before_agg_actions->getRequiredColumns());
    FinalizeHelper::prependProjectInputIfNeed(before_agg_actions, child->getSampleBlock().columns());

    FinalizeHelper::checkSampleBlockContainsSchema(getSampleBlock(), schema);
}

const Block & PhysicalAggregation::getSampleBlock() const
{
    return expr_after_agg->getSampleBlock();
}
} // namespace DB<|MERGE_RESOLUTION|>--- conflicted
+++ resolved
@@ -163,18 +163,6 @@
 
 void PhysicalAggregation::buildPipeline(PipelineBuilder & builder, Context & context)
 {
-<<<<<<< HEAD
-    // Break the pipeline for pre-agg.
-    // FIXME: Should be newly created PhysicalPreAgg.
-    auto pre_agg_builder = builder.breakPipeline(shared_from_this());
-    // Pre-agg pipeline.
-    child->buildPipeline(pre_agg_builder, context);
-    pre_agg_builder.build();
-    // Final-agg pipeline.
-    // FIXME: Should be newly created PhysicalFinalAgg.
-    builder.addPlanNode(shared_from_this());
-    throw Exception("Unsupport");
-=======
     auto aggregate_context = std::make_shared<AggregateContext>(
         log->identifier());
     // TODO support fine grained shuffle.
@@ -203,7 +191,6 @@
         aggregate_context,
         expr_after_agg);
     builder.addPlanNode(agg_convergent);
->>>>>>> b7132a0b
 }
 
 void PhysicalAggregation::finalize(const Names & parent_require)
