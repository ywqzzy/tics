--- conflicted
+++ resolved
@@ -25,14 +25,10 @@
     Context & context,
     size_t /*concurrency*/)
 {
-<<<<<<< HEAD
-    auto & executor_profile = context.getDAGContext()->getPipelineProfilesMap()[executor_id];
-=======
     // For fine grained shuffle, PhysicalAggregation will not be broken into AggregateBuild and AggregateConvergent.
     // So only non fine grained shuffle is considered here.
     assert(!fine_grained_shuffle.enable());
-
->>>>>>> 124f18c4
+    auto & executor_profile = context.getDAGContext()->getPipelineProfilesMap()[executor_id];
     aggregate_context->initConvergent();
 
     if (unlikely(aggregate_context->useNullSource()))
@@ -60,16 +56,6 @@
         executor_profile.emplace_back(group_builder.getOperatorProfiles());
     }
 
-<<<<<<< HEAD
-    if (!expr_after_agg->getActions().empty())
-    {
-        group_builder.transform([&](auto & builder) {
-            builder.appendTransformOp(std::make_unique<ExpressionTransformOp>(exec_status, log->identifier(), expr_after_agg));
-        });
-        executor_profile.emplace_back(group_builder.getOperatorProfiles());
-    }
-=======
-    executeExpression(exec_status, group_builder, expr_after_agg, log);
->>>>>>> 124f18c4
+    executeExpression(exec_status, group_builder, executor_profile, expr_after_agg, log);
 }
 } // namespace DB