--- conflicted
+++ resolved
@@ -74,18 +74,8 @@
     Context & context,
     size_t /*concurrency*/)
 {
-<<<<<<< HEAD
     auto & executor_profile = context.getDAGContext()->getPipelineProfilesMap()[executor_id];
-    if (!before_sort_actions->getActions().empty())
-    {
-        group_builder.transform([&](auto & builder) {
-            builder.appendTransformOp(std::make_unique<ExpressionTransformOp>(exec_status, log->identifier(), before_sort_actions));
-        });
-        executor_profile.emplace_back(group_builder.getOperatorProfiles());
-    }
-=======
-    executeExpression(exec_status, group_builder, before_sort_actions, log);
->>>>>>> 124f18c4
+    executeExpression(exec_status, group_builder, executor_profile, before_sort_actions, log);
     group_builder.transform([&](auto & builder) {
         builder.appendTransformOp(std::make_unique<TopNTransformOp>(exec_status, log->identifier(), order_descr, limit, context.getSettingsRef().max_block_size));
     });
