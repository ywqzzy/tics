// Copyright 2023 PingCAP, Ltd.
//
// Licensed under the Apache License, Version 2.0 (the "License");
// you may not use this file except in compliance with the License.
// You may obtain a copy of the License at
//
//     http://www.apache.org/licenses/LICENSE-2.0
//
// Unless required by applicable law or agreed to in writing, software
// distributed under the License is distributed on an "AS IS" BASIS,
// WITHOUT WARRANTIES OR CONDITIONS OF ANY KIND, either express or implied.
// See the License for the specific language governing permissions and
// limitations under the License.

#pragma once

#include <Core/ColumnsWithTypeAndName.h>
#include <Debug/MockExecutor/AstToPB.h>
#include <Debug/MockExecutor/WindowBinder.h>
#include <Debug/MockStorage.h>
#include <Debug/dbgQueryCompiler.h>
#include <Interpreters/Context.h>
#include <Parsers/ASTFunction.h>
#include <Storages/Transaction/Collator.h>
#include <tipb/executor.pb.h>

#include <memory>

namespace DB
{
namespace tests
{
using MockColumnInfo = std::pair<String, TiDB::TP>;
using MockColumnInfoVec = std::vector<MockColumnInfo>;
using MockTableName = std::pair<String, String>;
using MockOrderByItem = std::pair<String, bool>;
using MockOrderByItemVec = std::vector<MockOrderByItem>;
using MockPartitionByItem = std::pair<String, bool>;
using MockPartitionByItemVec = std::vector<MockPartitionByItem>;
using MockColumnNameVec = std::vector<String>;
using MockAstVec = std::vector<ASTPtr>;
using MockWindowFrame = mock::MockWindowFrame;

class MockDAGRequestContext;

inline int32_t convertToTiDBCollation(int32_t collation)
{
    return -(abs(collation));
}

enum class DAGRequestType
{
    tree,
    list,
};

/** Responsible for Hand write tipb::DAGRequest
  * Use this class to mock DAGRequest, then feed the DAGRequest into 
  * the Interpreter for test purpose.
  * The mockTable() method must called first in order to generate the table schema.
  * After construct all necessary operators in DAGRequest, call build() to generate DAGRequest。
  */
class DAGRequestBuilder
{
public:
    size_t & executor_index;

    size_t & getExecutorIndex() const
    {
        return executor_index;
    }

    explicit DAGRequestBuilder(size_t & index, Int32 collator = TiDB::ITiDBCollator::UTF8MB4_BIN)
        : executor_index(index)
    {
        properties.collator = -abs(collator);
    }

    mock::ExecutorBinderPtr getRoot()
    {
        return root;
    }

    std::shared_ptr<tipb::DAGRequest> build(MockDAGRequestContext & mock_context, DAGRequestType type = DAGRequestType::tree);
    QueryTasks buildMPPTasks(MockDAGRequestContext & mock_context);
    QueryTasks buildMPPTasks(MockDAGRequestContext & mock_context, const DAGProperties & properties);

    DAGRequestBuilder & mockTable(const String & db, const String & table, TableInfo & table_info, const MockColumnInfoVec & columns);
    DAGRequestBuilder & mockTable(const MockTableName & name, TableInfo & table_info, const MockColumnInfoVec & columns);

    DAGRequestBuilder & exchangeReceiver(const String & exchange_name, const MockColumnInfoVec & columns, uint64_t fine_grained_shuffle_stream_count = 0);

    DAGRequestBuilder & filter(ASTPtr filter_expr);

    DAGRequestBuilder & limit(int limit);
    DAGRequestBuilder & limit(ASTPtr limit_expr);

    DAGRequestBuilder & topN(ASTPtr order_exprs, ASTPtr limit_expr);
    DAGRequestBuilder & topN(const String & col_name, bool desc, int limit);
    DAGRequestBuilder & topN(MockOrderByItemVec order_by_items, int limit);
    DAGRequestBuilder & topN(MockOrderByItemVec order_by_items, ASTPtr limit_expr);

    DAGRequestBuilder & project(std::initializer_list<ASTPtr> exprs)
    {
        return project(MockAstVec{exprs});
    }
    DAGRequestBuilder & project(MockAstVec exprs);

    DAGRequestBuilder & project(std::initializer_list<String> exprs)
    {
        return project(MockColumnNameVec{exprs});
    }
    DAGRequestBuilder & project(MockColumnNameVec col_names);


    DAGRequestBuilder & exchangeSender(tipb::ExchangeType exchange_type);

    /// User should prefer using other simplified join buidler API instead of this one unless he/she have to test
    /// join conditional expressions and knows how TiDB translates sql's `join on` clause to conditional expressions.
    /// Note that since our framework does not support qualified column name yet, while building column reference
    /// the first column with the matching name in correspoding table(s) will be used.
    /// todo: support qualified name column reference in expression
    ///
    /// @param join_col_exprs matching columns for the joined table, which must have the same name
    /// @param left_conds conditional expressions which only reference left table and the join type is left kind
    /// @param right_conds conditional expressions which only reference right table and the join type is right kind
    /// @param other_conds other conditional expressions
    /// @param other_eq_conds_from_in equality expressions within in subquery whose join type should be AntiSemiJoin, AntiLeftOuterSemiJoin or LeftOuterSemiJoin
    /// @param fine_grained_shuffle_stream_count decide the generated tipb executor's find_grained_shuffle_stream_count
    DAGRequestBuilder & join(const DAGRequestBuilder & right, tipb::JoinType tp, MockAstVec join_col_exprs, MockAstVec left_conds, MockAstVec right_conds, MockAstVec other_conds, MockAstVec other_eq_conds_from_in, uint64_t fine_grained_shuffle_stream_count = 0);
    DAGRequestBuilder & join(const DAGRequestBuilder & right, tipb::JoinType tp, MockAstVec join_col_exprs, uint64_t fine_grained_shuffle_stream_count = 0)
    {
        return join(right, tp, join_col_exprs, {}, {}, {}, {}, fine_grained_shuffle_stream_count);
    }


    // aggregation
    DAGRequestBuilder & aggregation(ASTPtr agg_func, ASTPtr group_by_expr, uint64_t fine_grained_shuffle_stream_count = 0);
    DAGRequestBuilder & aggregation(MockAstVec agg_funcs, MockAstVec group_by_exprs, uint64_t fine_grained_shuffle_stream_count = 0);

    // window
    DAGRequestBuilder & window(ASTPtr window_func, MockOrderByItem order_by, MockPartitionByItem partition_by, MockWindowFrame frame, uint64_t fine_grained_shuffle_stream_count = 0);
    DAGRequestBuilder & window(MockAstVec window_funcs, MockOrderByItemVec order_by_vec, MockPartitionByItemVec partition_by_vec, MockWindowFrame frame, uint64_t fine_grained_shuffle_stream_count = 0);
    DAGRequestBuilder & window(ASTPtr window_func, MockOrderByItemVec order_by_vec, MockPartitionByItemVec partition_by_vec, MockWindowFrame frame, uint64_t fine_grained_shuffle_stream_count = 0);
    DAGRequestBuilder & sort(MockOrderByItem order_by, bool is_partial_sort, uint64_t fine_grained_shuffle_stream_count = 0);
    DAGRequestBuilder & sort(MockOrderByItemVec order_by_vec, bool is_partial_sort, uint64_t fine_grained_shuffle_stream_count = 0);

    void setCollation(Int32 collator_) { properties.collator = convertToTiDBCollation(collator_); }
    Int32 getCollation() const { return abs(properties.collator); }

private:
    void initDAGRequest(tipb::DAGRequest & dag_request);
    DAGRequestBuilder & buildAggregation(ASTPtr agg_funcs, ASTPtr group_by_exprs, uint64_t fine_grained_shuffle_stream_count = 0);
    DAGRequestBuilder & buildExchangeReceiver(const String & exchange_name, const MockColumnInfoVec & columns, uint64_t fine_grained_shuffle_stream_count = 0);

    mock::ExecutorBinderPtr root;
    DAGProperties properties;
};

/** Responsible for storing necessary arguments in order to Mock DAGRequest
  * index: used in DAGRequestBuilder to identify executors
  * mock_tables: DAGRequestBuilder uses it to mock TableScan executors
  */
class MockDAGRequestContext
{
public:
    explicit MockDAGRequestContext(Context context_, Int32 collation_ = TiDB::ITiDBCollator::UTF8MB4_BIN)
        : index(0)
        , context(context_)
        , collation(-abs(collation_))
    {
    }

    DAGRequestBuilder createDAGRequestBuilder()
    {
        return DAGRequestBuilder(index);
    }
    /// mock column table scan
<<<<<<< HEAD
    // The following two methods can add nullable table column schema with simple type.
    void addMockTable(const String & db, const String & table, const MockColumnInfoVec & mock_column_infos);
    void addMockTable(const MockTableName & name, const MockColumnInfoVec & mock_column_infos);
    // The following two methods can add nullable table columns with simple type.
    void addMockTable(const String & db, const String & table, const MockColumnInfoVec & columnInfos, ColumnsWithTypeAndName columns, size_t concurrency_hint = 0);
    void addMockTable(const MockTableName & name, const MockColumnInfoVec & columnInfos, ColumnsWithTypeAndName columns, size_t concurrency_hint = 0);
    // The following two methods can add table columns with type like Decimal and Enum, and the column can be non-nullable.
    void addMockTable(const String & db, const String & table, const NamesAndTypes & names_and_types, ColumnsWithTypeAndName columns, size_t concurrency_hint = 0);
    void addMockTable(const MockTableName & name, const NamesAndTypes & names_and_types, ColumnsWithTypeAndName columns, size_t concurrency_hint = 0);
    void addMockTableColumnData(const String & db, const String & table, ColumnsWithTypeAndName columns);
    void addMockTableColumnData(const MockTableName & name, ColumnsWithTypeAndName columns);
    void addMockTableSchema(const String & db, const String & table, const MockColumnInfoVec & columnInfos);
    void addMockTableSchema(const MockTableName & name, const MockColumnInfoVec & columnInfos);
    void addMockTableConcurrencyHint(const String & db, const String & table, size_t concurrency_hint);
    void addMockTableConcurrencyHint(const MockTableName & name, size_t concurrency_hint);
=======
    void addMockTable(const String & db, const String & table, const MockColumnInfoVec & columnInfos, size_t concurrency_hint = 0);
    void addMockTable(const MockTableName & name, const MockColumnInfoVec & columnInfos, size_t concurrency_hint = 0);
    void addMockTable(const String & db, const String & table, const MockColumnInfoVec & columnInfos, ColumnsWithTypeAndName columns, size_t concurrency_hint = 0);
    void addMockTable(const MockTableName & name, const MockColumnInfoVec & columnInfos, ColumnsWithTypeAndName columns, size_t concurrency_hint = 0);
    void updateMockTableColumnData(const String & db, const String & table, ColumnsWithTypeAndName columns)
    {
        addMockTableColumnData(db, table, columns);
    }
>>>>>>> a17c0bb2

    /// mock DeltaMerge table scan
    void addMockDeltaMerge(const MockTableName & name, const MockColumnInfoVec & columnInfos, ColumnsWithTypeAndName columns);
    void addMockDeltaMerge(const String & db, const String & table, const MockColumnInfoVec & columnInfos, ColumnsWithTypeAndName columns);

    void addMockDeltaMergeSchema(const String & db, const String & table, const MockColumnInfoVec & columnInfos);
    void addMockDeltaMergeData(const String & db, const String & table, ColumnsWithTypeAndName columns);

    /// mock column exchange receiver
    void addExchangeReceiver(const String & name, const MockColumnInfoVec & columnInfos, const ColumnsWithTypeAndName & columns, size_t fine_grained_stream_count = 0, const MockColumnInfoVec & partition_column_infos = {});
    void addExchangeReceiver(const String & name, const MockColumnInfoVec & columnInfos, size_t fine_grained_stream_count = 0, const MockColumnInfoVec & partition_column_infos = {});

    DAGRequestBuilder scan(const String & db_name, const String & table_name);
    DAGRequestBuilder receive(const String & exchange_name, uint64_t fine_grained_shuffle_stream_count = 0);

    void setCollation(Int32 collation_) { collation = convertToTiDBCollation(collation_); }
    Int32 getCollation() const { return abs(collation); }

    MockStorage * mockStorage() { return mock_storage.get(); }
    void initMockStorage();

private:
    static void assertMockInput(const MockColumnInfoVec & columnInfos, ColumnsWithTypeAndName columns);
    void addExchangeReceiverColumnData(const String & name, ColumnsWithTypeAndName columns);
    void addExchangeRelationSchema(String name, const MockColumnInfoVec & columnInfos);
    void addMockTableSchema(const String & db, const String & table, const MockColumnInfoVec & columnInfos);
    void addMockTableSchema(const MockTableName & name, const MockColumnInfoVec & columnInfos);
    void addMockTableConcurrencyHint(const String & db, const String & table, size_t concurrency_hint);
    void addMockTableConcurrencyHint(const MockTableName & name, size_t concurrency_hint);
    void addMockTableColumnData(const String & db, const String & table, ColumnsWithTypeAndName columns);
    void addMockTableColumnData(const MockTableName & name, ColumnsWithTypeAndName columns);

private:
    size_t index;
    std::unique_ptr<MockStorage> mock_storage = nullptr;

public:
    // Currently don't support task_id, so the following to structure is useless,
    // but we need it to contruct the TaskMeta.
    // In TiFlash, we use task_id to identify an Mpp Task.
    std::unordered_map<String, std::vector<Int64>> receiver_source_task_ids_map;
    Context context;
    Int32 collation;
};

ASTPtr buildColumn(const String & column_name);
ASTPtr buildLiteral(const Field & field);
ASTPtr buildFunction(MockAstVec exprs, const String & name);
ASTPtr buildOrderByItemVec(MockOrderByItemVec order_by_items);

MockWindowFrame buildDefaultRowsFrame();

#define col(name) buildColumn((name))
#define lit(field) buildLiteral((field))

// expressions
#define concat(expr1, expr2) makeASTFunction("concat", (expr1), (expr2))
#define plusInt(expr1, expr2) makeASTFunction("plusint", (expr1), (expr2))
#define minusInt(expr1, expr2) makeASTFunction("minusint", (expr1), (expr2))
#define eq(expr1, expr2) makeASTFunction("equals", (expr1), (expr2))
#define Not_eq(expr1, expr2) makeASTFunction("notEquals", (expr1), (expr2))
#define lt(expr1, expr2) makeASTFunction("less", (expr1), (expr2))
#define gt(expr1, expr2) makeASTFunction("greater", (expr1), (expr2))
#define And(expr1, expr2) makeASTFunction("and", (expr1), (expr2))
#define Or(expr1, expr2) makeASTFunction("or", (expr1), (expr2))
#define NOT(expr) makeASTFunction("not", (expr))

// Aggregation functions
#define Max(expr) makeASTFunction("max", (expr))
#define Min(expr) makeASTFunction("min", (expr))
#define Count(expr) makeASTFunction("count", (expr))
#define Sum(expr) makeASTFunction("sum", (expr))

/// Window functions
#define RowNumber() makeASTFunction("RowNumber")
#define Rank() makeASTFunction("Rank")
#define DenseRank() makeASTFunction("DenseRank")
#define Lead1(expr) makeASTFunction("Lead", (expr))
#define Lead2(expr1, expr2) makeASTFunction("Lead", (expr1), (expr2))
#define Lead3(expr1, expr2, expr3) makeASTFunction("Lead", (expr1), (expr2), (expr3))
#define Lag1(expr) makeASTFunction("Lag", (expr))
#define Lag2(expr1, expr2) makeASTFunction("Lag", (expr1), (expr2))
#define Lag3(expr1, expr2, expr3) makeASTFunction("Lag", (expr1), (expr2), (expr3))
} // namespace tests
} // namespace DB<|MERGE_RESOLUTION|>--- conflicted
+++ resolved
@@ -176,7 +176,6 @@
         return DAGRequestBuilder(index);
     }
     /// mock column table scan
-<<<<<<< HEAD
     // The following two methods can add nullable table column schema with simple type.
     void addMockTable(const String & db, const String & table, const MockColumnInfoVec & mock_column_infos);
     void addMockTable(const MockTableName & name, const MockColumnInfoVec & mock_column_infos);
@@ -186,23 +185,14 @@
     // The following two methods can add table columns with type like Decimal and Enum, and the column can be non-nullable.
     void addMockTable(const String & db, const String & table, const NamesAndTypes & names_and_types, ColumnsWithTypeAndName columns, size_t concurrency_hint = 0);
     void addMockTable(const MockTableName & name, const NamesAndTypes & names_and_types, ColumnsWithTypeAndName columns, size_t concurrency_hint = 0);
-    void addMockTableColumnData(const String & db, const String & table, ColumnsWithTypeAndName columns);
-    void addMockTableColumnData(const MockTableName & name, ColumnsWithTypeAndName columns);
-    void addMockTableSchema(const String & db, const String & table, const MockColumnInfoVec & columnInfos);
-    void addMockTableSchema(const MockTableName & name, const MockColumnInfoVec & columnInfos);
-    void addMockTableConcurrencyHint(const String & db, const String & table, size_t concurrency_hint);
-    void addMockTableConcurrencyHint(const MockTableName & name, size_t concurrency_hint);
-=======
     void addMockTable(const String & db, const String & table, const MockColumnInfoVec & columnInfos, size_t concurrency_hint = 0);
     void addMockTable(const MockTableName & name, const MockColumnInfoVec & columnInfos, size_t concurrency_hint = 0);
-    void addMockTable(const String & db, const String & table, const MockColumnInfoVec & columnInfos, ColumnsWithTypeAndName columns, size_t concurrency_hint = 0);
-    void addMockTable(const MockTableName & name, const MockColumnInfoVec & columnInfos, ColumnsWithTypeAndName columns, size_t concurrency_hint = 0);
+    
     void updateMockTableColumnData(const String & db, const String & table, ColumnsWithTypeAndName columns)
     {
         addMockTableColumnData(db, table, columns);
     }
->>>>>>> a17c0bb2
-
+    
     /// mock DeltaMerge table scan
     void addMockDeltaMerge(const MockTableName & name, const MockColumnInfoVec & columnInfos, ColumnsWithTypeAndName columns);
     void addMockDeltaMerge(const String & db, const String & table, const MockColumnInfoVec & columnInfos, ColumnsWithTypeAndName columns);
