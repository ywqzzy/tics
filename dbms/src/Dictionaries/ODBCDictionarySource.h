--- conflicted
+++ resolved
@@ -64,17 +64,14 @@
     std::shared_ptr<Poco::Data::SessionPool> pool = nullptr;
     ExternalQueryBuilder query_builder;
     const std::string load_all_query;
-<<<<<<< HEAD
     std::string invalidate_query;
     mutable std::string invalidate_query_response;
-=======
 
     using PocoSessionPoolConstructor = std::function<std::shared_ptr<Poco::Data::SessionPool>()>;
 
     /// Is used to adjust max size of default Poco thread pool. See issue #750
     /// Acquire the lock, resize pool and construct new Session
     static std::shared_ptr<Poco::Data::SessionPool> createAndCheckResizePocoSessionPool(PocoSessionPoolConstructor pool_constr);
->>>>>>> 95202343
 };
 
 
