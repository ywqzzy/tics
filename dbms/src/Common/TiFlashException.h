#pragma once

#include <Common/Exception.h>

#include <ext/singleton.h>
#include <map>
#include <memory>
#include <optional>
#include <string>
#include <vector>

namespace DB
{
/// A central place for defining your error class and error code.
/// C(error_class, error...)
/// E(error_code, description, workaround, message_template)
///
/// Example:
///   C(Foo, E(Bar, "Blabla", "Do nothing", "Bar error"); E(Baz, "Abaaba", "Do something", "Baz error");)
///
/// Notice:
///   - Use clang-format to format your code
///   - Use semicolon(;) to split errors
///   - After adding an error, please execute `tiflash errgen <tics-dir>/errors.toml`
// clang-format off
#define ERROR_CLASS_LIST                                                                                                             \
    C(PageStorage,                                                                                                                   \
        E(FileSizeNotMatch, "Some files' size don't match their metadata.",                                                          \
            "This is a critical error which should rarely occur, please contact with developer, \n"                                  \
            "better providing information about your cluster(log, topology information etc.).",                                      \
            "");)                                                                                                                    \
    C(DeltaTree,                                                                                                                     \
        E(Internal, "DeltaTree internal error.",                                                                                     \
            "Please contact with developer, \n"                                                                                      \
            "better providing information about your cluster(log, topology information etc.).",                                      \
            "");)                                                                                                                    \
    C(DDL,                                                                                                                           \
        E(MissingTable, "Table information is missing in TiFlash or TiKV.",                                                          \
            "This error will occur when there is difference of schema infomation between TiKV and TiFlash, \n"                       \
            "for example a table has been dropped in TiKV while hasn't been dropped in TiFlash yet(since DDL operation is "          \
            "asynchronized). \n"                                                                                                     \
            "TiFlash will keep retrying to synchronize all schemas, so you don't need to take it too serious. \n"                    \
            "If there are massive MissingTable errors, please contact with developer, \n"                                            \
            "better providing information about your cluster(log, topology information etc.).",                                      \
            "");                                                                                                                     \
        E(TableTypeNotMatch, "Table type in TiFlash is different from that in TiKV.",                                                \
            "This error will occur when there is difference of schema information between TiKV and TiFlash. \n"                      \
            "Please contact with developer, \n"                                                                                      \
            "better providing information about your cluster(log, topology information etc.).",                                      \
            "");                                                                                                                     \
        E(ExchangePartitionError, "EXCHANGE PARTITION error.",                                                                       \
            "Please contact with developer, \n"                                                                                      \
            "better providing information about your cluster(log, topology information etc.).",                                      \
            "");                                                                                                                     \
        E(Internal, "TiFlash DDL internal error.",                                                                                   \
            "Please contact with developer, \n"                                                                                      \
            "better providing information about your cluster(log, topology information etc.).",                                      \
            "");                                                                                                                     \
        E(StaleSchema, "Schema is stale and need to reload all schema.",                                                             \
            "This error will be recover by reload all schema automatically.",                                                        \
            "");)                                                                                                                    \
    C(Coprocessor,                                                                                                                   \
        E(BadRequest, "Bad TiDB coprocessor request.",                                                                               \
            "This error is usually caused by incorrect TiDB DAGRequest. \n"                                                          \
            "Please contact with developer, \n"                                                                                      \
            "better providing information about your cluster(log, topology information etc.).",                                      \
            "");                                                                                                                     \
        E(Unimplemented, "Some features are unimplemented.",                                                                         \
            "This error may caused by unmatched TiDB and TiFlash versions, \n"                                                       \
            "and should not occur in common case. \n"                                                                                \
            "Please contact with developer, \n"                                                                                      \
            "better providing information about your cluster(log, topology information etc.).",                                      \
            "");                                                                                                                     \
        E(Internal, "TiFlash Coprocessor internal error.",                                                                           \
            "Please contact with developer, \n"                                                                                      \
            "better providing information about your cluster(log, topology information etc.).",                                      \
            "");                                                                                                                     \
        E(MemoryLimitExceeded, "TiFlash memory limit exceeded.",                                                                     \
            "Please modify the config parameters 'max_memory_usage' and 'max_memory_usage_for_all_queries'.", "");                   \
        E(RegionError, "Region is unavailable.",                                                                                     \
            "A certain Raft Group is not available, such as the number of replicas is not enough.\n"                                 \
            "This error usually occurs when the TiFlash server is busy or the TiFlash node is down.\n",                              \
            "");                                                                                                                     \
        )                                                                                                                            \
    C(Table,                                                                                                                         \
        E(SchemaVersionError, "Schema version of target table in TiFlash is different from that in query.",                          \
            "TiFlash will sync the newest schema from TiDB before processing every query. \n"                                        \
            "If there is a DDL operation performed as soon as your query was sent, this error may occur. \n"                         \
            "Please retry your query after a short time(about 30 seconds).",                                                         \
            "");                                                                                                                     \
        E(SyncError, "Schema synchronize error.",                                                                                    \
            "This is a critical error which should rarely occur, please contact with developer, \n"                                  \
            "better providing information about your cluster(log, topology information etc.).",                                      \
            "");                                                                                                                     \
        E(NotExists, "Table does not exist.",                                                                                        \
            "This error may occur when send query to TiFlash as soon as the target table is dropped or truncated. \n"                \
            "Please retry your query after a short time(about 30 seconds)",                                                          \
            "");)                                                                                                                    \
    C(Decimal,                                                                                                                       \
        E(Overflow, "Decimal value overflow.",                                                                                       \
            "This error will occur when TiFlash is trying to convert an value to decimal type that can't fit the value. \n"          \
            "It's usually caused by invalid DDL operation or invalid CAST expression, please check your SQL statement.",             \
            "");)                                                                                                                    \
    C(BroadcastJoin,                                                                                                                 \
        E(TooManyColumns, "Number of columns to read exceeds limit.",                                                                \
            "Please try to reduce your joined columns. \n"                                                                           \
            "If this error still remains, \n"                                                                                        \
            "please contact with developer, \n"                                                                                      \
            "better providing information about your cluster(log, topology information etc.).",                                      \
            "");                                                                                                                     \
        E(Internal, "Broadcast Join internal error.",                                                                                \
            "Please contact with developer, \n"                                                                                      \
            "better providing information about your cluster(log, topology information etc.).",                                      \
            "");)                                                                                                                    \
    C(Encryption,                                                                                                                    \
        E(Internal, "Encryption internal error.",                                                                                    \
            "Please contact with developer, \n"                                                                                      \
            "better providing information about your cluster(log, topology information etc.).",                                      \
            "");)                                                                                                                    \
    C(MPP,                                                                                                                           \
        E(Internal, "MPP internal error.",                                                                                           \
            "Please contact with developer, \n"                                                                                      \
            "better providing information about your cluster(log, topology information etc.).",                                      \
            "");)                                                                                                                    \
    C(Types, E(Truncated, "Data is truncated during conversion.", "", ""); E(WrongValue, "Input value is in wrong format", "", "");) \
    C(Expression, E(DivisionByZero, "Division by 0.", "", "");)                                                                      \
    C(Checksum,                                                                                                                      \
        E(Missing, "Checksum info for disk I/O checksum was expected but not found.",                                                \
            "This may be caused by a failure during data file format upgrade or file lost; \n"                                       \
            "please contact with developer if you don't know what is going on.",                                                     \
            "");                                                                                                                     \
        E(DataCorruption, "Checksum hash mismatch was detected.",                                                                    \
            "This usually indicates a disk failure happened at a TiFlash node, \n"                                                   \
            "you may need to examine the health of your servers.",                                                                   \
            "");                                                                                                                     \
        E(IOFailure, "There are failed IO operations during checksum loading or writing.",                                           \
            "Please check the permission of your data directories, \n"                                                               \
            "if the problem persists, please contact the developer.",                                                                \
            "");                                                                                                                     \
        E(Internal, "Checksum internal error.",                                                                                      \
            "Please contact with developer, \n"                                                                                      \
            "better providing information about your cluster(log, topology information etc.).",                                      \
            "");)
// clang-format on

/// TiFlashError is core struct of standard error,
/// which contains all information about an error except message.
struct TiFlashError
{
    const std::string error_class;
    const std::string error_code;
    const std::string message_template;
    const std::string workaround;
    const std::string description;

    std::string standardName() const { return "FLASH:" + error_class + ":" + error_code; }
    bool is(const TiFlashError & other) const { return error_class == other.error_class && error_code == other.error_code; }
};

namespace Errors
{
#define C(class_name, ...)                \
    namespace class_name                  \
    {                                     \
    const std::string NAME = #class_name; \
    __VA_ARGS__                           \
    }
#define E(error_code, desc, workaround, message_template) \
    const TiFlashError error_code{NAME, #error_code, desc, workaround, message_template};

ERROR_CLASS_LIST
#undef C
#undef E
} // namespace Errors


/// TiFlashErrorRegistry will registers and checks all errors when TiFlash startup
class TiFlashErrorRegistry : public ext::singleton<TiFlashErrorRegistry>
{
public:
    friend ext::singleton<TiFlashErrorRegistry>;

    static TiFlashError simpleGet(const std::string & error_class, const std::string & error_code)
    {
        auto & m_instance = instance();
        auto error = m_instance.get(error_class, error_code);
        if (error.has_value())
        {
            return error.value();
        }
        else
        {
            throw Exception("Unregistered TiFlashError: FLASH:" + error_class + ":" + error_code);
        }
    }

    static TiFlashError simpleGet(const std::string & error_class, int error_code)
    {
        return simpleGet(error_class, std::to_string(error_code));
    }

    std::optional<TiFlashError> get(const std::string & error_class, const std::string & error_code) const
    {
        auto error = all_errors.find({error_class, error_code});
        if (error != all_errors.end())
        {
            return error->second;
        }
        else
        {
            return {};
        }
    }

    std::optional<TiFlashError> get(const std::string & error_class, int error_code) const
    {
        return get(error_class, std::to_string(error_code));
    }

    std::vector<TiFlashError> allErrors() const
    {
        std::vector<TiFlashError> res;
        res.reserve(all_errors.size());
<<<<<<< HEAD
        for (auto const & error : all_errors)
=======
        for (const auto &error : all_errors)
>>>>>>> 22928436
        {
            res.push_back(error.second);
        }
        return res;
    }

protected:
    TiFlashErrorRegistry() { initialize(); }

private:
    void registerError(const std::string & error_class, const std::string & error_code, const std::string & description, const std::string & workaround, const std::string & message_template = "");

    void registerErrorWithNumericCode(const std::string & error_class, int error_code, const std::string & description, const std::string & workaround, const std::string & message_template = "");

    void initialize();

private:
    std::map<std::pair<std::string, std::string>, TiFlashError> all_errors;
};

/// TiFlashException implements TiDB's standardized error.
/// See https://github.com/pingcap/tidb/blob/master/docs/design/2020-05-08-standardize-error-codes-and-messages.md
class TiFlashException : public Exception
{
public:
    TiFlashException(const std::string & _msg, const TiFlashError & _error)
        : Exception(_msg)
        , error(_error)
    {}

    const char * name() const throw() override { return "DB::TiFlashException"; }
    const char * className() const throw() override { return "DB::TiFlashException"; }

    TiFlashError getError() const { return error; }

    std::string standardText() const;

private:
    TiFlashError error;
};

} // namespace DB<|MERGE_RESOLUTION|>--- conflicted
+++ resolved
@@ -221,11 +221,7 @@
     {
         std::vector<TiFlashError> res;
         res.reserve(all_errors.size());
-<<<<<<< HEAD
-        for (auto const & error : all_errors)
-=======
         for (const auto &error : all_errors)
->>>>>>> 22928436
         {
             res.push_back(error.second);
         }
