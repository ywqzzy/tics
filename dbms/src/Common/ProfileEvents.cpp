--- conflicted
+++ resolved
@@ -123,11 +123,8 @@
     M(DictCacheLockWriteNs) \
     M(DictCacheLockReadNs) \
     \
-<<<<<<< HEAD
     M(DistributedSyncInsertionTimeoutExceeded) \
-=======
     M(DataAfterMergeDiffersFromReplica)
->>>>>>> 4c0a0d07
 
 
 namespace ProfileEvents
