--- conflicted
+++ resolved
@@ -41,12 +41,9 @@
 #ifndef NDEBUG
     assertOperatorStatus(op_status, {OperatorStatus::NEED_INPUT, OperatorStatus::HAS_OUTPUT});
 #endif
-<<<<<<< HEAD
     if (profile_info)
         profile_info->updateTime(profile_info->total_stopwatch.elapsed() - start_time);
-=======
     FAIL_POINT_TRIGGER_EXCEPTION(FailPoints::random_pipeline_model_operator_run_failpoint);
->>>>>>> b7132a0b
     return op_status;
 }
 
@@ -141,12 +138,9 @@
 #ifndef NDEBUG
     assertOperatorStatus(op_status, {OperatorStatus::NEED_INPUT});
 #endif
-<<<<<<< HEAD
     if (profile_info)
         profile_info->updateTime(profile_info->total_stopwatch.elapsed() - start_time);
-=======
     FAIL_POINT_TRIGGER_EXCEPTION(FailPoints::random_pipeline_model_operator_run_failpoint);
->>>>>>> b7132a0b
     return op_status;
 }
 
@@ -168,12 +162,9 @@
 #ifndef NDEBUG
     assertOperatorStatus(op_status, {OperatorStatus::FINISHED, OperatorStatus::NEED_INPUT});
 #endif
-<<<<<<< HEAD
     if (profile_info)
         profile_info->update(block, profile_info->total_stopwatch.elapsed() - start_time);
-=======
     FAIL_POINT_TRIGGER_EXCEPTION(FailPoints::random_pipeline_model_operator_run_failpoint);
->>>>>>> b7132a0b
     return op_status;
 }
 
