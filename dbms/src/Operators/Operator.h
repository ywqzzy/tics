// Copyright 2023 PingCAP, Ltd.
//
// Licensed under the Apache License, Version 2.0 (the "License");
// you may not use this file except in compliance with the License.
// You may obtain a copy of the License at
//
//     http://www.apache.org/licenses/LICENSE-2.0
//
// Unless required by applicable law or agreed to in writing, software
// distributed under the License is distributed on an "AS IS" BASIS,
// WITHOUT WARRANTIES OR CONDITIONS OF ANY KIND, either express or implied.
// See the License for the specific language governing permissions and
// limitations under the License.

#pragma once

<<<<<<< HEAD
#include <Common/Stopwatch.h>
=======
#include <Common/Logger.h>
>>>>>>> b7132a0b
#include <Core/Block.h>
#include <Operators/OperatorProfileInfo.h>

#include <memory>

namespace DB
{
/**
 * All interfaces of the operator may return the following state.
 * - finish status will only be returned by sink op, because only sink can tell if the pipeline has actually finished.
 * - cancel status and waiting status can be returned in all method of operator.
 * - operator may return a different running status depending on the method.
*/
enum class OperatorStatus
{
    /// finish status
    FINISHED,
    /// cancel status
    CANCELLED,
    /// waiting status
    WAITING,
    /// running status
    // means that TransformOp/SinkOp needs to input a block to do the calculation,
    NEED_INPUT,
    // means that SourceOp/TransformOp outputs a block as input to the subsequent operators.
    HAS_OUTPUT,
};

// TODO support operator profile info like `BlockStreamProfileInfo`.

class PipelineExecutorStatus;

class Operator
{
public:
    Operator(PipelineExecutorStatus & exec_status_, const String & req_id)
        : exec_status(exec_status_)
        , log(Logger::get(req_id))
    {}

    virtual ~Operator() = default;
    // running status may return are
    // - `NEED_INPUT` means that the data that the operator is waiting for has been prepared.
    OperatorStatus await();
    virtual OperatorStatus awaitImpl() { throw Exception("Unsupport"); }

    // These two methods are used to set state, log and etc, and should not perform calculation logic.
    virtual void operatePrefix() {}
    virtual void operateSuffix() {}

    virtual String getName() const = 0;

    /** Get data structure of the operator in a form of "header" block (it is also called "sample block").
      * Header block contains column names, data types, columns of size 0. Constant columns must have corresponding values.
      */
    Block getHeader() const
    {
        assert(header);
        return header;
    }
    void setHeader(const Block & header_)
    {
        assert(header_ && !header);
        header = header_;
    }

    void setProfileInfo(OperatorProfileInfoPtr profile_info_)
    {
        profile_info = profile_info_;
        profile_info->start();
    }

    // void updateProfileInfo(const Block & block, UInt64 time)
    // {
    //     std::cout << "update rows: " << block.rows() << std::endl;
    //     ++profile_info->blocks;
    //     profile_info->rows += block.rows();
    //     profile_info->bytes += block.bytes();
    //     profile_info->execution_time += time;
    // }

protected:
    PipelineExecutorStatus & exec_status;
<<<<<<< HEAD
    OperatorProfileInfoPtr profile_info;
=======
    const LoggerPtr log;
>>>>>>> b7132a0b
    Block header;
};

// The running status returned by Source can only be `HAS_OUTPUT`.
class SourceOp : public Operator
{
public:
    SourceOp(PipelineExecutorStatus & exec_status_, const String & req_id)
        : Operator(exec_status_, req_id)
    {}
    // read will inplace the block when return status is HAS_OUTPUT;
    // Even after source has finished, source op still needs to return an empty block and HAS_OUTPUT,
    // because there are many operators that need an empty block as input, such as JoinProbe and WindowFunction.
    OperatorStatus read(Block & block);
    virtual OperatorStatus readImpl(Block & block) = 0;

    OperatorStatus awaitImpl() override { return OperatorStatus::HAS_OUTPUT; }
};
using SourceOpPtr = std::unique_ptr<SourceOp>;

class TransformOp : public Operator
{
public:
    TransformOp(PipelineExecutorStatus & exec_status_, const String & req_id)
        : Operator(exec_status_, req_id)
    {}
    // running status may return are NEED_INPUT and HAS_OUTPUT here.
    // tryOutput will inplace the block when return status is HAS_OUPUT; do nothing to the block when NEED_INPUT or others.
    OperatorStatus tryOutput(Block &);
    virtual OperatorStatus tryOutputImpl(Block &) { return OperatorStatus::NEED_INPUT; }
    // running status may return are NEED_INPUT and HAS_OUTPUT here.
    // transform will inplace the block and if the return status is HAS_OUTPUT, this block can be used as input to subsequent operators.
    // Even if an empty block is input, transform will still return HAS_OUTPUT,
    // because there are many operators that need an empty block as input, such as JoinProbe and WindowFunction.
    OperatorStatus transform(Block & block);
    virtual OperatorStatus transformImpl(Block & block) = 0;

    virtual void transformHeaderImpl(Block & header_) = 0;
    void transformHeader(Block & header_)
    {
        assert(header_);
        transformHeaderImpl(header_);
        setHeader(header_);
    }

    OperatorStatus awaitImpl() override { return OperatorStatus::NEED_INPUT; }
};
using TransformOpPtr = std::unique_ptr<TransformOp>;
using TransformOps = std::vector<TransformOpPtr>;

// The running status returned by Sink can only be `NEED_INPUT`.
class SinkOp : public Operator
{
public:
    SinkOp(PipelineExecutorStatus & exec_status_, const String & req_id)
        : Operator(exec_status_, req_id)
    {}
    OperatorStatus prepare();
    virtual OperatorStatus prepareImpl() { return OperatorStatus::NEED_INPUT; }

    OperatorStatus write(Block && block);
    virtual OperatorStatus writeImpl(Block && block) = 0;

    OperatorStatus awaitImpl() override { return OperatorStatus::NEED_INPUT; }
};
using SinkOpPtr = std::unique_ptr<SinkOp>;
} // namespace DB<|MERGE_RESOLUTION|>--- conflicted
+++ resolved
@@ -14,11 +14,8 @@
 
 #pragma once
 
-<<<<<<< HEAD
 #include <Common/Stopwatch.h>
-=======
 #include <Common/Logger.h>
->>>>>>> b7132a0b
 #include <Core/Block.h>
 #include <Operators/OperatorProfileInfo.h>
 
@@ -102,11 +99,8 @@
 
 protected:
     PipelineExecutorStatus & exec_status;
-<<<<<<< HEAD
     OperatorProfileInfoPtr profile_info;
-=======
     const LoggerPtr log;
->>>>>>> b7132a0b
     Block header;
 };
 
