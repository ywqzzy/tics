#include <DB/IO/ReadHelpers.h>
#include <DB/IO/WriteHelpers.h>
#include <DB/IO/CompressedStream.h>
#include <DB/IO/CompressedReadBuffer.h>
#include <DB/IO/CompressedWriteBuffer.h>
#include <DB/IO/ReadBufferFromString.h>
#include <DB/IO/WriteBufferFromString.h>
#include <DB/IO/ReadBufferFromFile.h>
#include <DB/Core/Defines.h>
#include <DB/Common/SipHash.h>
#include <DB/Common/escapeForFileName.h>
#include <DB/Common/StringUtils.h>
#include <DB/Storages/MergeTree/MergeTreeDataPart.h>
#include <DB/Storages/MergeTree/MergeTreeData.h>

#include <Poco/File.h>


#define MERGE_TREE_MARK_SIZE (2 * sizeof(size_t))


namespace DB
{

namespace ErrorCodes
{
	extern const int CHECKSUM_DOESNT_MATCH;
	extern const int FILE_DOESNT_EXIST;
	extern const int NO_FILE_IN_DATA_PART;
	extern const int EXPECTED_END_OF_FILE;
	extern const int BAD_SIZE_OF_FILE_IN_DATA_PART;
	extern const int FORMAT_VERSION_TOO_OLD;
	extern const int UNKNOWN_FORMAT;
	extern const int UNEXPECTED_FILE_IN_DATA_PART;
}


void MergeTreeDataPartChecksum::checkEqual(const MergeTreeDataPartChecksum & rhs, bool have_uncompressed, const String & name) const
{
	if (is_compressed && have_uncompressed)
	{
		if (!rhs.is_compressed)
			throw Exception("No uncompressed checksum for file " + name, ErrorCodes::CHECKSUM_DOESNT_MATCH);
		if (rhs.uncompressed_size != uncompressed_size)
			throw Exception("Unexpected uncompressed size of file " + name + " in data part", ErrorCodes::BAD_SIZE_OF_FILE_IN_DATA_PART);
		if (rhs.uncompressed_hash != uncompressed_hash)
			throw Exception("Checksum mismatch for uncompressed file " + name + " in data part", ErrorCodes::CHECKSUM_DOESNT_MATCH);
		return;
	}
	if (rhs.file_size != file_size)
		throw Exception("Unexpected size of file " + name + " in data part", ErrorCodes::BAD_SIZE_OF_FILE_IN_DATA_PART);
	if (rhs.file_hash != file_hash)
		throw Exception("Checksum mismatch for file " + name + " in data part", ErrorCodes::CHECKSUM_DOESNT_MATCH);
}

void MergeTreeDataPartChecksum::checkSize(const String & path) const
{
	Poco::File file(path);
	if (!file.exists())
		throw Exception(path + " doesn't exist", ErrorCodes::FILE_DOESNT_EXIST);
	size_t size = file.getSize();
	if (size != file_size)
		throw Exception(path + " has unexpected size: " + toString(size) + " instead of " + toString(file_size),
			ErrorCodes::BAD_SIZE_OF_FILE_IN_DATA_PART);
}


void MergeTreeDataPartChecksums::checkEqual(const MergeTreeDataPartChecksums & rhs, bool have_uncompressed) const
{
	for (const auto & it : rhs.files)
	{
		const String & name = it.first;

		if (!files.count(name))
			throw Exception("Unexpected file " + name + " in data part", ErrorCodes::UNEXPECTED_FILE_IN_DATA_PART);
	}

	for (const auto & it : files)
	{
		const String & name = it.first;

		auto jt = rhs.files.find(name);
		if (jt == rhs.files.end())
			throw Exception("No file " + name + " in data part", ErrorCodes::NO_FILE_IN_DATA_PART);

		it.second.checkEqual(jt->second, have_uncompressed, name);
	}
}

void MergeTreeDataPartChecksums::checkSizes(const String & path) const
{
	for (const auto & it : files)
	{
		const String & name = it.first;
		it.second.checkSize(path + name);
	}
}

bool MergeTreeDataPartChecksums::read(ReadBuffer & in)
{
	files.clear();

	assertString("checksums format version: ", in);
	int format_version;
	readText(format_version, in);
	assertChar('\n', in);

	if (format_version < 1 || format_version > 4)
		throw Exception("Bad checksums format version: " + DB::toString(format_version), ErrorCodes::UNKNOWN_FORMAT);

	if (format_version == 1)
		return false;
	if (format_version == 2)
		return read_v2(in);
	if (format_version == 3)
		return read_v3(in);
	if (format_version == 4)
		return read_v4(in);

	return false;
}

bool MergeTreeDataPartChecksums::read_v2(ReadBuffer & in)
{
	size_t count;

	readText(count, in);
	assertString(" files:\n", in);

	for (size_t i = 0; i < count; ++i)
	{
		String name;
		Checksum sum;

		readString(name, in);
		assertString("\n\tsize: ", in);
		readText(sum.file_size, in);
		assertString("\n\thash: ", in);
		readText(sum.file_hash.first, in);
		assertString(" ", in);
		readText(sum.file_hash.second, in);
		assertString("\n\tcompressed: ", in);
		readText(sum.is_compressed, in);
		if (sum.is_compressed)
		{
			assertString("\n\tuncompressed size: ", in);
			readText(sum.uncompressed_size, in);
			assertString("\n\tuncompressed hash: ", in);
			readText(sum.uncompressed_hash.first, in);
			assertString(" ", in);
			readText(sum.uncompressed_hash.second, in);
		}
		assertChar('\n', in);

		files.insert(std::make_pair(name, sum));
	}

	return true;
}

bool MergeTreeDataPartChecksums::read_v3(ReadBuffer & in)
{
	size_t count;

	readVarUInt(count, in);

	for (size_t i = 0; i < count; ++i)
	{
		String name;
		Checksum sum;

		readBinary(name, in);
		readVarUInt(sum.file_size, in);
		readBinary(sum.file_hash, in);
		readBinary(sum.is_compressed, in);

		if (sum.is_compressed)
		{
			readVarUInt(sum.uncompressed_size, in);
			readBinary(sum.uncompressed_hash, in);
		}

		files.emplace(std::move(name), sum);
	}

	return true;
}

bool MergeTreeDataPartChecksums::read_v4(ReadBuffer & from)
{
	CompressedReadBuffer in{from};
	return read_v3(in);
}

void MergeTreeDataPartChecksums::write(WriteBuffer & to) const
{
	writeString("checksums format version: 4\n", to);

	CompressedWriteBuffer out{to, CompressionMethod::LZ4, 1 << 16};
	writeVarUInt(files.size(), out);

	for (const auto & it : files)
	{
		const String & name = it.first;
		const Checksum & sum = it.second;

		writeBinary(name, out);
		writeVarUInt(sum.file_size, out);
		writeBinary(sum.file_hash, out);
		writeBinary(sum.is_compressed, out);

		if (sum.is_compressed)
		{
			writeVarUInt(sum.uncompressed_size, out);
			writeBinary(sum.uncompressed_hash, out);
		}
	}
}

void MergeTreeDataPartChecksums::addFile(const String & file_name, size_t file_size, uint128 file_hash)
{
	files[file_name] = Checksum(file_size, file_hash);
}

/// Control sum computed from the set of control sums of .bin files.
/// For nullable columns, .null files are taken into account as well.
void MergeTreeDataPartChecksums::summaryDataChecksum(SipHash & hash) const
{
	static constexpr auto bin_len = strlen_constexpr(".bin");
	static constexpr auto null_len = strlen_constexpr(".null");

	/// Пользуемся тем, что итерирование в детерминированном (лексикографическом) порядке.
	for (const auto & it : files)
	{
		const String & name = it.first;
		const Checksum & sum = it.second;
<<<<<<< HEAD

		if (name.size() < bin_len || name.substr(name.size() - bin_len) != ".bin")
			continue;
		if (name.size() < null_len || name.substr(name.size() - null_len) != ".null")
=======
		if (!endsWith(name, ".bin"))
>>>>>>> 402f09c3
			continue;

		size_t len = name.size();
		hash.update(reinterpret_cast<const char *>(&len), sizeof(len));
		hash.update(name.data(), len);
		hash.update(reinterpret_cast<const char *>(&sum.uncompressed_size), sizeof(sum.uncompressed_size));
		hash.update(reinterpret_cast<const char *>(&sum.uncompressed_hash), sizeof(sum.uncompressed_hash));
	}
}

String MergeTreeDataPartChecksums::toString() const
{
	String s;
	{
		WriteBufferFromString out(s);
		write(out);
	}
	return s;
}

MergeTreeDataPartChecksums MergeTreeDataPartChecksums::parse(const String & s)
{
	ReadBufferFromString in(s);
	MergeTreeDataPartChecksums res;
	if (!res.read(in))
		throw Exception("Checksums format is too old", ErrorCodes::FORMAT_VERSION_TOO_OLD);
	assertEOF(in);
	return res;
}


/// Returns the size of .bin file for column `name` if found, zero otherwise.
/// If this column is nullable, take into account the size of the .null file as well.
std::size_t MergeTreeDataPart::getColumnSize(const String & name) const
{
	if (checksums.empty())
		return {};

	const auto & files = checksums.files;
	const auto bin_file_name = escapeForFileName(name) + ".bin";

	/// Probably a logic error, not sure if this can ever happen if checksums are not empty
	if (0 == files.count(bin_file_name))
		return {};

	const auto null_file_name = escapeForFileName(name) + ".null";
	size_t null_size;
	if (0 == files.count(null_file_name))
		null_size = 0;
	else
		null_size = files.at(null_file_name).file_size;

	return files.at(bin_file_name).file_size + null_size;
}

/** Returns the name of a column with minimum compressed size (as returned by getColumnSize()).
	*	If no checksums are present returns the name of the first physically existing column. */
String MergeTreeDataPart::getMinimumSizeColumnName() const
{
	const auto & columns = storage.getColumnsList();
	const std::string * minimum_size_column = nullptr;
	auto minimum_size = std::numeric_limits<std::size_t>::max();

	for (const auto & column : columns)
	{
		if (!hasColumnFiles(column.name))
			continue;

		const auto size = getColumnSize(column.name);
		if (size < minimum_size)
		{
			minimum_size = size;
			minimum_size_column = &column.name;
		}
	}

	if (!minimum_size_column)
		throw Exception{
				"Could not find a column of minimum size in MergeTree",
				ErrorCodes::LOGICAL_ERROR
		};

	return *minimum_size_column;
}


MergeTreeDataPart::~MergeTreeDataPart()
{
	if (is_temp)
	{
		try
		{
			std::string path = storage.full_path + (is_sharded ? ("reshard/" + DB::toString(shard_no) + "/") : "") + name;

			Poco::File dir(path);
			if (!dir.exists())
				return;

			if (!startsWith(name,"tmp"))
			{
				LOG_ERROR(storage.log, "~DataPart() should remove part " << path
					<< " but its name doesn't start with tmp. Too suspicious, keeping the part.");
				return;
			}

			dir.remove(true);
		}
		catch (...)
		{
			tryLogCurrentException(__PRETTY_FUNCTION__);
		}
	}
}

size_t MergeTreeDataPart::calcTotalSize(const String & from)
{
	Poco::File cur(from);
	if (cur.isFile())
		return cur.getSize();
	std::vector<std::string> files;
	cur.list(files);
	size_t res = 0;
	for (size_t i = 0; i < files.size(); ++i)
		res += calcTotalSize(from + files[i]);
	return res;
}

void MergeTreeDataPart::remove() const
{
	String from = storage.full_path + name;
	String to = storage.full_path + "tmp2_" + name;

	Poco::File from_dir{from};
	Poco::File to_dir{to};

	if (to_dir.exists())
	{
		LOG_WARNING(storage.log, "Directory " << to << " (to which part must be renamed before removing) already exists."
			" Most likely this is due to unclean restart. Removing it.");

		try
		{
			to_dir.remove(true);
		}
		catch (...)
		{
			LOG_ERROR(storage.log, "Cannot remove directory " << to << ". Check owner and access rights.");
			throw;
		}
	}

	try
	{
		from_dir.renameTo(to);
	}
	catch (const Poco::FileNotFoundException & e)
	{
		/// Если директория уже удалена. Такое возможно лишь при ручном вмешательстве.
		LOG_WARNING(storage.log, "Directory " << from << " (part to remove) doesn't exist or one of nested files has gone."
			" Most likely this is due to manual removing. This should be discouraged. Ignoring.");

		return;
	}

	to_dir.remove(true);
}

void MergeTreeDataPart::renameTo(const String & new_name) const
{
	String from = storage.full_path + name + "/";
	String to = storage.full_path + new_name + "/";

	Poco::File f(from);
	f.setLastModified(Poco::Timestamp::fromEpochTime(time(0)));
	f.renameTo(to);
}

void MergeTreeDataPart::renameAddPrefix(bool to_detached, const String & prefix) const
{
	unsigned try_no = 0;
	auto dst_name = [&, this] { return (to_detached ? "detached/" : "") + prefix + name + (try_no ? "_try" + DB::toString(try_no) : ""); };

	if (to_detached)
	{
		/** Если нужно отцепить кусок, и директория, в которую мы хотим его переименовать, уже существует,
			*  то будем переименовывать в директорию с именем, в которое добавлен суффикс в виде "_tryN".
			* Это делается только в случае to_detached, потому что считается, что в этом случае, точное имя не имеет значения.
			* Больше 10 попыток не делается, чтобы не оставалось слишком много мусорных директорий.
			*/
		while (try_no < 10 && Poco::File(storage.full_path + dst_name()).exists())
		{
			LOG_WARNING(storage.log, "Directory " << dst_name() << " (to detach to) is already exist."
				" Will detach to directory with '_tryN' suffix.");
			++try_no;
		}
	}

	renameTo(dst_name());
}

void MergeTreeDataPart::loadIndex()
{
	/// Размер - в количестве засечек.
	if (!size)
	{
		if (columns.empty())
			throw Exception("No columns in part " + name, ErrorCodes::NO_FILE_IN_DATA_PART);

		size = Poco::File(storage.full_path + name + "/" + escapeForFileName(columns.front().name) + ".mrk")
			.getSize() / MERGE_TREE_MARK_SIZE;
	}

	size_t key_size = storage.sort_descr.size();

	if (key_size)
	{
		index.clear();
		index.resize(key_size);

		for (size_t i = 0; i < key_size; ++i)
		{
			index[i] = storage.primary_key_data_types[i].get()->createColumn();
			index[i].get()->reserve(size);
		}

		String index_path = storage.full_path + name + "/primary.idx";
		ReadBufferFromFile index_file(index_path,
			std::min(static_cast<size_t>(DBMS_DEFAULT_BUFFER_SIZE), Poco::File(index_path).getSize()));

		for (size_t i = 0; i < size; ++i)
			for (size_t j = 0; j < key_size; ++j)
				storage.primary_key_data_types[j].get()->deserializeBinary(*index[j].get(), index_file);

		for (size_t i = 0; i < key_size; ++i)
			if (index[i].get()->size() != size)
				throw Exception("Cannot read all data from index file " + index_path
					+ "(expected size: " + toString(size) + ", read: " + toString(index[i].get()->size()) + ")",
					ErrorCodes::CANNOT_READ_ALL_DATA);

		if (!index_file.eof())
			throw Exception("Index file " + index_path + " is unexpectedly long", ErrorCodes::EXPECTED_END_OF_FILE);
	}

	size_in_bytes = calcTotalSize(storage.full_path + name + "/");
}

void MergeTreeDataPart::loadChecksums(bool require)
{
	String path = storage.full_path + name + "/checksums.txt";
	if (!Poco::File(path).exists())
	{
		if (require)
			throw Exception("No checksums.txt in part " + name, ErrorCodes::NO_FILE_IN_DATA_PART);

		return;
	}
	ReadBufferFromFile file(path, std::min(static_cast<size_t>(DBMS_DEFAULT_BUFFER_SIZE), Poco::File(path).getSize()));
	if (checksums.read(file))
		assertEOF(file);
}

void MergeTreeDataPart::accumulateColumnSizes(ColumnToSize & column_to_size) const
{
	Poco::ScopedReadRWLock part_lock(columns_lock);
	for (const NameAndTypePair & column : *storage.columns)
		if (Poco::File(storage.full_path + name + "/" + escapeForFileName(column.name) + ".bin").exists())
			column_to_size[column.name] += Poco::File(storage.full_path + name + "/" + escapeForFileName(column.name) + ".bin").getSize();
}

void MergeTreeDataPart::loadColumns(bool require)
{
	String path = storage.full_path + name + "/columns.txt";
	if (!Poco::File(path).exists())
	{
		if (require)
			throw Exception("No columns.txt in part " + name, ErrorCodes::NO_FILE_IN_DATA_PART);

		/// Если нет файла со списком столбцов, запишем его.
		for (const NameAndTypePair & column : *storage.columns)
		{
			const auto prefix = storage.full_path + name + "/" + escapeForFileName(column.name);
			if (Poco::File(prefix + ".bin").exists())
			{
				if (!column.type.get()->isNullable()
					|| Poco::File(prefix + ".null").exists())
					columns.push_back(column);
			}
		}

		if (columns.empty())
			throw Exception("No columns in part " + name, ErrorCodes::NO_FILE_IN_DATA_PART);

		{
			WriteBufferFromFile out(path + ".tmp", 4096);
			columns.writeText(out);
		}
		Poco::File(path + ".tmp").renameTo(path);

		return;
	}

	ReadBufferFromFile file(path, std::min(static_cast<size_t>(DBMS_DEFAULT_BUFFER_SIZE), Poco::File(path).getSize()));
	columns.readText(file);
}

void MergeTreeDataPart::checkNotBroken(bool require_part_metadata)
{
	String path = storage.full_path + name;

	if (!checksums.empty())
	{
		if (!storage.sort_descr.empty() && !checksums.files.count("primary.idx"))
			throw Exception("No checksum for primary.idx", ErrorCodes::NO_FILE_IN_DATA_PART);

		if (require_part_metadata)
		{
			for (const NameAndTypePair & it : columns)
			{
				String name = escapeForFileName(it.name);
				if (!checksums.files.count(name + ".mrk") ||
					!checksums.files.count(name + ".bin"))
					throw Exception("No .mrk or .bin file checksum for column " + name, ErrorCodes::NO_FILE_IN_DATA_PART);
				if (it.type.get()->isNullable())
				{
					if (!checksums.files.count(name + ".null_mrk") ||
						!checksums.files.count(name + ".null"))
						throw Exception("No .null_mrk or .mrk file checksum for column " + name, ErrorCodes::NO_FILE_IN_DATA_PART);
				}
			}
		}

		checksums.checkSizes(path + "/");
	}
	else
	{
		if (!storage.sort_descr.empty())
		{
			/// Проверяем, что первичный ключ непуст.
			Poco::File index_file(path + "/primary.idx");

			if (!index_file.exists() || index_file.getSize() == 0)
				throw Exception("Part " + path + " is broken: primary key is empty.", ErrorCodes::BAD_SIZE_OF_FILE_IN_DATA_PART);
		}

		/// Проверяем, что все засечки непусты и имеют одинаковый размер.

		auto check_marks = [](const std::string & path, const NamesAndTypesList & columns, const std::string & extension)
		{
			ssize_t marks_size = -1;
			for (const NameAndTypePair & it : columns)
			{
				Poco::File marks_file(path + "/" + escapeForFileName(it.name) + extension);

				/// При добавлении нового столбца в таблицу файлы .mrk не создаются. Не будем ничего удалять.
				if (!marks_file.exists())
					continue;

				if (marks_size == -1)
				{
					marks_size = marks_file.getSize();

					if (0 == marks_size)
						throw Exception("Part " + path + " is broken: " + marks_file.path() + " is empty.",
							ErrorCodes::BAD_SIZE_OF_FILE_IN_DATA_PART);
				}
				else
				{
					if (static_cast<ssize_t>(marks_file.getSize()) != marks_size)
						throw Exception("Part " + path + " is broken: marks have different sizes.",
							ErrorCodes::BAD_SIZE_OF_FILE_IN_DATA_PART);
				}
			}
		};

		check_marks(path, columns, ".mrk");
		check_marks(path, columns, ".null_mrk");
	}
}

bool MergeTreeDataPart::hasColumnFiles(const String & column) const
{
	String prefix = storage.full_path + (is_sharded ? ("reshard/" + DB::toString(shard_no) + "/") : "") + name + "/";
	String escaped_column = escapeForFileName(column);
	return Poco::File(prefix + escaped_column + ".bin").exists() &&
			Poco::File(prefix + escaped_column + ".mrk").exists();
}


}<|MERGE_RESOLUTION|>--- conflicted
+++ resolved
@@ -226,22 +226,15 @@
 /// For nullable columns, .null files are taken into account as well.
 void MergeTreeDataPartChecksums::summaryDataChecksum(SipHash & hash) const
 {
-	static constexpr auto bin_len = strlen_constexpr(".bin");
-	static constexpr auto null_len = strlen_constexpr(".null");
-
 	/// Пользуемся тем, что итерирование в детерминированном (лексикографическом) порядке.
 	for (const auto & it : files)
 	{
 		const String & name = it.first;
 		const Checksum & sum = it.second;
-<<<<<<< HEAD
-
-		if (name.size() < bin_len || name.substr(name.size() - bin_len) != ".bin")
+
+		if (!endsWith(name, ".bin"))
 			continue;
-		if (name.size() < null_len || name.substr(name.size() - null_len) != ".null")
-=======
-		if (!endsWith(name, ".bin"))
->>>>>>> 402f09c3
+		if (!endsWith(name, ".null"))
 			continue;
 
 		size_t len = name.size();
