--- conflicted
+++ resolved
@@ -172,17 +172,7 @@
 
 
     if (log)
-<<<<<<< HEAD
-        LOG_FMT_TRACE(
-            log,
-            "[original ranges: {}] [expected ranges: {}] [after merged ranges: {}] [final ranges: {}]",
-            ori_size,
-            expected_ranges_count,
-            after_merge_count,
-            do_merge_ranges.currentRangesCount());
-=======
         LOG_FMT_TRACE(log, "[original ranges: {}] [expected ranges: {}] [after merged ranges: {}] [final ranges: {}]", ori_size, expected_ranges_count, after_merge_count, do_merge_ranges.currentRangesCount());
->>>>>>> 27384f8a
 
     return do_merge_ranges.getRanges();
 }
