--- conflicted
+++ resolved
@@ -326,7 +326,7 @@
                            size_t extra_table_id_index = InvalidColumnID,
                            const ScanContextPtr & scan_context = std::make_shared<ScanContext>());
 
-<<<<<<< HEAD
+
     /// Read rows in two modes:
     ///     when is_fast_scan == false, we will read rows with MVCC filtering, del mark !=0  filter and sorted merge.
     ///     when is_fast_scan == true, we will read rows without MVCC and sorted merge.
@@ -346,7 +346,7 @@
                             const SegmentIdSet & read_segments = {},
                             size_t extra_table_id_index = InvalidColumnID,
                             const ScanContextPtr & scan_context = std::make_shared<ScanContext>());
-=======
+
     Remote::DisaggPhysicalTableReadSnapshotPtr
     writeNodeBuildRemoteReadSnapshot(
         const Context & db_context,
@@ -356,7 +356,6 @@
         const String & tracing_id,
         const SegmentIdSet & read_segments = {},
         const ScanContextPtr & scan_context = std::make_shared<ScanContext>());
->>>>>>> 56047242
 
     /// Try flush all data in `range` to disk and return whether the task succeed.
     bool flushCache(const Context & context, const RowKeyRange & range, bool try_until_succeed = true)
