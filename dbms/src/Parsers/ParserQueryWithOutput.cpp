--- conflicted
+++ resolved
@@ -13,17 +13,9 @@
 // limitations under the License.
 
 #include <Parsers/ParserAlterQuery.h>
-<<<<<<< HEAD
 #include <Parsers/ParserCreateQuery.h>
 #include <Parsers/ParserDescribeTableQuery.h>
 #include <Parsers/ParserDropQuery.h>
-#include <Parsers/ParserKillQueryQuery.h>
-=======
-#include <Parsers/ParserCheckQuery.h>
-#include <Parsers/ParserCreateQuery.h>
-#include <Parsers/ParserDescribeTableQuery.h>
-#include <Parsers/ParserDropQuery.h>
->>>>>>> c88f1ad5
 #include <Parsers/ParserQueryWithOutput.h>
 #include <Parsers/ParserRenameQuery.h>
 #include <Parsers/ParserSelectWithUnionQuery.h>
@@ -45,11 +37,6 @@
     ParserAlterQuery alter_p;
     ParserRenameQuery rename_p;
     ParserDropQuery drop_p;
-<<<<<<< HEAD
-    ParserKillQueryQuery kill_query_p;
-=======
-    ParserCheckQuery check_p;
->>>>>>> c88f1ad5
 
     ASTPtr query;
 
@@ -61,12 +48,7 @@
         || create_p.parse(pos, query, expected)
         || alter_p.parse(pos, query, expected)
         || rename_p.parse(pos, query, expected)
-        || drop_p.parse(pos, query, expected)
-<<<<<<< HEAD
-        || kill_query_p.parse(pos, query, expected);
-=======
-        || check_p.parse(pos, query, expected);
->>>>>>> c88f1ad5
+        || drop_p.parse(pos, query, expected);
 
     if (!parsed)
         return false;
