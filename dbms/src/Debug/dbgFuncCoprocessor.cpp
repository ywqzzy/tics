// Copyright 2022 PingCAP, Ltd.
//
// Licensed under the Apache License, Version 2.0 (the "License");
// you may not use this file except in compliance with the License.
// You may obtain a copy of the License at
//
//     http://www.apache.org/licenses/LICENSE-2.0
//
// Unless required by applicable law or agreed to in writing, software
// distributed under the License is distributed on an "AS IS" BASIS,
// WITHOUT WARRANTIES OR CONDITIONS OF ANY KIND, either express or implied.
// See the License for the specific language governing permissions and
// limitations under the License.

#include <AggregateFunctions/AggregateFunctionFactory.h>
#include <AggregateFunctions/AggregateFunctionUniq.h>
#include <Common/typeid_cast.h>
#include <DataStreams/BlocksListBlockInputStream.h>
#include <DataStreams/SquashingBlockInputStream.h>
#include <DataStreams/TiRemoteBlockInputStream.h>
#include <DataTypes/FieldToDataType.h>
#include <Debug/MockExecutor.h>
#include <Debug/MockTiDB.h>
#include <Debug/dbgFuncCoprocessor.h>
#include <Debug/dbgNaturalDag.h>
#include <Flash/Coprocessor/ArrowChunkCodec.h>
#include <Flash/Coprocessor/CHBlockChunkCodec.h>
#include <Flash/Coprocessor/DAGCodec.h>
#include <Flash/Coprocessor/DAGDriver.h>
#include <Flash/Coprocessor/DAGUtils.h>
#include <Flash/Coprocessor/DefaultChunkCodec.h>
#include <Flash/CoprocessorHandler.h>
#include <Flash/Mpp/ExchangeReceiver.h>
#include <Functions/FunctionFactory.h>
#include <Interpreters/convertFieldToType.h>
#include <Interpreters/sortBlock.h>
#include <Parsers/ASTAsterisk.h>
#include <Parsers/ASTFunction.h>
#include <Parsers/ASTIdentifier.h>
#include <Parsers/ASTLiteral.h>
#include <Parsers/ASTOrderByElement.h>
#include <Parsers/ASTSelectQuery.h>
#include <Parsers/ASTTablesInSelectQuery.h>
#include <Parsers/ParserSelectQuery.h>
#include <Parsers/parseQuery.h>
#include <Poco/StringTokenizer.h>
#include <Storages/IManageableStorage.h>
#include <Storages/MutableSupport.h>
#include <Storages/Transaction/Datum.h>
#include <Storages/Transaction/KVStore.h>
#include <Storages/Transaction/Region.h>
#include <Storages/Transaction/TMTContext.h>
#include <Storages/Transaction/TypeMapping.h>
#include <tipb/select.pb.h>

#include <utility>

namespace DB
{
namespace ErrorCodes
{
extern const int BAD_ARGUMENTS;
extern const int LOGICAL_ERROR;
extern const int NO_SUCH_COLUMN_IN_TABLE;
} // namespace ErrorCodes

static const String ENCODE_TYPE_NAME = "encode_type";
static const String TZ_OFFSET_NAME = "tz_offset";
static const String TZ_NAME_NAME = "tz_name";
static const String COLLATOR_NAME = "collator";
static const String MPP_QUERY = "mpp_query";
static const String USE_BROADCAST_JOIN = "use_broadcast_join";
static const String MPP_PARTITION_NUM = "mpp_partition_num";
static const String MPP_TIMEOUT = "mpp_timeout";

class UniqRawResReformatBlockOutputStream : public IProfilingBlockInputStream
{
public:
    explicit UniqRawResReformatBlockOutputStream(const BlockInputStreamPtr & in_)
        : in(in_)
    {}

    String getName() const override { return "UniqRawResReformat"; }

    Block getHeader() const override { return in->getHeader(); }

protected:
    Block readImpl() override
    {
        while (true)
        {
            Block block = in->read();
            if (!block)
                return block;

            size_t num_columns = block.columns();
            MutableColumns columns(num_columns);
            for (size_t i = 0; i < num_columns; ++i)
            {
                ColumnWithTypeAndName & ori_column = block.getByPosition(i);

                if (std::string::npos != ori_column.name.find_first_of(uniq_raw_res_name))
                {
                    MutableColumnPtr mutable_holder = ori_column.column->cloneEmpty();

                    for (size_t j = 0; j < ori_column.column->size(); ++j)
                    {
                        Field field;
                        ori_column.column->get(j, field);

                        auto & str_ref = field.safeGet<String>();

                        ReadBufferFromString in(str_ref);
                        AggregateFunctionUniqUniquesHashSetDataForVariadicRawRes set;
                        set.set.read(in);

                        mutable_holder->insert(std::to_string(set.set.size()));
                    }
                    ori_column.column = std::move(mutable_holder);
                }
            }
            return block;
        }
    }

private:
    BlockInputStreamPtr in;
};

tipb::SelectResponse executeDAGRequest(Context & context, const tipb::DAGRequest & dag_request, RegionID region_id, UInt64 region_version, UInt64 region_conf_version, Timestamp start_ts, std::vector<std::pair<DecodedTiKVKeyPtr, DecodedTiKVKeyPtr>> & key_ranges);
BlockInputStreamPtr outputDAGResponse(Context & context, const DAGSchema & schema, const tipb::SelectResponse & dag_response);
DAGSchema getSelectSchema(Context & context);
bool dagRspEqual(Context & context, const tipb::SelectResponse & expected, const tipb::SelectResponse & actual, String & unequal_msg);

DAGProperties getDAGProperties(const String & prop_string)
{
    DAGProperties ret;
    if (prop_string.empty())
        return ret;
    std::unordered_map<String, String> properties;
    Poco::StringTokenizer string_tokens(prop_string, ",");
    for (const auto & string_token : string_tokens)
    {
        Poco::StringTokenizer tokens(string_token, ":");
        if (tokens.count() != 2)
            continue;
        properties[Poco::toLower(tokens[0])] = tokens[1];
    }

    if (properties.find(ENCODE_TYPE_NAME) != properties.end())
        ret.encode_type = properties[ENCODE_TYPE_NAME];
    if (properties.find(TZ_OFFSET_NAME) != properties.end())
        ret.tz_offset = std::stol(properties[TZ_OFFSET_NAME]);
    if (properties.find(TZ_NAME_NAME) != properties.end())
        ret.tz_name = properties[TZ_NAME_NAME];
    if (properties.find(COLLATOR_NAME) != properties.end())
        ret.collator = std::stoi(properties[COLLATOR_NAME]);
    if (properties.find(MPP_QUERY) != properties.end())
        ret.is_mpp_query = properties[MPP_QUERY] == "true";
    if (properties.find(USE_BROADCAST_JOIN) != properties.end())
        ret.use_broadcast_join = properties[USE_BROADCAST_JOIN] == "true";
    if (properties.find(MPP_PARTITION_NUM) != properties.end())
        ret.mpp_partition_num = std::stoi(properties[MPP_PARTITION_NUM]);
    if (properties.find(MPP_TIMEOUT) != properties.end())
        ret.mpp_timeout = std::stoi(properties[MPP_TIMEOUT]);

    return ret;
}

void setTipbRegionInfo(coprocessor::RegionInfo * tipb_region_info, const std::pair<RegionID, RegionPtr> & region, TableID table_id)
{
    tipb_region_info->set_region_id(region.first);
    auto * meta = tipb_region_info->mutable_region_epoch();
    meta->set_conf_ver(region.second->confVer());
    meta->set_version(region.second->version());
    auto * range = tipb_region_info->add_ranges();
    auto handle_range = getHandleRangeByTable(region.second->getRange()->rawKeys(), table_id);
    range->set_start(RecordKVFormat::genRawKey(table_id, handle_range.first.handle_id));
    range->set_end(RecordKVFormat::genRawKey(table_id, handle_range.second.handle_id));
}

BlockInputStreamPtr executeQuery(Context & context, RegionID region_id, const DAGProperties & properties, QueryTasks & query_tasks, MakeResOutputStream & func_wrap_output_stream)
{
    if (properties.is_mpp_query)
    {
        DAGSchema root_task_schema;
        std::vector<Int64> root_task_ids;
        for (auto & task : query_tasks)
        {
            if (task.is_root_task)
            {
                root_task_ids.push_back(task.task_id);
                root_task_schema = task.result_schema;
            }
            auto req = std::make_shared<mpp::DispatchTaskRequest>();
            auto * tm = req->mutable_meta();
            tm->set_start_ts(properties.start_ts);
            tm->set_partition_id(task.partition_id);
            tm->set_address(LOCAL_HOST);
            tm->set_task_id(task.task_id);
            auto * encoded_plan = req->mutable_encoded_plan();
            task.dag_request->AppendToString(encoded_plan);
            req->set_timeout(properties.mpp_timeout);
            req->set_schema_ver(DEFAULT_UNSPECIFIED_SCHEMA_VERSION);
            auto table_id = task.table_id;
            if (table_id != -1)
            {
                /// contains a table scan
                const auto & table_info = MockTiDB::instance().getTableInfoByID(table_id);
                if (table_info->is_partition_table)
                {
                    size_t current_region_size = 0;
                    coprocessor::TableRegions * current_table_regions = nullptr;
                    for (const auto & partition : table_info->partition.definitions)
                    {
                        const auto partition_id = partition.id;
                        auto regions = context.getTMTContext().getRegionTable().getRegionsByTable(partition_id);
                        for (size_t i = 0; i < regions.size(); ++i)
                        {
                            if ((current_region_size + i) % properties.mpp_partition_num != static_cast<size_t>(task.partition_id))
                                continue;
                            if (current_table_regions != nullptr && current_table_regions->physical_table_id() != partition_id)
                                current_table_regions = nullptr;
                            if (current_table_regions == nullptr)
                            {
                                current_table_regions = req->add_table_regions();
                                current_table_regions->set_physical_table_id(partition_id);
                            }
                            setTipbRegionInfo(current_table_regions->add_regions(), regions[i], partition_id);
                        }
                        current_region_size += regions.size();
                    }
                    if (current_region_size < static_cast<size_t>(properties.mpp_partition_num))
                        throw Exception("Not supported: table region num less than mpp partition num");
                }
                else
                {
                    auto regions = context.getTMTContext().getRegionTable().getRegionsByTable(table_id);
                    if (regions.size() < static_cast<size_t>(properties.mpp_partition_num))
                        throw Exception("Not supported: table region num less than mpp partition num");
                    for (size_t i = 0; i < regions.size(); ++i)
                    {
                        if (i % properties.mpp_partition_num != static_cast<size_t>(task.partition_id))
                            continue;
                        setTipbRegionInfo(req->add_regions(), regions[i], table_id);
                    }
                }
            }
            pingcap::kv::RpcCall<mpp::DispatchTaskRequest> call(req);
            context.getTMTContext().getCluster()->rpc_client->sendRequest(LOCAL_HOST, call, 1000);
            if (call.getResp()->has_error())
                throw Exception("Meet error while dispatch mpp task: " + call.getResp()->error().msg());
        }
        tipb::ExchangeReceiver tipb_exchange_receiver;
        for (const auto root_task_id : root_task_ids)
        {
            mpp::TaskMeta tm;
            tm.set_start_ts(properties.start_ts);
            tm.set_address(LOCAL_HOST);
            tm.set_task_id(root_task_id);
            tm.set_partition_id(-1);
            auto * tm_string = tipb_exchange_receiver.add_encoded_task_meta();
            tm.AppendToString(tm_string);
        }
        for (auto & field : root_task_schema)
        {
            auto tipb_type = TiDB::columnInfoToFieldType(field.second);
            tipb_type.set_collate(properties.collator);
            auto * field_type = tipb_exchange_receiver.add_field_types();
            *field_type = tipb_type;
        }
        mpp::TaskMeta root_tm;
        root_tm.set_start_ts(properties.start_ts);
        root_tm.set_address(LOCAL_HOST);
        root_tm.set_task_id(-1);
        root_tm.set_partition_id(-1);
        std::shared_ptr<ExchangeReceiver> exchange_receiver
            = std::make_shared<ExchangeReceiver>(
                std::make_shared<GRPCReceiverContext>(
                    tipb_exchange_receiver,
                    root_tm,
                    context.getTMTContext().getKVCluster(),
                    context.getTMTContext().getMPPTaskManager(),
                    context.getSettingsRef().enable_local_tunnel,
                    context.getSettingsRef().enable_async_grpc_client),
                tipb_exchange_receiver.encoded_task_meta_size(),
                10,
                nullptr);
        BlockInputStreamPtr ret = std::make_shared<ExchangeReceiverInputStream>(exchange_receiver, nullptr);
        return ret;
    }
    else
    {
        auto & task = query_tasks[0];
        auto table_id = task.table_id;
        RegionPtr region;
        if (region_id == InvalidRegionID)
        {
            auto regions = context.getTMTContext().getRegionTable().getRegionsByTable(table_id);
            if (regions.empty())
                throw Exception("No region for table", ErrorCodes::BAD_ARGUMENTS);
            region = regions[0].second;
            region_id = regions[0].first;
        }
        else
        {
            region = context.getTMTContext().getKVStore()->getRegion(region_id);
            if (!region)
                throw Exception("No such region", ErrorCodes::BAD_ARGUMENTS);
        }
        auto handle_range = getHandleRangeByTable(region->getRange()->rawKeys(), table_id);
        std::vector<std::pair<DecodedTiKVKeyPtr, DecodedTiKVKeyPtr>> key_ranges;
        DecodedTiKVKeyPtr start_key = std::make_shared<DecodedTiKVKey>(RecordKVFormat::genRawKey(table_id, handle_range.first.handle_id));
        DecodedTiKVKeyPtr end_key = std::make_shared<DecodedTiKVKey>(RecordKVFormat::genRawKey(table_id, handle_range.second.handle_id));
        key_ranges.emplace_back(std::make_pair(std::move(start_key), std::move(end_key)));
        tipb::SelectResponse dag_response = executeDAGRequest(
            context,
            *task.dag_request,
            region_id,
            region->version(),
            region->confVer(),
            properties.start_ts,
            key_ranges);

        return func_wrap_output_stream(outputDAGResponse(context, task.result_schema, dag_response));
    }
}

void dbgFuncTiDBQueryFromNaturalDag(Context & context, const ASTs & args, DBGInvoker::Printer output)
{
    if (args.size() != 1)
        throw Exception("Args not matched, should be: json_dag_path", ErrorCodes::BAD_ARGUMENTS);

    String json_dag_path = safeGet<String>(typeid_cast<const ASTLiteral &>(*args[0]).value);
    auto dag = NaturalDag(json_dag_path, &Poco::Logger::get("MockDAG"));
    dag.init();
    dag.build(context);
    bool unequal_flag = false;
    String unequal_msg;
    int req_idx = 0;
    for (const auto & it : dag.getReqAndRspVec())
    {
        auto && req = it.first;
        auto && res = it.second;
        kvrpcpb::Context req_context = req.context();
        RegionID region_id = req_context.region_id();
        tipb::DAGRequest dag_request = getDAGRequestFromStringWithRetry(req.data());
        RegionPtr region = context.getTMTContext().getKVStore()->getRegion(region_id);
        if (!region)
            throw Exception(fmt::format("No such region: {}", region_id), ErrorCodes::BAD_ARGUMENTS);

        DAGProperties properties = getDAGProperties("");
        std::vector<std::pair<DecodedTiKVKeyPtr, DecodedTiKVKeyPtr>> key_ranges = CoprocessorHandler::GenCopKeyRange(req.ranges());
        static Poco::Logger * log = &Poco::Logger::get("MockDAG");
        LOG_INFO(log, __PRETTY_FUNCTION__ << ": Handling DAG request: " << dag_request.DebugString());
        tipb::SelectResponse dag_response;
        TablesRegionsInfo tables_regions_info(true);
        auto & table_regions_info = tables_regions_info.getSingleTableRegions();
        table_regions_info.local_regions.emplace(region_id, RegionInfo(region_id, region->version(), region->confVer(), std::move(key_ranges), nullptr));

        DAGContext dag_context(dag_request);
        dag_context.tables_regions_info = std::move(tables_regions_info);
        dag_context.log = std::make_shared<LogWithPrefix>(&Poco::Logger::get("MockDAG"), "");
        context.setDAGContext(&dag_context);
        DAGDriver driver(context, properties.start_ts, DEFAULT_UNSPECIFIED_SCHEMA_VERSION, &dag_response, true);
        driver.execute();

        auto resp_ptr = std::make_shared<tipb::SelectResponse>();
        if (!resp_ptr->ParseFromString(res.data()))
        {
            throw Exception("Incorrect json response data!", ErrorCodes::BAD_ARGUMENTS);
        }
        else
        {
            unequal_flag |= (!dagRspEqual(context, *resp_ptr, dag_response, unequal_msg));
            if (unequal_flag)
                break;
        }
        ++req_idx;
    }
    // It is all right to throw exception above, dag.clean is only to make it better
    dag.clean(context);
    if (unequal_flag)
    {
        output("Invalid");
        throw Exception(fmt::format("{}th request results are not equal, msg: {}", req_idx, unequal_msg), ErrorCodes::LOGICAL_ERROR);
    }
}

BlockInputStreamPtr dbgFuncTiDBQuery(Context & context, const ASTs & args)
{
    if (args.empty() || args.size() > 3)
        throw Exception("Args not matched, should be: query[, region-id, dag_prop_string]", ErrorCodes::BAD_ARGUMENTS);

    String query = safeGet<String>(typeid_cast<const ASTLiteral &>(*args[0]).value);
    RegionID region_id = InvalidRegionID;
    if (args.size() >= 2)
        region_id = safeGet<RegionID>(typeid_cast<const ASTLiteral &>(*args[1]).value);

    String prop_string;
    if (args.size() == 3)
        prop_string = safeGet<String>(typeid_cast<const ASTLiteral &>(*args[2]).value);
    DAGProperties properties = getDAGProperties(prop_string);
    properties.start_ts = context.getTMTContext().getPDClient()->getTS();

    auto [query_tasks, func_wrap_output_stream] = compileQuery(
        context,
        query,
        [&](const String & database_name, const String & table_name) {
            auto storage = context.getTable(database_name, table_name);
            auto managed_storage = std::dynamic_pointer_cast<IManageableStorage>(storage);
            if (!managed_storage //
                || !(managed_storage->engineType() == ::TiDB::StorageEngine::DT
                     || managed_storage->engineType() == ::TiDB::StorageEngine::TMT))
                throw Exception(database_name + "." + table_name + " is not ManageableStorage", ErrorCodes::BAD_ARGUMENTS);
            return managed_storage->getTableInfo();
        },
        properties);

    return executeQuery(context, region_id, properties, query_tasks, func_wrap_output_stream);
}

BlockInputStreamPtr dbgFuncMockTiDBQuery(Context & context, const ASTs & args)
{
    if (args.size() < 2 || args.size() > 4)
        throw Exception("Args not matched, should be: query, region-id[, start-ts, dag_prop_string]", ErrorCodes::BAD_ARGUMENTS);

    String query = safeGet<String>(typeid_cast<const ASTLiteral &>(*args[0]).value);
    RegionID region_id = safeGet<RegionID>(typeid_cast<const ASTLiteral &>(*args[1]).value);
    Timestamp start_ts = DEFAULT_MAX_READ_TSO;
    if (args.size() >= 3)
        start_ts = safeGet<Timestamp>(typeid_cast<const ASTLiteral &>(*args[2]).value);
    if (start_ts == 0)
        start_ts = context.getTMTContext().getPDClient()->getTS();

    String prop_string;
    if (args.size() == 4)
        prop_string = safeGet<String>(typeid_cast<const ASTLiteral &>(*args[3]).value);
    DAGProperties properties = getDAGProperties(prop_string);
    properties.start_ts = start_ts;

    auto [query_tasks, func_wrap_output_stream] = compileQuery(
        context,
        query,
        [&](const String & database_name, const String & table_name) {
            return MockTiDB::instance().getTableByName(database_name, table_name)->table_info;
        },
        properties);

    return executeQuery(context, region_id, properties, query_tasks, func_wrap_output_stream);
}

<<<<<<< HEAD
=======
void literalToPB(tipb::Expr * expr, const Field & value, uint32_t collator_id)
{
    WriteBufferFromOwnString ss;
    switch (value.getType())
    {
    case Field::Types::Which::Null:
    {
        expr->set_tp(tipb::Null);
        auto * ft = expr->mutable_field_type();
        ft->set_tp(TiDB::TypeNull);
        ft->set_collate(collator_id);
        // Null literal expr doesn't need value.
        break;
    }
    case Field::Types::Which::UInt64:
    {
        expr->set_tp(tipb::Uint64);
        auto * ft = expr->mutable_field_type();
        ft->set_tp(TiDB::TypeLongLong);
        ft->set_flag(TiDB::ColumnFlagUnsigned | TiDB::ColumnFlagNotNull);
        ft->set_collate(collator_id);
        encodeDAGUInt64(value.get<UInt64>(), ss);
        break;
    }
    case Field::Types::Which::Int64:
    {
        expr->set_tp(tipb::Int64);
        auto * ft = expr->mutable_field_type();
        ft->set_tp(TiDB::TypeLongLong);
        ft->set_flag(TiDB::ColumnFlagNotNull);
        ft->set_collate(collator_id);
        encodeDAGInt64(value.get<Int64>(), ss);
        break;
    }
    case Field::Types::Which::Float64:
    {
        expr->set_tp(tipb::Float64);
        auto * ft = expr->mutable_field_type();
        ft->set_tp(TiDB::TypeFloat);
        ft->set_flag(TiDB::ColumnFlagNotNull);
        ft->set_collate(collator_id);
        encodeDAGFloat64(value.get<Float64>(), ss);
        break;
    }
    case Field::Types::Which::Decimal32:
    case Field::Types::Which::Decimal64:
    case Field::Types::Which::Decimal128:
    case Field::Types::Which::Decimal256:
    {
        expr->set_tp(tipb::MysqlDecimal);
        auto * ft = expr->mutable_field_type();
        ft->set_tp(TiDB::TypeNewDecimal);
        ft->set_flag(TiDB::ColumnFlagNotNull);
        ft->set_collate(collator_id);
        encodeDAGDecimal(value, ss);
        break;
    }
    case Field::Types::Which::String:
    {
        expr->set_tp(tipb::String);
        auto * ft = expr->mutable_field_type();
        ft->set_tp(TiDB::TypeString);
        ft->set_flag(TiDB::ColumnFlagNotNull);
        ft->set_collate(collator_id);
        // TODO: Align with TiDB.
        encodeDAGBytes(value.get<String>(), ss);
        break;
    }
    default:
        throw Exception(String("Unsupported literal type: ") + value.getTypeName(), ErrorCodes::LOGICAL_ERROR);
    }
    expr->set_val(ss.releaseStr());
}

String getFunctionNameForConstantFolding(tipb::Expr * expr)
{
    // todo support more function for constant folding
    switch (expr->sig())
    {
    case tipb::ScalarFuncSig::CastStringAsTime:
        return "toMyDateTimeOrNull";
    default:
        return "";
    }
}

void foldConstant(tipb::Expr * expr, uint32_t collator_id, const Context & context)
{
    if (expr->tp() == tipb::ScalarFunc)
    {
        bool all_const = true;
        for (const auto & c : expr->children())
        {
            if (!isLiteralExpr(c))
            {
                all_const = false;
                break;
            }
        }
        if (!all_const)
            return;
        DataTypes arguments_types;
        ColumnsWithTypeAndName argument_columns;
        for (const auto & c : expr->children())
        {
            Field value = decodeLiteral(c);
            DataTypePtr flash_type = applyVisitor(FieldToDataType(), value);
            DataTypePtr target_type = inferDataType4Literal(c);
            ColumnWithTypeAndName column;
            column.column = target_type->createColumnConst(1, convertFieldToType(value, *target_type, flash_type.get()));
            column.name = exprToString(c, {}) + "_" + target_type->getName();
            column.type = target_type;
            arguments_types.emplace_back(target_type);
            argument_columns.emplace_back(column);
        }
        auto func_name = getFunctionNameForConstantFolding(expr);
        if (func_name.empty())
            return;
        const auto & function_builder_ptr = FunctionFactory::instance().get(func_name, context);
        auto function_ptr = function_builder_ptr->build(argument_columns);
        if (function_ptr->isSuitableForConstantFolding())
        {
            Block block_with_constants(argument_columns);
            ColumnNumbers argument_numbers(arguments_types.size());
            for (size_t i = 0, size = arguments_types.size(); i < size; i++)
                argument_numbers[i] = i;
            size_t result_pos = argument_numbers.size();
            block_with_constants.insert({nullptr, function_ptr->getReturnType(), "result"});
            function_ptr->execute(block_with_constants, argument_numbers, result_pos);
            const auto & result_column = block_with_constants.getByPosition(result_pos).column;
            if (result_column->isColumnConst())
            {
                auto updated_value = (*result_column)[0];
                tipb::FieldType orig_field_type = expr->field_type();
                expr->Clear();
                literalToPB(expr, updated_value, collator_id);
                expr->clear_field_type();
                auto * field_type = expr->mutable_field_type();
                (*field_type) = orig_field_type;
            }
        }
    }
}

void astToPB(const DAGSchema & input, ASTPtr ast, tipb::Expr * expr, uint32_t collator_id, const Context & context)
{
    if (ASTIdentifier * id = typeid_cast<ASTIdentifier *>(ast.get()))
    {
        auto ft = std::find_if(input.begin(), input.end(), [&](const auto & field) {
            auto column_name = splitQualifiedName(id->getColumnName());
            auto field_name = splitQualifiedName(field.first);
            if (column_name.first.empty())
                return field_name.second == column_name.second;
            else
                return field_name.first == column_name.first && field_name.second == column_name.second;
        });
        if (ft == input.end())
            throw Exception("No such column " + id->getColumnName(), ErrorCodes::NO_SUCH_COLUMN_IN_TABLE);
        expr->set_tp(tipb::ColumnRef);
        *(expr->mutable_field_type()) = columnInfoToFieldType((*ft).second);
        expr->mutable_field_type()->set_collate(collator_id);
        WriteBufferFromOwnString ss;
        encodeDAGInt64(ft - input.begin(), ss);
        expr->set_val(ss.releaseStr());
    }
    else if (ASTFunction * func = typeid_cast<ASTFunction *>(ast.get()))
    {
        /// aggregation function is handled in Aggregation, so just treated as a column
        auto ft = std::find_if(input.begin(), input.end(), [&](const auto & field) {
            auto column_name = splitQualifiedName(func->getColumnName());
            auto field_name = splitQualifiedName(field.first);
            if (column_name.first.empty())
                return field_name.second == column_name.second;
            else
                return field_name.first == column_name.first && field_name.second == column_name.second;
        });
        if (ft != input.end())
        {
            expr->set_tp(tipb::ColumnRef);
            *(expr->mutable_field_type()) = columnInfoToFieldType((*ft).second);
            WriteBufferFromOwnString ss;
            encodeDAGInt64(ft - input.begin(), ss);
            expr->set_val(ss.releaseStr());
            return;
        }
        if (AggregateFunctionFactory::instance().isAggregateFunctionName(func->name))
        {
            throw Exception("No such column " + func->getColumnName(), ErrorCodes::NO_SUCH_COLUMN_IN_TABLE);
        }
        String func_name_lowercase = Poco::toLower(func->name);
        // TODO: Support more functions.
        // TODO: Support type inference.

        const auto it_sig = func_name_to_sig.find(func_name_lowercase);
        if (it_sig == func_name_to_sig.end())
        {
            throw Exception("Unsupported function: " + func_name_lowercase, ErrorCodes::LOGICAL_ERROR);
        }
        switch (it_sig->second)
        {
        case tipb::ScalarFuncSig::InInt:
        {
            tipb::Expr * in_expr = expr;
            if (func_name_lowercase == "notin")
            {
                // notin is transformed into not(in()) by tidb
                expr->set_sig(tipb::ScalarFuncSig::UnaryNotInt);
                auto * ft = expr->mutable_field_type();
                ft->set_tp(TiDB::TypeLongLong);
                ft->set_flag(TiDB::ColumnFlagUnsigned);
                expr->set_tp(tipb::ExprType::ScalarFunc);
                in_expr = expr->add_children();
            }
            in_expr->set_sig(tipb::ScalarFuncSig::InInt);
            auto * ft = in_expr->mutable_field_type();
            ft->set_tp(TiDB::TypeLongLong);
            ft->set_flag(TiDB::ColumnFlagUnsigned);
            ft->set_collate(collator_id);
            in_expr->set_tp(tipb::ExprType::ScalarFunc);
            for (const auto & child_ast : func->arguments->children)
            {
                auto * tuple_func = typeid_cast<ASTFunction *>(child_ast.get());
                if (tuple_func != nullptr && tuple_func->name == "tuple")
                {
                    // flatten tuple elements
                    for (const auto & c : tuple_func->arguments->children)
                    {
                        tipb::Expr * child = in_expr->add_children();
                        astToPB(input, c, child, collator_id, context);
                    }
                }
                else
                {
                    tipb::Expr * child = in_expr->add_children();
                    astToPB(input, child_ast, child, collator_id, context);
                }
            }
            return;
        }
        case tipb::ScalarFuncSig::IfInt:
        case tipb::ScalarFuncSig::BitAndSig:
        case tipb::ScalarFuncSig::BitOrSig:
        case tipb::ScalarFuncSig::BitXorSig:
        case tipb::ScalarFuncSig::BitNegSig:
            expr->set_sig(it_sig->second);
            expr->set_tp(tipb::ExprType::ScalarFunc);
            for (size_t i = 0; i < func->arguments->children.size(); i++)
            {
                const auto & child_ast = func->arguments->children[i];
                tipb::Expr * child = expr->add_children();
                astToPB(input, child_ast, child, collator_id, context);
                // todo should infer the return type based on all input types
                if ((it_sig->second == tipb::ScalarFuncSig::IfInt && i == 1)
                    || (it_sig->second != tipb::ScalarFuncSig::IfInt && i == 0))
                    *(expr->mutable_field_type()) = child->field_type();
            }
            return;
        case tipb::ScalarFuncSig::LikeSig:
        {
            expr->set_sig(tipb::ScalarFuncSig::LikeSig);
            auto * ft = expr->mutable_field_type();
            ft->set_tp(TiDB::TypeLongLong);
            ft->set_flag(TiDB::ColumnFlagUnsigned);
            ft->set_collate(collator_id);
            expr->set_tp(tipb::ExprType::ScalarFunc);
            for (const auto & child_ast : func->arguments->children)
            {
                tipb::Expr * child = expr->add_children();
                astToPB(input, child_ast, child, collator_id, context);
            }
            // for like need to add the third argument
            *expr->add_children() = constructInt64LiteralTiExpr(92);
            return;
        }
        case tipb::ScalarFuncSig::FromUnixTime2Arg:
            if (func->arguments->children.size() == 1)
            {
                expr->set_sig(tipb::ScalarFuncSig::FromUnixTime1Arg);
                auto * ft = expr->mutable_field_type();
                ft->set_tp(TiDB::TypeDatetime);
                ft->set_decimal(6);
            }
            else
            {
                expr->set_sig(tipb::ScalarFuncSig::FromUnixTime2Arg);
                auto * ft = expr->mutable_field_type();
                ft->set_tp(TiDB::TypeString);
            }
            break;
        case tipb::ScalarFuncSig::DateFormatSig:
            expr->set_sig(tipb::ScalarFuncSig::DateFormatSig);
            expr->mutable_field_type()->set_tp(TiDB::TypeString);
            break;
        case tipb::ScalarFuncSig::CastIntAsTime:
        case tipb::ScalarFuncSig::CastRealAsTime:
        case tipb::ScalarFuncSig::CastTimeAsTime:
        case tipb::ScalarFuncSig::CastDecimalAsTime:
        case tipb::ScalarFuncSig::CastStringAsTime:
        {
            expr->set_sig(it_sig->second);
            auto * ft = expr->mutable_field_type();
            if (it_sig->first.find("datetime"))
            {
                ft->set_tp(TiDB::TypeDatetime);
            }
            else
            {
                ft->set_tp(TiDB::TypeDate);
            }
            break;
        }
        case tipb::ScalarFuncSig::CastIntAsReal:
        case tipb::ScalarFuncSig::CastRealAsReal:
        {
            expr->set_sig(it_sig->second);
            auto * ft = expr->mutable_field_type();
            ft->set_tp(TiDB::TypeDouble);
            ft->set_collate(collator_id);
            break;
        }
        case tipb::ScalarFuncSig::RoundInt:
        case tipb::ScalarFuncSig::RoundWithFracInt:
        {
            expr->set_sig(it_sig->second);
            auto * ft = expr->mutable_field_type();
            ft->set_tp(TiDB::TypeLongLong);
            if (it_sig->first.find("uint") != std::string::npos)
                ft->set_flag(TiDB::ColumnFlagUnsigned);
            ft->set_collate(collator_id);
            break;
        }
        case tipb::ScalarFuncSig::RoundDec:
        case tipb::ScalarFuncSig::RoundWithFracDec:
        {
            expr->set_sig(it_sig->second);
            auto * ft = expr->mutable_field_type();
            ft->set_tp(TiDB::TypeNewDecimal);
            ft->set_collate(collator_id);
            break;
        }
        case tipb::ScalarFuncSig::RoundReal:
        case tipb::ScalarFuncSig::RoundWithFracReal:
        {
            expr->set_sig(it_sig->second);
            auto * ft = expr->mutable_field_type();
            ft->set_tp(TiDB::TypeDouble);
            ft->set_collate(collator_id);
            break;
        }
        default:
        {
            expr->set_sig(it_sig->second);
            auto * ft = expr->mutable_field_type();
            ft->set_tp(TiDB::TypeLongLong);
            ft->set_flag(TiDB::ColumnFlagUnsigned);
            ft->set_collate(collator_id);
            break;
        }
        }
        expr->set_tp(tipb::ExprType::ScalarFunc);
        for (const auto & child_ast : func->arguments->children)
        {
            tipb::Expr * child = expr->add_children();
            astToPB(input, child_ast, child, collator_id, context);
        }
        foldConstant(expr, collator_id, context);
    }
    else if (ASTLiteral * lit = typeid_cast<ASTLiteral *>(ast.get()))
    {
        literalToPB(expr, lit->value, collator_id);
    }
    else
    {
        throw Exception("Unsupported expression " + ast->getColumnName(), ErrorCodes::LOGICAL_ERROR);
    }
}

void collectUsedColumnsFromExpr(const DAGSchema & input, ASTPtr ast, std::unordered_set<String> & used_columns)
{
    if (ASTIdentifier * id = typeid_cast<ASTIdentifier *>(ast.get()))
    {
        auto column_name = splitQualifiedName(id->getColumnName());
        if (!column_name.first.empty())
            used_columns.emplace(id->getColumnName());
        else
        {
            bool found = false;
            for (const auto & field : input)
            {
                auto field_name = splitQualifiedName(field.first);
                if (field_name.second == column_name.second)
                {
                    if (found)
                        throw Exception("ambiguous column for " + column_name.second);
                    found = true;
                    used_columns.emplace(field.first);
                }
            }
        }
    }
    else if (ASTFunction * func = typeid_cast<ASTFunction *>(ast.get()))
    {
        if (AggregateFunctionFactory::instance().isAggregateFunctionName(func->name))
        {
            used_columns.emplace(func->getColumnName());
        }
        else
        {
            /// check function
            auto ft = std::find_if(input.begin(), input.end(), [&](const auto & field) {
                auto column_name = splitQualifiedName(func->getColumnName());
                auto field_name = splitQualifiedName(field.first);
                if (column_name.first.empty())
                    return field_name.second == column_name.second;
                else
                    return field_name.first == column_name.first && field_name.second == column_name.second;
            });
            if (ft != input.end())
            {
                used_columns.emplace(func->getColumnName());
                return;
            }
            for (const auto & child_ast : func->arguments->children)
            {
                collectUsedColumnsFromExpr(input, child_ast, used_columns);
            }
        }
    }
}

struct MPPCtx
{
    Timestamp start_ts;
    Int64 next_task_id;
    std::vector<Int64> sender_target_task_ids;
    explicit MPPCtx(Timestamp start_ts_)
        : start_ts(start_ts_)
        , next_task_id(1)
    {}
};

using MPPCtxPtr = std::shared_ptr<MPPCtx>;

struct MPPInfo
{
    Timestamp start_ts;
    Int64 partition_id;
    Int64 task_id;
    const std::vector<Int64> & sender_target_task_ids;
    const std::unordered_map<String, std::vector<Int64>> & receiver_source_task_ids_map;
    MPPInfo(Timestamp start_ts_, Int64 partition_id_, Int64 task_id_, const std::vector<Int64> & sender_target_task_ids_, const std::unordered_map<String, std::vector<Int64>> & receiver_source_task_ids_map_)
        : start_ts(start_ts_)
        , partition_id(partition_id_)
        , task_id(task_id_)
        , sender_target_task_ids(sender_target_task_ids_)
        , receiver_source_task_ids_map(receiver_source_task_ids_map_)
    {}
};

struct TaskMeta
{
    UInt64 start_ts = 0;
    Int64 task_id = 0;
    Int64 partition_id = 0;
};

using TaskMetas = std::vector<TaskMeta>;

namespace mock
{
struct ExchangeSender;
struct ExchangeReceiver;
struct Executor
{
    size_t index;
    String name;
    DAGSchema output_schema;
    std::vector<std::shared_ptr<Executor>> children;
    virtual void columnPrune(std::unordered_set<String> & used_columns) = 0;
    Executor(size_t & index_, String && name_, const DAGSchema & output_schema_)
        : index(index_)
        , name(std::move(name_))
        , output_schema(output_schema_)
    {
        index_++;
    }
    virtual bool toTiPBExecutor(tipb::Executor * tipb_executor, uint32_t collator_id, const MPPInfo & mpp_info, const Context & context)
        = 0;
    virtual void toMPPSubPlan(size_t & executor_index, const DAGProperties & properties, std::unordered_map<String, std::pair<std::shared_ptr<ExchangeReceiver>, std::shared_ptr<ExchangeSender>>> & exchange_map)
    {
        children[0]->toMPPSubPlan(executor_index, properties, exchange_map);
    }
    virtual ~Executor() = default;
};

struct ExchangeSender : Executor
{
    tipb::ExchangeType type;
    TaskMetas task_metas;
    std::vector<size_t> partition_keys;
    ExchangeSender(size_t & index, const DAGSchema & output, tipb::ExchangeType type_, const std::vector<size_t> & partition_keys_ = {})
        : Executor(index, "exchange_sender_" + std::to_string(index), output)
        , type(type_)
        , partition_keys(partition_keys_)
    {}
    void columnPrune(std::unordered_set<String> &) override { throw Exception("Should not reach here"); }
    bool toTiPBExecutor(tipb::Executor * tipb_executor, uint32_t collator_id, const MPPInfo & mpp_info, const Context & context) override
    {
        tipb_executor->set_tp(tipb::ExecType::TypeExchangeSender);
        tipb_executor->set_executor_id(name);
        tipb::ExchangeSender * exchange_sender = tipb_executor->mutable_exchange_sender();
        exchange_sender->set_tp(type);
        for (auto i : partition_keys)
        {
            auto * expr = exchange_sender->add_partition_keys();
            expr->set_tp(tipb::ColumnRef);
            WriteBufferFromOwnString ss;
            encodeDAGInt64(i, ss);
            expr->set_val(ss.releaseStr());
            auto tipb_type = TiDB::columnInfoToFieldType(output_schema[i].second);
            *expr->mutable_field_type() = tipb_type;
            tipb_type.set_collate(collator_id);
            *exchange_sender->add_types() = tipb_type;
        }
        for (auto task_id : mpp_info.sender_target_task_ids)
        {
            mpp::TaskMeta meta;
            meta.set_start_ts(mpp_info.start_ts);
            meta.set_task_id(task_id);
            meta.set_partition_id(mpp_info.partition_id);
            meta.set_address(LOCAL_HOST);
            auto * meta_string = exchange_sender->add_encoded_task_meta();
            meta.AppendToString(meta_string);
        }
        auto * child_executor = exchange_sender->mutable_child();
        return children[0]->toTiPBExecutor(child_executor, collator_id, mpp_info, context);
    }
};

struct ExchangeReceiver : Executor
{
    TaskMetas task_metas;
    ExchangeReceiver(size_t & index, const DAGSchema & output)
        : Executor(index, "exchange_receiver_" + std::to_string(index), output)
    {}
    void columnPrune(std::unordered_set<String> &) override { throw Exception("Should not reach here"); }
    bool toTiPBExecutor(tipb::Executor * tipb_executor, uint32_t collator_id, const MPPInfo & mpp_info, const Context &) override
    {
        tipb_executor->set_tp(tipb::ExecType::TypeExchangeReceiver);
        tipb_executor->set_executor_id(name);
        tipb::ExchangeReceiver * exchange_receiver = tipb_executor->mutable_exchange_receiver();
        for (auto & field : output_schema)
        {
            auto tipb_type = TiDB::columnInfoToFieldType(field.second);
            tipb_type.set_collate(collator_id);

            auto * field_type = exchange_receiver->add_field_types();
            *field_type = tipb_type;
        }
        auto it = mpp_info.receiver_source_task_ids_map.find(name);
        if (it == mpp_info.receiver_source_task_ids_map.end())
            throw Exception("Can not found mpp receiver info");
        for (size_t i = 0; i < it->second.size(); i++)
        {
            mpp::TaskMeta meta;
            meta.set_start_ts(mpp_info.start_ts);
            meta.set_task_id(it->second[i]);
            meta.set_partition_id(i);
            meta.set_address(LOCAL_HOST);
            auto * meta_string = exchange_receiver->add_encoded_task_meta();
            meta.AppendToString(meta_string);
        }
        return true;
    }
};

struct TableScan : public Executor
{
    TableInfo table_info;
    /// used by column pruner
    TableScan(size_t & index_, const DAGSchema & output_schema_, TableInfo & table_info_)
        : Executor(index_, "table_scan_" + std::to_string(index_), output_schema_)
        , table_info(table_info_)
    {}
    void columnPrune(std::unordered_set<String> & used_columns) override
    {
        output_schema.erase(std::remove_if(output_schema.begin(), output_schema.end(), [&](const auto & field) { return used_columns.count(field.first) == 0; }),
                            output_schema.end());
    }

    void setTipbColumnInfo(tipb::ColumnInfo * ci, const DAGColumnInfo & dag_column_info) const
    {
        auto column_name = splitQualifiedName(dag_column_info.first).second;
        if (column_name == MutableSupport::tidb_pk_column_name)
            ci->set_column_id(-1);
        else
            ci->set_column_id(table_info.getColumnID(column_name));
        ci->set_tp(dag_column_info.second.tp);
        ci->set_flag(dag_column_info.second.flag);
        ci->set_columnlen(dag_column_info.second.flen);
        ci->set_decimal(dag_column_info.second.decimal);
        if (!dag_column_info.second.elems.empty())
        {
            for (const auto & pair : dag_column_info.second.elems)
            {
                ci->add_elems(pair.first);
            }
        }
    }

    bool toTiPBExecutor(tipb::Executor * tipb_executor, uint32_t, const MPPInfo &, const Context &) override
    {
        if (table_info.is_partition_table)
        {
            tipb_executor->set_tp(tipb::ExecType::TypePartitionTableScan);
            tipb_executor->set_executor_id(name);
            auto * partition_ts = tipb_executor->mutable_partition_table_scan();
            partition_ts->set_table_id(table_info.id);
            for (const auto & info : output_schema)
                setTipbColumnInfo(partition_ts->add_columns(), info);
            for (const auto & partition : table_info.partition.definitions)
                partition_ts->add_partition_ids(partition.id);
        }
        else
        {
            tipb_executor->set_tp(tipb::ExecType::TypeTableScan);
            tipb_executor->set_executor_id(name);
            auto * ts = tipb_executor->mutable_tbl_scan();
            ts->set_table_id(table_info.id);
            for (const auto & info : output_schema)
                setTipbColumnInfo(ts->add_columns(), info);
        }
        return true;
    }
    void toMPPSubPlan(size_t &, const DAGProperties &, std::unordered_map<String, std::pair<std::shared_ptr<ExchangeReceiver>, std::shared_ptr<ExchangeSender>>> &) override
    {}
};

struct Selection : public Executor
{
    std::vector<ASTPtr> conditions;
    Selection(size_t & index_, const DAGSchema & output_schema_, std::vector<ASTPtr> && conditions_)
        : Executor(index_, "selection_" + std::to_string(index_), output_schema_)
        , conditions(std::move(conditions_))
    {}
    bool toTiPBExecutor(tipb::Executor * tipb_executor, uint32_t collator_id, const MPPInfo & mpp_info, const Context & context) override
    {
        tipb_executor->set_tp(tipb::ExecType::TypeSelection);
        tipb_executor->set_executor_id(name);
        auto * sel = tipb_executor->mutable_selection();
        for (auto & expr : conditions)
        {
            tipb::Expr * cond = sel->add_conditions();
            astToPB(children[0]->output_schema, expr, cond, collator_id, context);
        }
        auto * child_executor = sel->mutable_child();
        return children[0]->toTiPBExecutor(child_executor, collator_id, mpp_info, context);
    }
    void columnPrune(std::unordered_set<String> & used_columns) override
    {
        for (auto & expr : conditions)
            collectUsedColumnsFromExpr(children[0]->output_schema, expr, used_columns);
        children[0]->columnPrune(used_columns);
        /// update output schema after column prune
        output_schema = children[0]->output_schema;
    }
};

struct TopN : public Executor
{
    std::vector<ASTPtr> order_columns;
    size_t limit;
    TopN(size_t & index_, const DAGSchema & output_schema_, std::vector<ASTPtr> && order_columns_, size_t limit_)
        : Executor(index_, "topn_" + std::to_string(index_), output_schema_)
        , order_columns(std::move(order_columns_))
        , limit(limit_)
    {}
    bool toTiPBExecutor(tipb::Executor * tipb_executor, uint32_t collator_id, const MPPInfo & mpp_info, const Context & context) override
    {
        tipb_executor->set_tp(tipb::ExecType::TypeTopN);
        tipb_executor->set_executor_id(name);
        tipb::TopN * topn = tipb_executor->mutable_topn();
        for (const auto & child : order_columns)
        {
            ASTOrderByElement * elem = typeid_cast<ASTOrderByElement *>(child.get());
            if (!elem)
                throw Exception("Invalid order by element", ErrorCodes::LOGICAL_ERROR);
            tipb::ByItem * by = topn->add_order_by();
            by->set_desc(elem->direction < 0);
            tipb::Expr * expr = by->mutable_expr();
            astToPB(children[0]->output_schema, elem->children[0], expr, collator_id, context);
        }
        topn->set_limit(limit);
        auto * child_executor = topn->mutable_child();
        return children[0]->toTiPBExecutor(child_executor, collator_id, mpp_info, context);
    }
    void columnPrune(std::unordered_set<String> & used_columns) override
    {
        for (auto & expr : order_columns)
            collectUsedColumnsFromExpr(children[0]->output_schema, expr, used_columns);
        children[0]->columnPrune(used_columns);
        /// update output schema after column prune
        output_schema = children[0]->output_schema;
    }
};

struct Limit : public Executor
{
    size_t limit;
    Limit(size_t & index_, const DAGSchema & output_schema_, size_t limit_)
        : Executor(index_, "limit_" + std::to_string(index_), output_schema_)
        , limit(limit_)
    {}
    bool toTiPBExecutor(tipb::Executor * tipb_executor, uint32_t collator_id, const MPPInfo & mpp_info, const Context & context) override
    {
        tipb_executor->set_tp(tipb::ExecType::TypeLimit);
        tipb_executor->set_executor_id(name);
        tipb::Limit * lt = tipb_executor->mutable_limit();
        lt->set_limit(limit);
        auto * child_executor = lt->mutable_child();
        return children[0]->toTiPBExecutor(child_executor, collator_id, mpp_info, context);
    }
    void columnPrune(std::unordered_set<String> & used_columns) override
    {
        children[0]->columnPrune(used_columns);
        /// update output schema after column prune
        output_schema = children[0]->output_schema;
    }
};

struct Aggregation : public Executor
{
    bool has_uniq_raw_res;
    bool need_append_project;
    std::vector<ASTPtr> agg_exprs;
    std::vector<ASTPtr> gby_exprs;
    bool is_final_mode;
    DAGSchema output_schema_for_partial_agg;
    Aggregation(size_t & index_, const DAGSchema & output_schema_, bool has_uniq_raw_res_, bool need_append_project_, std::vector<ASTPtr> && agg_exprs_, std::vector<ASTPtr> && gby_exprs_, bool is_final_mode_)
        : Executor(index_, "aggregation_" + std::to_string(index_), output_schema_)
        , has_uniq_raw_res(has_uniq_raw_res_)
        , need_append_project(need_append_project_)
        , agg_exprs(std::move(agg_exprs_))
        , gby_exprs(std::move(gby_exprs_))
        , is_final_mode(is_final_mode_)
    {}
    bool toTiPBExecutor(tipb::Executor * tipb_executor, uint32_t collator_id, const MPPInfo & mpp_info, const Context & context) override
    {
        tipb_executor->set_tp(tipb::ExecType::TypeAggregation);
        tipb_executor->set_executor_id(name);
        auto * agg = tipb_executor->mutable_aggregation();
        auto & input_schema = children[0]->output_schema;
        for (const auto & expr : agg_exprs)
        {
            const ASTFunction * func = typeid_cast<const ASTFunction *>(expr.get());
            if (!func || !AggregateFunctionFactory::instance().isAggregateFunctionName(func->name))
                throw Exception("Only agg function is allowed in select for a query with aggregation", ErrorCodes::LOGICAL_ERROR);

            tipb::Expr * agg_func = agg->add_agg_func();

            for (const auto & arg : func->arguments->children)
            {
                tipb::Expr * arg_expr = agg_func->add_children();
                astToPB(input_schema, arg, arg_expr, collator_id, context);
            }
            auto agg_sig_it = agg_func_name_to_sig.find(func->name);
            if (agg_sig_it == agg_func_name_to_sig.end())
                throw Exception("Unsupported agg function " + func->name, ErrorCodes::LOGICAL_ERROR);
            auto agg_sig = agg_sig_it->second;
            agg_func->set_tp(agg_sig);

            if (agg_sig == tipb::ExprType::Count || agg_sig == tipb::ExprType::Sum)
            {
                auto * ft = agg_func->mutable_field_type();
                ft->set_tp(TiDB::TypeLongLong);
                ft->set_flag(TiDB::ColumnFlagUnsigned | TiDB::ColumnFlagNotNull);
            }
            else if (agg_sig == tipb::ExprType::Min || agg_sig == tipb::ExprType::Max || agg_sig == tipb::ExprType::First)
            {
                if (agg_func->children_size() != 1)
                    throw Exception("udaf " + func->name + " only accept 1 argument");
                auto * ft = agg_func->mutable_field_type();
                ft->set_tp(agg_func->children(0).field_type().tp());
                ft->set_decimal(agg_func->children(0).field_type().decimal());
                ft->set_flag(agg_func->children(0).field_type().flag() & (~TiDB::ColumnFlagNotNull));
                ft->set_collate(collator_id);
            }
            else if (agg_sig == tipb::ExprType::ApproxCountDistinct)
            {
                auto * ft = agg_func->mutable_field_type();
                ft->set_tp(TiDB::TypeString);
                ft->set_flag(1);
            }
            else if (agg_sig == tipb::ExprType::GroupConcat)
            {
                auto * ft = agg_func->mutable_field_type();
                ft->set_tp(TiDB::TypeString);
            }
            if (is_final_mode)
                agg_func->set_aggfuncmode(tipb::AggFunctionMode::FinalMode);
            else
                agg_func->set_aggfuncmode(tipb::AggFunctionMode::Partial1Mode);
        }

        for (const auto & child : gby_exprs)
        {
            tipb::Expr * gby = agg->add_group_by();
            astToPB(input_schema, child, gby, collator_id, context);
        }

        auto * child_executor = agg->mutable_child();
        return children[0]->toTiPBExecutor(child_executor, collator_id, mpp_info, context);
    }
    void columnPrune(std::unordered_set<String> & used_columns) override
    {
        /// output schema for partial agg is the original agg's output schema
        output_schema_for_partial_agg = output_schema;
        output_schema.erase(std::remove_if(output_schema.begin(), output_schema.end(), [&](const auto & field) { return used_columns.count(field.first) == 0; }),
                            output_schema.end());
        std::unordered_set<String> used_input_columns;
        for (auto & func : agg_exprs)
        {
            if (used_columns.find(func->getColumnName()) != used_columns.end())
            {
                const ASTFunction * agg_func = typeid_cast<const ASTFunction *>(func.get());
                if (agg_func != nullptr)
                {
                    /// agg_func should not be nullptr, just double check
                    for (auto & child : agg_func->arguments->children)
                        collectUsedColumnsFromExpr(children[0]->output_schema, child, used_input_columns);
                }
            }
        }
        for (auto & gby_expr : gby_exprs)
        {
            collectUsedColumnsFromExpr(children[0]->output_schema, gby_expr, used_input_columns);
        }
        children[0]->columnPrune(used_input_columns);
    }
    void toMPPSubPlan(size_t & executor_index, const DAGProperties & properties, std::unordered_map<String, std::pair<std::shared_ptr<ExchangeReceiver>, std::shared_ptr<ExchangeSender>>> & exchange_map) override
    {
        if (!is_final_mode)
        {
            children[0]->toMPPSubPlan(executor_index, properties, exchange_map);
            return;
        }
        /// for aggregation, change aggregation to partial_aggregation => exchange_sender => exchange_receiver => final_aggregation
        // todo support avg
        if (has_uniq_raw_res)
            throw Exception("uniq raw res not supported in mpp query");
        std::shared_ptr<Aggregation> partial_agg = std::make_shared<Aggregation>(
            executor_index,
            output_schema_for_partial_agg,
            has_uniq_raw_res,
            false,
            std::move(agg_exprs),
            std::move(gby_exprs),
            false);
        partial_agg->children.push_back(children[0]);
        std::vector<size_t> partition_keys;
        size_t agg_func_num = partial_agg->agg_exprs.size();
        for (size_t i = 0; i < partial_agg->gby_exprs.size(); i++)
        {
            partition_keys.push_back(i + agg_func_num);
        }
        std::shared_ptr<ExchangeSender> exchange_sender
            = std::make_shared<ExchangeSender>(executor_index, output_schema_for_partial_agg, partition_keys.empty() ? tipb::PassThrough : tipb::Hash, partition_keys);
        exchange_sender->children.push_back(partial_agg);

        std::shared_ptr<ExchangeReceiver> exchange_receiver
            = std::make_shared<ExchangeReceiver>(executor_index, output_schema_for_partial_agg);
        exchange_map[exchange_receiver->name] = std::make_pair(exchange_receiver, exchange_sender);
        /// re-construct agg_exprs and gby_exprs in final_agg
        for (size_t i = 0; i < partial_agg->agg_exprs.size(); i++)
        {
            const ASTFunction * agg_func = typeid_cast<const ASTFunction *>(partial_agg->agg_exprs[i].get());
            ASTPtr update_agg_expr = agg_func->clone();
            auto * update_agg_func = typeid_cast<ASTFunction *>(update_agg_expr.get());
            if (agg_func->name == "count")
                update_agg_func->name = "sum";
            update_agg_func->arguments->children.clear();
            update_agg_func->arguments->children.push_back(std::make_shared<ASTIdentifier>(output_schema_for_partial_agg[i].first));
            agg_exprs.push_back(update_agg_expr);
        }
        for (size_t i = 0; i < partial_agg->gby_exprs.size(); i++)
        {
            gby_exprs.push_back(std::make_shared<ASTIdentifier>(output_schema_for_partial_agg[agg_func_num + i].first));
        }
        children[0] = exchange_receiver;
    }
};

struct Project : public Executor
{
    std::vector<ASTPtr> exprs;
    Project(size_t & index_, const DAGSchema & output_schema_, std::vector<ASTPtr> && exprs_)
        : Executor(index_, "project_" + std::to_string(index_), output_schema_)
        , exprs(std::move(exprs_))
    {}
    bool toTiPBExecutor(tipb::Executor * tipb_executor, uint32_t collator_id, const MPPInfo & mpp_info, const Context & context) override
    {
        tipb_executor->set_tp(tipb::ExecType::TypeProjection);
        tipb_executor->set_executor_id(name);
        auto * proj = tipb_executor->mutable_projection();
        auto & input_schema = children[0]->output_schema;
        for (const auto & child : exprs)
        {
            if (typeid_cast<ASTAsterisk *>(child.get()))
            {
                /// special case, select *
                for (size_t i = 0; i < input_schema.size(); i++)
                {
                    tipb::Expr * expr = proj->add_exprs();
                    expr->set_tp(tipb::ColumnRef);
                    *(expr->mutable_field_type()) = columnInfoToFieldType(input_schema[i].second);
                    WriteBufferFromOwnString ss;
                    encodeDAGInt64(i, ss);
                    expr->set_val(ss.releaseStr());
                }
                continue;
            }
            tipb::Expr * expr = proj->add_exprs();
            astToPB(input_schema, child, expr, collator_id, context);
        }
        auto * children_executor = proj->mutable_child();
        return children[0]->toTiPBExecutor(children_executor, collator_id, mpp_info, context);
    }
    void columnPrune(std::unordered_set<String> & used_columns) override
    {
        output_schema.erase(std::remove_if(output_schema.begin(), output_schema.end(), [&](const auto & field) { return used_columns.count(field.first) == 0; }),
                            output_schema.end());
        std::unordered_set<String> used_input_columns;
        for (auto & expr : exprs)
        {
            if (typeid_cast<ASTAsterisk *>(expr.get()))
            {
                /// for select *, just add all its input columns, maybe
                /// can do some optimization, but it is not worth for mock
                /// tests
                for (auto & field : children[0]->output_schema)
                {
                    used_input_columns.emplace(field.first);
                }
                break;
            }
            if (used_columns.find(expr->getColumnName()) != used_columns.end())
            {
                collectUsedColumnsFromExpr(children[0]->output_schema, expr, used_input_columns);
            }
        }
        children[0]->columnPrune(used_input_columns);
    }
};

struct Join : Executor
{
    ASTPtr params;
    const ASTTableJoin & join_params;
    Join(size_t & index_, const DAGSchema & output_schema_, ASTPtr params_)
        : Executor(index_, "Join_" + std::to_string(index_), output_schema_)
        , params(params_)
        , join_params(static_cast<const ASTTableJoin &>(*params))
    {
        if (join_params.using_expression_list == nullptr)
            throw Exception("No join condition found.");
        if (join_params.strictness != ASTTableJoin::Strictness::All)
            throw Exception("Only support join with strictness ALL");
    }

    void columnPrune(std::unordered_set<String> & used_columns) override
    {
        std::unordered_set<String> left_columns;
        std::unordered_set<String> right_columns;
        for (auto & field : children[0]->output_schema)
            left_columns.emplace(field.first);
        for (auto & field : children[1]->output_schema)
            right_columns.emplace(field.first);

        std::unordered_set<String> left_used_columns;
        std::unordered_set<String> right_used_columns;
        for (const auto & s : used_columns)
        {
            if (left_columns.find(s) != left_columns.end())
                left_used_columns.emplace(s);
            else
                right_used_columns.emplace(s);
        }
        for (const auto & child : join_params.using_expression_list->children)
        {
            if (auto * identifier = typeid_cast<ASTIdentifier *>(child.get()))
            {
                auto col_name = identifier->getColumnName();
                for (auto & field : children[0]->output_schema)
                {
                    if (col_name == splitQualifiedName(field.first).second)
                    {
                        left_used_columns.emplace(field.first);
                        break;
                    }
                }
                for (auto & field : children[1]->output_schema)
                {
                    if (col_name == splitQualifiedName(field.first).second)
                    {
                        right_used_columns.emplace(field.first);
                        break;
                    }
                }
            }
            else
            {
                throw Exception("Only support Join on columns");
            }
        }
        children[0]->columnPrune(left_used_columns);
        children[1]->columnPrune(right_used_columns);
        output_schema.clear();
        /// update output schema
        for (auto & field : children[0]->output_schema)
        {
            if (join_params.kind == ASTTableJoin::Kind::Right && field.second.hasNotNullFlag())
                output_schema.push_back(toNullableDAGColumnInfo(field));
            else
                output_schema.push_back(field);
        }
        for (auto & field : children[1]->output_schema)
        {
            if (join_params.kind == ASTTableJoin::Kind::Left && field.second.hasNotNullFlag())
                output_schema.push_back(toNullableDAGColumnInfo(field));
            else
                output_schema.push_back(field);
        }
    }

    static void fillJoinKeyAndFieldType(
        ASTPtr key,
        const DAGSchema & schema,
        tipb::Expr * tipb_key,
        tipb::FieldType * tipb_field_type,
        uint32_t collator_id)
    {
        auto * identifier = typeid_cast<ASTIdentifier *>(key.get());
        for (size_t index = 0; index < schema.size(); index++)
        {
            const auto & field = schema[index];
            if (splitQualifiedName(field.first).second == identifier->getColumnName())
            {
                auto tipb_type = TiDB::columnInfoToFieldType(field.second);
                tipb_type.set_collate(collator_id);

                tipb_key->set_tp(tipb::ColumnRef);
                WriteBufferFromOwnString ss;
                encodeDAGInt64(index, ss);
                tipb_key->set_val(ss.releaseStr());
                *tipb_key->mutable_field_type() = tipb_type;

                *tipb_field_type = tipb_type;
                break;
            }
        }
    }
    bool toTiPBExecutor(tipb::Executor * tipb_executor, uint32_t collator_id, const MPPInfo & mpp_info, const Context & context) override
    {
        tipb_executor->set_tp(tipb::ExecType::TypeJoin);
        tipb_executor->set_executor_id(name);
        tipb::Join * join = tipb_executor->mutable_join();
        switch (join_params.kind)
        {
        case ASTTableJoin::Kind::Inner:
            join->set_join_type(tipb::JoinType::TypeInnerJoin);
            break;
        case ASTTableJoin::Kind::Left:
            join->set_join_type(tipb::JoinType::TypeLeftOuterJoin);
            break;
        case ASTTableJoin::Kind::Right:
            join->set_join_type(tipb::JoinType::TypeRightOuterJoin);
            break;
        default:
            throw Exception("Unsupported join type");
        }
        join->set_join_exec_type(tipb::JoinExecType::TypeHashJoin);
        join->set_inner_idx(1);
        for (auto & key : join_params.using_expression_list->children)
        {
            fillJoinKeyAndFieldType(key, children[0]->output_schema, join->add_left_join_keys(), join->add_probe_types(), collator_id);
            fillJoinKeyAndFieldType(key, children[1]->output_schema, join->add_right_join_keys(), join->add_build_types(), collator_id);
        }
        auto * left_child_executor = join->add_children();
        children[0]->toTiPBExecutor(left_child_executor, collator_id, mpp_info, context);
        auto * right_child_executor = join->add_children();
        return children[1]->toTiPBExecutor(right_child_executor, collator_id, mpp_info, context);
    }
    void toMPPSubPlan(size_t & executor_index, const DAGProperties & properties, std::unordered_map<String, std::pair<std::shared_ptr<ExchangeReceiver>, std::shared_ptr<ExchangeSender>>> & exchange_map) override
    {
        if (properties.use_broadcast_join)
        {
            /// for broadcast join, always use right side as the broadcast side
            std::shared_ptr<ExchangeSender> right_exchange_sender
                = std::make_shared<ExchangeSender>(executor_index, children[1]->output_schema, tipb::Broadcast);
            right_exchange_sender->children.push_back(children[1]);

            std::shared_ptr<ExchangeReceiver> right_exchange_receiver
                = std::make_shared<ExchangeReceiver>(executor_index, children[1]->output_schema);
            children[1] = right_exchange_receiver;
            exchange_map[right_exchange_receiver->name] = std::make_pair(right_exchange_receiver, right_exchange_sender);
            return;
        }
        std::vector<size_t> left_partition_keys;
        std::vector<size_t> right_partition_keys;
        for (auto & key : join_params.using_expression_list->children)
        {
            size_t index = 0;
            for (; index < children[0]->output_schema.size(); index++)
            {
                if (splitQualifiedName(children[0]->output_schema[index].first).second == key->getColumnName())
                {
                    left_partition_keys.push_back(index);
                    break;
                }
            }
            index = 0;
            for (; index < children[1]->output_schema.size(); index++)
            {
                if (splitQualifiedName(children[1]->output_schema[index].first).second == key->getColumnName())
                {
                    right_partition_keys.push_back(index);
                    break;
                }
            }
        }
        std::shared_ptr<ExchangeSender> left_exchange_sender
            = std::make_shared<ExchangeSender>(executor_index, children[0]->output_schema, tipb::Hash, left_partition_keys);
        left_exchange_sender->children.push_back(children[0]);
        std::shared_ptr<ExchangeSender> right_exchange_sender
            = std::make_shared<ExchangeSender>(executor_index, children[1]->output_schema, tipb::Hash, right_partition_keys);
        right_exchange_sender->children.push_back(children[1]);

        std::shared_ptr<ExchangeReceiver> left_exchange_receiver
            = std::make_shared<ExchangeReceiver>(executor_index, children[0]->output_schema);
        std::shared_ptr<ExchangeReceiver> right_exchange_receiver
            = std::make_shared<ExchangeReceiver>(executor_index, children[1]->output_schema);
        children[0] = left_exchange_receiver;
        children[1] = right_exchange_receiver;

        exchange_map[left_exchange_receiver->name] = std::make_pair(left_exchange_receiver, left_exchange_sender);
        exchange_map[right_exchange_receiver->name] = std::make_pair(right_exchange_receiver, right_exchange_sender);
    }
};
} // namespace mock

using ExecutorPtr = std::shared_ptr<mock::Executor>;

TiDB::ColumnInfo compileExpr(const DAGSchema & input, ASTPtr ast)
{
    TiDB::ColumnInfo ci;
    if (ASTIdentifier * id = typeid_cast<ASTIdentifier *>(ast.get()))
    {
        /// check column
        auto ft = std::find_if(input.begin(), input.end(), [&](const auto & field) {
            auto column_name = splitQualifiedName(id->getColumnName());
            auto field_name = splitQualifiedName(field.first);
            if (column_name.first.empty())
                return field_name.second == column_name.second;
            else
                return field_name.first == column_name.first && field_name.second == column_name.second;
        });
        if (ft == input.end())
            throw Exception("No such column " + id->getColumnName(), ErrorCodes::NO_SUCH_COLUMN_IN_TABLE);
        ci = ft->second;
    }
    else if (ASTFunction * func = typeid_cast<ASTFunction *>(ast.get()))
    {
        /// check function
        String func_name_lowercase = Poco::toLower(func->name);
        const auto it_sig = func_name_to_sig.find(func_name_lowercase);
        if (it_sig == func_name_to_sig.end())
        {
            throw Exception("Unsupported function: " + func_name_lowercase, ErrorCodes::LOGICAL_ERROR);
        }
        switch (it_sig->second)
        {
        case tipb::ScalarFuncSig::InInt:
            ci.tp = TiDB::TypeLongLong;
            ci.flag = TiDB::ColumnFlagUnsigned;
            for (const auto & child_ast : func->arguments->children)
            {
                auto * tuple_func = typeid_cast<ASTFunction *>(child_ast.get());
                if (tuple_func != nullptr && tuple_func->name == "tuple")
                {
                    // flatten tuple elements
                    for (const auto & c : tuple_func->arguments->children)
                    {
                        compileExpr(input, c);
                    }
                }
                else
                {
                    compileExpr(input, child_ast);
                }
            }
            return ci;
        case tipb::ScalarFuncSig::IfInt:
        case tipb::ScalarFuncSig::BitAndSig:
        case tipb::ScalarFuncSig::BitOrSig:
        case tipb::ScalarFuncSig::BitXorSig:
        case tipb::ScalarFuncSig::BitNegSig:
            for (size_t i = 0; i < func->arguments->children.size(); i++)
            {
                const auto & child_ast = func->arguments->children[i];
                auto child_ci = compileExpr(input, child_ast);
                // todo should infer the return type based on all input types
                if ((it_sig->second == tipb::ScalarFuncSig::IfInt && i == 1)
                    || (it_sig->second != tipb::ScalarFuncSig::IfInt && i == 0))
                    ci = child_ci;
            }
            return ci;
        case tipb::ScalarFuncSig::LikeSig:
            ci.tp = TiDB::TypeLongLong;
            ci.flag = TiDB::ColumnFlagUnsigned;
            for (const auto & child_ast : func->arguments->children)
            {
                compileExpr(input, child_ast);
            }
            return ci;
        case tipb::ScalarFuncSig::FromUnixTime2Arg:
            if (func->arguments->children.size() == 1)
            {
                ci.tp = TiDB::TypeDatetime;
                ci.decimal = 6;
            }
            else
            {
                ci.tp = TiDB::TypeString;
            }
            break;
        case tipb::ScalarFuncSig::DateFormatSig:
            ci.tp = TiDB::TypeString;
            break;
        case tipb::ScalarFuncSig::CastIntAsTime:
        case tipb::ScalarFuncSig::CastRealAsTime:
        case tipb::ScalarFuncSig::CastTimeAsTime:
        case tipb::ScalarFuncSig::CastDecimalAsTime:
        case tipb::ScalarFuncSig::CastStringAsTime:
            if (it_sig->first.find("datetime"))
            {
                ci.tp = TiDB::TypeDatetime;
            }
            else
            {
                ci.tp = TiDB::TypeDate;
            }
            break;
        case tipb::ScalarFuncSig::CastIntAsReal:
        case tipb::ScalarFuncSig::CastRealAsReal:
        {
            ci.tp = TiDB::TypeDouble;
            break;
        }
        case tipb::ScalarFuncSig::RoundInt:
        case tipb::ScalarFuncSig::RoundWithFracInt:
        {
            ci.tp = TiDB::TypeLongLong;
            if (it_sig->first.find("uint") != std::string::npos)
                ci.flag = TiDB::ColumnFlagUnsigned;
            break;
        }
        case tipb::ScalarFuncSig::RoundDec:
        case tipb::ScalarFuncSig::RoundWithFracDec:
        {
            ci.tp = TiDB::TypeNewDecimal;
            break;
        }
        case tipb::ScalarFuncSig::RoundReal:
        case tipb::ScalarFuncSig::RoundWithFracReal:
        {
            ci.tp = TiDB::TypeDouble;
            break;
        }
        default:
            ci.tp = TiDB::TypeLongLong;
            ci.flag = TiDB::ColumnFlagUnsigned;
            break;
        }
        for (const auto & child_ast : func->arguments->children)
        {
            compileExpr(input, child_ast);
        }
    }
    else if (ASTLiteral * lit = typeid_cast<ASTLiteral *>(ast.get()))
    {
        switch (lit->value.getType())
        {
        case Field::Types::Which::Null:
            ci.tp = TiDB::TypeNull;
            // Null literal expr doesn't need value.
            break;
        case Field::Types::Which::UInt64:
            ci.tp = TiDB::TypeLongLong;
            ci.flag = TiDB::ColumnFlagUnsigned;
            break;
        case Field::Types::Which::Int64:
            ci.tp = TiDB::TypeLongLong;
            break;
        case Field::Types::Which::Float64:
            ci.tp = TiDB::TypeDouble;
            break;
        case Field::Types::Which::Decimal32:
        case Field::Types::Which::Decimal64:
        case Field::Types::Which::Decimal128:
        case Field::Types::Which::Decimal256:
            ci.tp = TiDB::TypeNewDecimal;
            break;
        case Field::Types::Which::String:
            ci.tp = TiDB::TypeString;
            break;
        default:
            throw Exception(String("Unsupported literal type: ") + lit->value.getTypeName(), ErrorCodes::LOGICAL_ERROR);
        }
    }
    else
    {
        /// not supported unless this is a literal
        throw Exception("Unsupported expression " + ast->getColumnName(), ErrorCodes::LOGICAL_ERROR);
    }
    return ci;
}

void compileFilter(const DAGSchema & input, ASTPtr ast, std::vector<ASTPtr> & conditions)
{
    if (auto * func = typeid_cast<ASTFunction *>(ast.get()))
    {
        if (func->name == "and")
        {
            for (auto & child : func->arguments->children)
            {
                compileFilter(input, child, conditions);
            }
            return;
        }
    }
    conditions.push_back(ast);
    compileExpr(input, ast);
}

ExecutorPtr compileTableScan(size_t & executor_index, TableInfo & table_info, String & table_alias, bool append_pk_column)
{
    DAGSchema ts_output;
    for (const auto & column_info : table_info.columns)
    {
        ColumnInfo ci;
        ci.tp = column_info.tp;
        ci.flag = column_info.flag;
        ci.flen = column_info.flen;
        ci.decimal = column_info.decimal;
        ci.elems = column_info.elems;
        ci.default_value = column_info.default_value;
        ci.origin_default_value = column_info.origin_default_value;
        /// use qualified name as the column name to handle multiple table queries, not very
        /// efficient but functionally enough for mock test
        ts_output.emplace_back(std::make_pair(table_alias + "." + column_info.name, std::move(ci)));
    }
    if (append_pk_column)
    {
        ColumnInfo ci;
        ci.tp = TiDB::TypeLongLong;
        ci.setPriKeyFlag();
        ci.setNotNullFlag();
        ts_output.emplace_back(std::make_pair(MutableSupport::tidb_pk_column_name, std::move(ci)));
    }
    return std::make_shared<mock::TableScan>(executor_index, ts_output, table_info);
}

ExecutorPtr compileSelection(ExecutorPtr input, size_t & executor_index, ASTPtr filter)
{
    std::vector<ASTPtr> conditions;
    compileFilter(input->output_schema, filter, conditions);
    auto selection = std::make_shared<mock::Selection>(executor_index, input->output_schema, std::move(conditions));
    selection->children.push_back(input);
    return selection;
}

ExecutorPtr compileTopN(ExecutorPtr input, size_t & executor_index, ASTPtr order_exprs, ASTPtr limit_expr)
{
    std::vector<ASTPtr> order_columns;
    for (const auto & child : order_exprs->children)
    {
        ASTOrderByElement * elem = typeid_cast<ASTOrderByElement *>(child.get());
        if (!elem)
            throw Exception("Invalid order by element", ErrorCodes::LOGICAL_ERROR);
        order_columns.push_back(child);
        compileExpr(input->output_schema, elem->children[0]);
    }
    auto limit = safeGet<UInt64>(typeid_cast<ASTLiteral &>(*limit_expr).value);
    auto top_n = std::make_shared<mock::TopN>(executor_index, input->output_schema, std::move(order_columns), limit);
    top_n->children.push_back(input);
    return top_n;
}

ExecutorPtr compileLimit(ExecutorPtr input, size_t & executor_index, ASTPtr limit_expr)
{
    auto limit_length = safeGet<UInt64>(typeid_cast<ASTLiteral &>(*limit_expr).value);
    auto limit = std::make_shared<mock::Limit>(executor_index, input->output_schema, limit_length);
    limit->children.push_back(input);
    return limit;
}

ExecutorPtr compileAggregation(ExecutorPtr input, size_t & executor_index, ASTPtr agg_funcs, ASTPtr group_by_exprs)
{
    std::vector<ASTPtr> agg_exprs;
    std::vector<ASTPtr> gby_exprs;
    DAGSchema output_schema;
    bool has_uniq_raw_res = false;
    bool need_append_project = false;
    if (agg_funcs != nullptr)
    {
        for (const auto & expr : agg_funcs->children)
        {
            const ASTFunction * func = typeid_cast<const ASTFunction *>(expr.get());
            if (!func || !AggregateFunctionFactory::instance().isAggregateFunctionName(func->name))
            {
                need_append_project = true;
                continue;
            }

            agg_exprs.push_back(expr);
            std::vector<TiDB::ColumnInfo> children_ci;

            for (const auto & arg : func->arguments->children)
            {
                children_ci.push_back(compileExpr(input->output_schema, arg));
            }

            TiDB::ColumnInfo ci;
            if (func->name == "count")
            {
                ci.tp = TiDB::TypeLongLong;
                ci.flag = TiDB::ColumnFlagUnsigned | TiDB::ColumnFlagNotNull;
            }
            else if (func->name == "max" || func->name == "min" || func->name == "first_row")
            {
                ci = children_ci[0];
                ci.flag &= ~TiDB::ColumnFlagNotNull;
            }
            else if (func->name == uniq_raw_res_name)
            {
                has_uniq_raw_res = true;
                ci.tp = TiDB::TypeString;
                ci.flag = 1;
            }
            // TODO: Other agg func.
            else
            {
                throw Exception("Unsupported agg function " + func->name, ErrorCodes::LOGICAL_ERROR);
            }

            output_schema.emplace_back(std::make_pair(func->getColumnName(), ci));
        }
    }

    if (group_by_exprs != nullptr)
    {
        for (const auto & child : group_by_exprs->children)
        {
            gby_exprs.push_back(child);
            auto ci = compileExpr(input->output_schema, child);
            output_schema.emplace_back(std::make_pair(child->getColumnName(), ci));
        }
    }

    auto aggregation = std::make_shared<mock::Aggregation>(
        executor_index,
        output_schema,
        has_uniq_raw_res,
        need_append_project,
        std::move(agg_exprs),
        std::move(gby_exprs),
        true);
    aggregation->children.push_back(input);
    return aggregation;
}

ExecutorPtr compileProject(ExecutorPtr input, size_t & executor_index, ASTPtr select_list)
{
    std::vector<ASTPtr> exprs;
    DAGSchema output_schema;
    for (const auto & expr : select_list->children)
    {
        if (typeid_cast<ASTAsterisk *>(expr.get()))
        {
            /// special case, select *
            exprs.push_back(expr);
            const auto & last_output = input->output_schema;
            for (const auto & field : last_output)
            {
                // todo need to use the subquery alias to reconstruct the field
                //  name if subquery is supported
                output_schema.emplace_back(field.first, field.second);
            }
        }
        else
        {
            exprs.push_back(expr);
            auto ft = std::find_if(input->output_schema.begin(), input->output_schema.end(), [&](const auto & field) { return field.first == expr->getColumnName(); });
            if (ft != input->output_schema.end())
            {
                output_schema.emplace_back(ft->first, ft->second);
                continue;
            }
            const ASTFunction * func = typeid_cast<const ASTFunction *>(expr.get());
            if (func && AggregateFunctionFactory::instance().isAggregateFunctionName(func->name))
            {
                throw Exception("No such agg " + func->getColumnName(), ErrorCodes::NO_SUCH_COLUMN_IN_TABLE);
            }
            else
            {
                auto ci = compileExpr(input->output_schema, expr);
                // todo need to use the subquery alias to reconstruct the field
                //  name if subquery is supported
                output_schema.emplace_back(std::make_pair(expr->getColumnName(), ci));
            }
        }
    }

    auto project = std::make_shared<mock::Project>(executor_index, output_schema, std::move(exprs));
    project->children.push_back(input);
    return project;
}

ExecutorPtr compileJoin(size_t & executor_index, ExecutorPtr left, ExecutorPtr right, ASTPtr params)
{
    DAGSchema output_schema;
    const auto & join_params = (static_cast<const ASTTableJoin &>(*params));
    for (auto & field : left->output_schema)
    {
        if (join_params.kind == ASTTableJoin::Kind::Right && field.second.hasNotNullFlag())
            output_schema.push_back(toNullableDAGColumnInfo(field));
        else
            output_schema.push_back(field);
    }
    for (auto & field : right->output_schema)
    {
        if (join_params.kind == ASTTableJoin::Kind::Left && field.second.hasNotNullFlag())
            output_schema.push_back(toNullableDAGColumnInfo(field));
        else
            output_schema.push_back(field);
    }
    auto join = std::make_shared<mock::Join>(executor_index, output_schema, params);
    join->children.push_back(left);
    join->children.push_back(right);
    return join;
}

>>>>>>> 5c21a375
struct QueryFragment
{
    ExecutorPtr root_executor;
    TableID table_id;
    bool is_top_fragment;
    std::vector<Int64> sender_target_task_ids;
    std::unordered_map<String, std::vector<Int64>> receiver_source_task_ids_map;
    std::vector<Int64> task_ids;
    QueryFragment(ExecutorPtr root_executor_, TableID table_id_, bool is_top_fragment_, std::vector<Int64> && sender_target_task_ids_ = {}, std::unordered_map<String, std::vector<Int64>> && receiver_source_task_ids_map_ = {}, std::vector<Int64> && task_ids_ = {})
        : root_executor(std::move(root_executor_))
        , table_id(table_id_)
        , is_top_fragment(is_top_fragment_)
        , sender_target_task_ids(std::move(sender_target_task_ids_))
        , receiver_source_task_ids_map(std::move(receiver_source_task_ids_map_))
        , task_ids(std::move(task_ids_))
    {}

    QueryTask toQueryTask(const DAGProperties & properties, MPPInfo & mpp_info, const Context & context) const
    {
        std::shared_ptr<tipb::DAGRequest> dag_request_ptr = std::make_shared<tipb::DAGRequest>();
        tipb::DAGRequest & dag_request = *dag_request_ptr;
        dag_request.set_time_zone_name(properties.tz_name);
        dag_request.set_time_zone_offset(properties.tz_offset);
        dag_request.set_flags(dag_request.flags() | (1u << 1u /* TRUNCATE_AS_WARNING */) | (1u << 6u /* OVERFLOW_AS_WARNING */));

        if (is_top_fragment)
        {
            if (properties.encode_type == "chunk")
                dag_request.set_encode_type(tipb::EncodeType::TypeChunk);
            else if (properties.encode_type == "chblock")
                dag_request.set_encode_type(tipb::EncodeType::TypeCHBlock);
            else
                dag_request.set_encode_type(tipb::EncodeType::TypeDefault);
        }
        else
        {
            dag_request.set_encode_type(tipb::EncodeType::TypeCHBlock);
        }

        for (size_t i = 0; i < root_executor->output_schema.size(); i++)
            dag_request.add_output_offsets(i);
        auto * root_tipb_executor = dag_request.mutable_root_executor();
        root_executor->toTiPBExecutor(root_tipb_executor, properties.collator, mpp_info, context);
        return QueryTask(dag_request_ptr, table_id, root_executor->output_schema, mpp_info.sender_target_task_ids.empty() ? DAG : MPP_DISPATCH, mpp_info.task_id, mpp_info.partition_id, is_top_fragment);
    }

    QueryTasks toQueryTasks(const DAGProperties & properties, const Context & context) const
    {
        QueryTasks ret;
        if (properties.is_mpp_query)
        {
            for (size_t partition_id = 0; partition_id < task_ids.size(); partition_id++)
            {
                MPPInfo mpp_info(
                    properties.start_ts,
                    partition_id,
                    task_ids[partition_id],
                    sender_target_task_ids,
                    receiver_source_task_ids_map);
                ret.push_back(toQueryTask(properties, mpp_info, context));
            }
        }
        else
        {
            MPPInfo mpp_info(properties.start_ts, -1, -1, {}, {});
            ret.push_back(toQueryTask(properties, mpp_info, context));
        }
        return ret;
    }
};

using QueryFragments = std::vector<QueryFragment>;

TableID findTableIdForQueryFragment(ExecutorPtr root_executor, bool must_have_table_id)
{
    ExecutorPtr current_executor = root_executor;
    while (!current_executor->children.empty())
    {
        ExecutorPtr non_exchange_child;
        for (const auto & c : current_executor->children)
        {
            if (dynamic_cast<mock::ExchangeReceiver *>(c.get()))
                continue;
            if (non_exchange_child != nullptr)
                throw Exception("More than one non-exchange child, should not happen");
            non_exchange_child = c;
        }
        if (non_exchange_child == nullptr)
        {
            if (must_have_table_id)
                throw Exception("Table scan not found");
            return -1;
        }
        current_executor = non_exchange_child;
    }
    auto * ts = dynamic_cast<mock::TableScan *>(current_executor.get());
    if (ts == nullptr)
    {
        if (must_have_table_id)
            throw Exception("Table scan not found");
        return -1;
    }
    return ts->table_info.id;
}

QueryFragments mppQueryToQueryFragments(
    ExecutorPtr root_executor,
    size_t & executor_index,
    const DAGProperties & properties,
    bool for_root_fragment,
    MPPCtxPtr mpp_ctx)
{
    QueryFragments fragments;
    std::unordered_map<String, std::pair<std::shared_ptr<mock::ExchangeReceiver>, std::shared_ptr<mock::ExchangeSender>>> exchange_map;
    root_executor->toMPPSubPlan(executor_index, properties, exchange_map);
    TableID table_id = findTableIdForQueryFragment(root_executor, exchange_map.empty());
    std::vector<Int64> sender_target_task_ids = mpp_ctx->sender_target_task_ids;
    std::unordered_map<String, std::vector<Int64>> receiver_source_task_ids_map;
    size_t current_task_num = properties.mpp_partition_num;
    for (auto & exchange : exchange_map)
    {
        if (exchange.second.second->type == tipb::ExchangeType::PassThrough)
        {
            current_task_num = 1;
            break;
        }
    }
    std::vector<Int64> current_task_ids;
    for (size_t i = 0; i < current_task_num; i++)
        current_task_ids.push_back(mpp_ctx->next_task_id++);
    for (auto & exchange : exchange_map)
    {
        mpp_ctx->sender_target_task_ids = current_task_ids;
        auto sub_fragments = mppQueryToQueryFragments(exchange.second.second, executor_index, properties, false, mpp_ctx);
        receiver_source_task_ids_map[exchange.first] = sub_fragments.cbegin()->task_ids;
        fragments.insert(fragments.end(), sub_fragments.begin(), sub_fragments.end());
    }
    fragments.emplace_back(root_executor, table_id, for_root_fragment, std::move(sender_target_task_ids), std::move(receiver_source_task_ids_map), std::move(current_task_ids));
    return fragments;
}

QueryFragments queryPlanToQueryFragments(const DAGProperties & properties, ExecutorPtr root_executor, size_t & executor_index)
{
    if (properties.is_mpp_query)
    {
        ExecutorPtr root_exchange_sender
            = std::make_shared<mock::ExchangeSender>(executor_index, root_executor->output_schema, tipb::PassThrough);
        root_exchange_sender->children.push_back(root_executor);
        root_executor = root_exchange_sender;
        MPPCtxPtr mpp_ctx = std::make_shared<MPPCtx>(properties.start_ts);
        mpp_ctx->sender_target_task_ids.emplace_back(-1);
        return mppQueryToQueryFragments(root_executor, executor_index, properties, true, mpp_ctx);
    }
    else
    {
        QueryFragments fragments;
        fragments.emplace_back(root_executor, findTableIdForQueryFragment(root_executor, true), true);
        return fragments;
    }
}

QueryTasks queryPlanToQueryTasks(
    const DAGProperties & properties,
    ExecutorPtr root_executor,
    size_t & executor_index,
    const Context & context)
{
    QueryFragments fragments = queryPlanToQueryFragments(properties, root_executor, executor_index);
    QueryTasks tasks;
    for (auto & fragment : fragments)
    {
        auto t = fragment.toQueryTasks(properties, context);
        tasks.insert(tasks.end(), t.begin(), t.end());
    }
    return tasks;
}

const ASTTablesInSelectQueryElement * getJoin(ASTSelectQuery & ast_query)
{
    if (!ast_query.tables)
        return nullptr;

    const ASTTablesInSelectQuery & tables_in_select_query = static_cast<const ASTTablesInSelectQuery &>(*ast_query.tables);
    if (tables_in_select_query.children.empty())
        return nullptr;

    const ASTTablesInSelectQueryElement * joined_table = nullptr;
    for (const auto & child : tables_in_select_query.children)
    {
        const ASTTablesInSelectQueryElement & tables_element = static_cast<const ASTTablesInSelectQueryElement &>(*child);
        if (tables_element.table_join)
        {
            if (!joined_table)
                joined_table = &tables_element;
            else
                throw Exception("Support for more than one JOIN in query is not implemented", ErrorCodes::NOT_IMPLEMENTED);
        }
    }
    return joined_table;
}

std::pair<ExecutorPtr, bool> compileQueryBlock(
    Context & context,
    size_t & executor_index,
    SchemaFetcher schema_fetcher,
    const DAGProperties & properties,
    ASTSelectQuery & ast_query)
{
    const auto * joined_table = getJoin(ast_query);
    /// uniq_raw is used to test `ApproxCountDistinct`, when testing `ApproxCountDistinct` in mock coprocessor
    /// the return value of `ApproxCountDistinct` is just the raw result, we need to convert it to a readable
    /// value when decoding the result(using `UniqRawResReformatBlockOutputStream`)
    bool has_uniq_raw_res = false;
    ExecutorPtr root_executor = nullptr;

    TableInfo table_info;
    String table_alias;
    {
        String database_name, table_name;
        auto query_database = ast_query.database();
        auto query_table = ast_query.table();
        if (query_database)
            database_name = typeid_cast<ASTIdentifier &>(*query_database).name;
        if (query_table)
            table_name = typeid_cast<ASTIdentifier &>(*query_table).name;
        if (!query_table)
        {
            database_name = "system";
            table_name = "one";
        }
        else if (!query_database)
        {
            database_name = context.getCurrentDatabase();
        }
        table_alias = query_table->tryGetAlias();
        if (table_alias.empty())
            table_alias = table_name;

        table_info = schema_fetcher(database_name, table_name);
    }

    if (!joined_table)
    {
        /// Table scan.
        {
            bool append_pk_column = false;
            for (const auto & expr : ast_query.select_expression_list->children)
            {
                if (ASTIdentifier * identifier = typeid_cast<ASTIdentifier *>(expr.get()))
                {
                    if (identifier->getColumnName() == MutableSupport::tidb_pk_column_name)
                    {
                        append_pk_column = true;
                    }
                }
            }
            root_executor = compileTableScan(executor_index, table_info, table_alias, append_pk_column);
        }
    }
    else
    {
        TableInfo left_table_info = table_info;
        String left_table_alias = table_alias;
        TableInfo right_table_info;
        String right_table_alias;
        {
            String database_name, table_name;
            const ASTTableExpression & table_to_join = static_cast<const ASTTableExpression &>(*joined_table->table_expression);
            if (table_to_join.database_and_table_name)
            {
                auto identifier = static_cast<const ASTIdentifier &>(*table_to_join.database_and_table_name);
                table_name = identifier.name;
                if (!identifier.children.empty())
                {
                    if (identifier.children.size() != 2)
                        throw Exception("Qualified table name could have only two components", ErrorCodes::LOGICAL_ERROR);

                    database_name = typeid_cast<const ASTIdentifier &>(*identifier.children[0]).name;
                    table_name = typeid_cast<const ASTIdentifier &>(*identifier.children[1]).name;
                }
                if (database_name.empty())
                    database_name = context.getCurrentDatabase();

                right_table_alias = table_to_join.database_and_table_name->tryGetAlias();
                if (right_table_alias.empty())
                    right_table_alias = table_name;

                right_table_info = schema_fetcher(database_name, table_name);
            }
            else
            {
                throw Exception("subquery not supported as join source");
            }
        }
        /// Table scan.
        bool left_append_pk_column = false;
        bool right_append_pk_column = false;
        for (const auto & expr : ast_query.select_expression_list->children)
        {
            if (ASTIdentifier * identifier = typeid_cast<ASTIdentifier *>(expr.get()))
            {
                auto names = splitQualifiedName(identifier->getColumnName());
                if (names.second == MutableSupport::tidb_pk_column_name)
                {
                    if (names.first.empty())
                    {
                        throw Exception("tidb pk column must be qualified since there are more than one tables");
                    }
                    if (names.first == left_table_alias)
                        left_append_pk_column = true;
                    else if (names.first == right_table_alias)
                        right_append_pk_column = true;
                    else
                        throw Exception("Unknown table alias: " + names.first);
                }
            }
        }
        auto left_ts = compileTableScan(executor_index, left_table_info, left_table_alias, left_append_pk_column);
        auto right_ts = compileTableScan(executor_index, right_table_info, right_table_alias, right_append_pk_column);
        root_executor = compileJoin(executor_index, left_ts, right_ts, joined_table->table_join);
    }

    /// Filter.
    if (ast_query.where_expression)
    {
        root_executor = compileSelection(root_executor, executor_index, ast_query.where_expression);
    }

    /// TopN.
    if (ast_query.order_expression_list && ast_query.limit_length)
    {
        root_executor = compileTopN(root_executor, executor_index, ast_query.order_expression_list, ast_query.limit_length);
    }
    else if (ast_query.limit_length)
    {
        root_executor = compileLimit(root_executor, executor_index, ast_query.limit_length);
    }

    bool has_gby = ast_query.group_expression_list != nullptr;
    bool has_agg_func = false;
    for (const auto & child : ast_query.select_expression_list->children)
    {
        const ASTFunction * func = typeid_cast<const ASTFunction *>(child.get());
        if (func && AggregateFunctionFactory::instance().isAggregateFunctionName(func->name))
        {
            has_agg_func = true;
            break;
        }
    }
    DAGSchema final_schema;
    /// Aggregation
    std::vector<size_t> output_offsets;
    if (has_gby || has_agg_func)
    {
        if (!properties.is_mpp_query
            && (dynamic_cast<mock::Limit *>(root_executor.get()) != nullptr || dynamic_cast<mock::TopN *>(root_executor.get()) != nullptr))
            throw Exception("Limit/TopN and Agg cannot co-exist in non-mpp mode.", ErrorCodes::LOGICAL_ERROR);

        root_executor = compileAggregation(
            root_executor,
            executor_index,
            ast_query.select_expression_list,
            has_gby ? ast_query.group_expression_list : nullptr);

        if (dynamic_cast<mock::Aggregation *>(root_executor.get())->has_uniq_raw_res)
        {
            // todo support uniq_raw in mpp mode
            if (properties.is_mpp_query)
                throw Exception("uniq_raw_res not supported in mpp mode.", ErrorCodes::LOGICAL_ERROR);
            else
                has_uniq_raw_res = true;
        }

        auto * agg = dynamic_cast<mock::Aggregation *>(root_executor.get());
        if (agg->need_append_project || ast_query.select_expression_list->children.size() != agg->agg_exprs.size() + agg->gby_exprs.size())
        {
            /// Project if needed
            root_executor = compileProject(root_executor, executor_index, ast_query.select_expression_list);
        }
    }
    else
    {
        /// Project
        root_executor = compileProject(root_executor, executor_index, ast_query.select_expression_list);
    }
    return std::make_pair(root_executor, has_uniq_raw_res);
}

std::tuple<QueryTasks, MakeResOutputStream> compileQuery(
    Context & context,
    const String & query,
    SchemaFetcher schema_fetcher,
    const DAGProperties & properties)
{
    MakeResOutputStream func_wrap_output_stream = [](BlockInputStreamPtr in) {
        return in;
    };

    ParserSelectQuery parser;
    ASTPtr ast = parseQuery(parser, query.data(), query.data() + query.size(), "from DAG compiler", 0);
    ASTSelectQuery & ast_query = typeid_cast<ASTSelectQuery &>(*ast);

    size_t executor_index = 0;
    auto [root_executor, has_uniq_raw_res] = compileQueryBlock(context, executor_index, schema_fetcher, properties, ast_query);
    if (has_uniq_raw_res)
        func_wrap_output_stream = [](BlockInputStreamPtr in) {
            return std::make_shared<UniqRawResReformatBlockOutputStream>(in);
        };

    /// finalize
    std::unordered_set<String> used_columns;
    for (auto & schema : root_executor->output_schema)
        used_columns.emplace(schema.first);
    root_executor->columnPrune(used_columns);

    return std::make_tuple(queryPlanToQueryTasks(properties, root_executor, executor_index, context), func_wrap_output_stream);
}

tipb::SelectResponse executeDAGRequest(Context & context, const tipb::DAGRequest & dag_request, RegionID region_id, UInt64 region_version, UInt64 region_conf_version, Timestamp start_ts, std::vector<std::pair<DecodedTiKVKeyPtr, DecodedTiKVKeyPtr>> & key_ranges)
{
    static Poco::Logger * log = &Poco::Logger::get("MockDAG");
    LOG_DEBUG(log, __PRETTY_FUNCTION__ << ": Handling DAG request: " << dag_request.DebugString());
    tipb::SelectResponse dag_response;
    TablesRegionsInfo tables_regions_info(true);
    auto & table_regions_info = tables_regions_info.getSingleTableRegions();

    table_regions_info.local_regions.emplace(region_id, RegionInfo(region_id, region_version, region_conf_version, std::move(key_ranges), nullptr));

    DAGContext dag_context(dag_request);
    dag_context.tables_regions_info = std::move(tables_regions_info);
    dag_context.log = std::make_shared<LogWithPrefix>(log, "");
    context.setDAGContext(&dag_context);

    DAGDriver driver(context, start_ts, DEFAULT_UNSPECIFIED_SCHEMA_VERSION, &dag_response, true);
    driver.execute();
    LOG_DEBUG(log, __PRETTY_FUNCTION__ << ": Handle DAG request done");
    return dag_response;
}

std::unique_ptr<ChunkCodec> getCodec(tipb::EncodeType encode_type)
{
    switch (encode_type)
    {
    case tipb::EncodeType::TypeDefault:
        return std::make_unique<DefaultChunkCodec>();
    case tipb::EncodeType::TypeChunk:
        return std::make_unique<ArrowChunkCodec>();
    case tipb::EncodeType::TypeCHBlock:
        return std::make_unique<CHBlockChunkCodec>();
    default:
        throw Exception("Unsupported encode type", ErrorCodes::BAD_ARGUMENTS);
    }
}

void chunksToBlocks(const DAGSchema & schema, const tipb::SelectResponse & dag_response, BlocksList & blocks)
{
    auto codec = getCodec(dag_response.encode_type());
    for (const auto & chunk : dag_response.chunks())
        blocks.emplace_back(codec->decode(chunk.rows_data(), schema));
}

BlockInputStreamPtr outputDAGResponse(Context &, const DAGSchema & schema, const tipb::SelectResponse & dag_response)
{
    if (dag_response.has_error())
        throw Exception(dag_response.error().msg(), dag_response.error().code());

    BlocksList blocks;
    chunksToBlocks(schema, dag_response, blocks);
    return std::make_shared<BlocksListBlockInputStream>(std::move(blocks));
}

DAGSchema getSelectSchema(Context & context)
{
    DAGSchema schema;
    auto * dag_context = context.getDAGContext();
    auto result_field_types = dag_context->result_field_types;
    for (int i = 0; i < static_cast<int>(result_field_types.size()); i++)
    {
        ColumnInfo info = TiDB::fieldTypeToColumnInfo(result_field_types[i]);
        String col_name = "col_" + std::to_string(i);
        schema.push_back(std::make_pair(col_name, info));
    }
    return schema;
}

// Just for test usage, dag_response should not contain result more than 128M
Block getMergedBigBlockFromDagRsp(Context & context, const DAGSchema & schema, const tipb::SelectResponse & dag_response)
{
    auto src = outputDAGResponse(context, schema, dag_response);
    // Try to merge into big block. 128 MB should be enough.
    SquashingBlockInputStream squashed_delete_stream(src, 0, 128 * (1UL << 20), nullptr);
    Blocks result_data;
    while (true)
    {
        Block block = squashed_delete_stream.read();
        if (!block)
        {
            if (result_data.empty())
            {
                // Ensure that result_data won't be empty in any situation
                result_data.emplace_back(std::move(block));
            }
            break;
        }
        else
        {
            result_data.emplace_back(std::move(block));
        }
    }

    if (result_data.size() > 1)
        throw Exception("Result block should be less than 128M!", ErrorCodes::BAD_ARGUMENTS);
    return result_data[0];
}

bool columnEqual(
    const ColumnPtr & expected,
    const ColumnPtr & actual,
    String & unequal_msg)
{
    for (size_t i = 0, size = expected->size(); i < size; ++i)
    {
        auto expected_field = (*expected)[i];
        auto actual_field = (*actual)[i];
        if (expected_field != actual_field)
        {
            unequal_msg = fmt::format("Value {} mismatch {} vs {} ", i, expected_field.toString(), actual_field.toString());
            return false;
        }
    }
    return true;
}

bool blockEqual(const Block & expected, const Block & actual, String & unequal_msg)
{
    size_t rows_a = expected.rows();
    size_t rows_b = actual.rows();
    if (rows_a != rows_b)
    {
        unequal_msg = fmt::format("Row counter are not equal: {} vs {} ", rows_a, rows_b);
        return false;
    }

    size_t size_a = expected.columns();
    size_t size_b = actual.columns();
    if (size_a != size_b)
    {
        unequal_msg = fmt::format("Columns size are not equal: {} vs {} ", size_a, size_b);
        return false;
    }

    for (size_t i = 0; i < size_a; i++)
    {
        bool equal = columnEqual(expected.getByPosition(i).column, actual.getByPosition(i).column, unequal_msg);
        if (!equal)
        {
            unequal_msg = fmt::format("{}th columns are not equal, details: {}", i, unequal_msg);
            return false;
        }
    }
    return true;
}

String formatBlockData(const Block & block)
{
    size_t rows = block.rows();
    size_t columns = block.columns();
    String result;
    for (size_t i = 0; i < rows; i++)
    {
        for (size_t j = 0; j < columns; j++)
        {
            auto column = block.getByPosition(j).column;
            auto field = (*column)[i];
            if (j + 1 < columns)
            {
                // Just use "," as separator now, maybe confusing when string column contains ","
                result += fmt::format("{},", field.toString());
            }
            else
            {
                result += fmt::format("{}\n", field.toString());
            }
        }
    }
    return result;
}

SortDescription generateSDFromSchema(const DAGSchema & schema)
{
    SortDescription sort_desc;
    sort_desc.reserve(schema.size());
    for (const auto & col : schema)
    {
        sort_desc.emplace_back(col.first, -1, -1, nullptr);
    }
    return sort_desc;
}

bool dagRspEqual(Context & context, const tipb::SelectResponse & expected, const tipb::SelectResponse & actual, String & unequal_msg)
{
    auto schema = getSelectSchema(context);
    SortDescription sort_desc = generateSDFromSchema(schema);
    Block block_a = getMergedBigBlockFromDagRsp(context, schema, expected);
    sortBlock(block_a, sort_desc);
    Block block_b = getMergedBigBlockFromDagRsp(context, schema, actual);
    sortBlock(block_b, sort_desc);
    bool equal = blockEqual(block_a, block_b, unequal_msg);
    if (!equal)
    {
        unequal_msg = fmt::format("{}\nExpected Results: \n{}\nActual Results: \n{}", unequal_msg, formatBlockData(block_a), formatBlockData(block_b));
    }
    return equal;
}
} // namespace DB<|MERGE_RESOLUTION|>--- conflicted
+++ resolved
@@ -450,1561 +450,6 @@
     return executeQuery(context, region_id, properties, query_tasks, func_wrap_output_stream);
 }
 
-<<<<<<< HEAD
-=======
-void literalToPB(tipb::Expr * expr, const Field & value, uint32_t collator_id)
-{
-    WriteBufferFromOwnString ss;
-    switch (value.getType())
-    {
-    case Field::Types::Which::Null:
-    {
-        expr->set_tp(tipb::Null);
-        auto * ft = expr->mutable_field_type();
-        ft->set_tp(TiDB::TypeNull);
-        ft->set_collate(collator_id);
-        // Null literal expr doesn't need value.
-        break;
-    }
-    case Field::Types::Which::UInt64:
-    {
-        expr->set_tp(tipb::Uint64);
-        auto * ft = expr->mutable_field_type();
-        ft->set_tp(TiDB::TypeLongLong);
-        ft->set_flag(TiDB::ColumnFlagUnsigned | TiDB::ColumnFlagNotNull);
-        ft->set_collate(collator_id);
-        encodeDAGUInt64(value.get<UInt64>(), ss);
-        break;
-    }
-    case Field::Types::Which::Int64:
-    {
-        expr->set_tp(tipb::Int64);
-        auto * ft = expr->mutable_field_type();
-        ft->set_tp(TiDB::TypeLongLong);
-        ft->set_flag(TiDB::ColumnFlagNotNull);
-        ft->set_collate(collator_id);
-        encodeDAGInt64(value.get<Int64>(), ss);
-        break;
-    }
-    case Field::Types::Which::Float64:
-    {
-        expr->set_tp(tipb::Float64);
-        auto * ft = expr->mutable_field_type();
-        ft->set_tp(TiDB::TypeFloat);
-        ft->set_flag(TiDB::ColumnFlagNotNull);
-        ft->set_collate(collator_id);
-        encodeDAGFloat64(value.get<Float64>(), ss);
-        break;
-    }
-    case Field::Types::Which::Decimal32:
-    case Field::Types::Which::Decimal64:
-    case Field::Types::Which::Decimal128:
-    case Field::Types::Which::Decimal256:
-    {
-        expr->set_tp(tipb::MysqlDecimal);
-        auto * ft = expr->mutable_field_type();
-        ft->set_tp(TiDB::TypeNewDecimal);
-        ft->set_flag(TiDB::ColumnFlagNotNull);
-        ft->set_collate(collator_id);
-        encodeDAGDecimal(value, ss);
-        break;
-    }
-    case Field::Types::Which::String:
-    {
-        expr->set_tp(tipb::String);
-        auto * ft = expr->mutable_field_type();
-        ft->set_tp(TiDB::TypeString);
-        ft->set_flag(TiDB::ColumnFlagNotNull);
-        ft->set_collate(collator_id);
-        // TODO: Align with TiDB.
-        encodeDAGBytes(value.get<String>(), ss);
-        break;
-    }
-    default:
-        throw Exception(String("Unsupported literal type: ") + value.getTypeName(), ErrorCodes::LOGICAL_ERROR);
-    }
-    expr->set_val(ss.releaseStr());
-}
-
-String getFunctionNameForConstantFolding(tipb::Expr * expr)
-{
-    // todo support more function for constant folding
-    switch (expr->sig())
-    {
-    case tipb::ScalarFuncSig::CastStringAsTime:
-        return "toMyDateTimeOrNull";
-    default:
-        return "";
-    }
-}
-
-void foldConstant(tipb::Expr * expr, uint32_t collator_id, const Context & context)
-{
-    if (expr->tp() == tipb::ScalarFunc)
-    {
-        bool all_const = true;
-        for (const auto & c : expr->children())
-        {
-            if (!isLiteralExpr(c))
-            {
-                all_const = false;
-                break;
-            }
-        }
-        if (!all_const)
-            return;
-        DataTypes arguments_types;
-        ColumnsWithTypeAndName argument_columns;
-        for (const auto & c : expr->children())
-        {
-            Field value = decodeLiteral(c);
-            DataTypePtr flash_type = applyVisitor(FieldToDataType(), value);
-            DataTypePtr target_type = inferDataType4Literal(c);
-            ColumnWithTypeAndName column;
-            column.column = target_type->createColumnConst(1, convertFieldToType(value, *target_type, flash_type.get()));
-            column.name = exprToString(c, {}) + "_" + target_type->getName();
-            column.type = target_type;
-            arguments_types.emplace_back(target_type);
-            argument_columns.emplace_back(column);
-        }
-        auto func_name = getFunctionNameForConstantFolding(expr);
-        if (func_name.empty())
-            return;
-        const auto & function_builder_ptr = FunctionFactory::instance().get(func_name, context);
-        auto function_ptr = function_builder_ptr->build(argument_columns);
-        if (function_ptr->isSuitableForConstantFolding())
-        {
-            Block block_with_constants(argument_columns);
-            ColumnNumbers argument_numbers(arguments_types.size());
-            for (size_t i = 0, size = arguments_types.size(); i < size; i++)
-                argument_numbers[i] = i;
-            size_t result_pos = argument_numbers.size();
-            block_with_constants.insert({nullptr, function_ptr->getReturnType(), "result"});
-            function_ptr->execute(block_with_constants, argument_numbers, result_pos);
-            const auto & result_column = block_with_constants.getByPosition(result_pos).column;
-            if (result_column->isColumnConst())
-            {
-                auto updated_value = (*result_column)[0];
-                tipb::FieldType orig_field_type = expr->field_type();
-                expr->Clear();
-                literalToPB(expr, updated_value, collator_id);
-                expr->clear_field_type();
-                auto * field_type = expr->mutable_field_type();
-                (*field_type) = orig_field_type;
-            }
-        }
-    }
-}
-
-void astToPB(const DAGSchema & input, ASTPtr ast, tipb::Expr * expr, uint32_t collator_id, const Context & context)
-{
-    if (ASTIdentifier * id = typeid_cast<ASTIdentifier *>(ast.get()))
-    {
-        auto ft = std::find_if(input.begin(), input.end(), [&](const auto & field) {
-            auto column_name = splitQualifiedName(id->getColumnName());
-            auto field_name = splitQualifiedName(field.first);
-            if (column_name.first.empty())
-                return field_name.second == column_name.second;
-            else
-                return field_name.first == column_name.first && field_name.second == column_name.second;
-        });
-        if (ft == input.end())
-            throw Exception("No such column " + id->getColumnName(), ErrorCodes::NO_SUCH_COLUMN_IN_TABLE);
-        expr->set_tp(tipb::ColumnRef);
-        *(expr->mutable_field_type()) = columnInfoToFieldType((*ft).second);
-        expr->mutable_field_type()->set_collate(collator_id);
-        WriteBufferFromOwnString ss;
-        encodeDAGInt64(ft - input.begin(), ss);
-        expr->set_val(ss.releaseStr());
-    }
-    else if (ASTFunction * func = typeid_cast<ASTFunction *>(ast.get()))
-    {
-        /// aggregation function is handled in Aggregation, so just treated as a column
-        auto ft = std::find_if(input.begin(), input.end(), [&](const auto & field) {
-            auto column_name = splitQualifiedName(func->getColumnName());
-            auto field_name = splitQualifiedName(field.first);
-            if (column_name.first.empty())
-                return field_name.second == column_name.second;
-            else
-                return field_name.first == column_name.first && field_name.second == column_name.second;
-        });
-        if (ft != input.end())
-        {
-            expr->set_tp(tipb::ColumnRef);
-            *(expr->mutable_field_type()) = columnInfoToFieldType((*ft).second);
-            WriteBufferFromOwnString ss;
-            encodeDAGInt64(ft - input.begin(), ss);
-            expr->set_val(ss.releaseStr());
-            return;
-        }
-        if (AggregateFunctionFactory::instance().isAggregateFunctionName(func->name))
-        {
-            throw Exception("No such column " + func->getColumnName(), ErrorCodes::NO_SUCH_COLUMN_IN_TABLE);
-        }
-        String func_name_lowercase = Poco::toLower(func->name);
-        // TODO: Support more functions.
-        // TODO: Support type inference.
-
-        const auto it_sig = func_name_to_sig.find(func_name_lowercase);
-        if (it_sig == func_name_to_sig.end())
-        {
-            throw Exception("Unsupported function: " + func_name_lowercase, ErrorCodes::LOGICAL_ERROR);
-        }
-        switch (it_sig->second)
-        {
-        case tipb::ScalarFuncSig::InInt:
-        {
-            tipb::Expr * in_expr = expr;
-            if (func_name_lowercase == "notin")
-            {
-                // notin is transformed into not(in()) by tidb
-                expr->set_sig(tipb::ScalarFuncSig::UnaryNotInt);
-                auto * ft = expr->mutable_field_type();
-                ft->set_tp(TiDB::TypeLongLong);
-                ft->set_flag(TiDB::ColumnFlagUnsigned);
-                expr->set_tp(tipb::ExprType::ScalarFunc);
-                in_expr = expr->add_children();
-            }
-            in_expr->set_sig(tipb::ScalarFuncSig::InInt);
-            auto * ft = in_expr->mutable_field_type();
-            ft->set_tp(TiDB::TypeLongLong);
-            ft->set_flag(TiDB::ColumnFlagUnsigned);
-            ft->set_collate(collator_id);
-            in_expr->set_tp(tipb::ExprType::ScalarFunc);
-            for (const auto & child_ast : func->arguments->children)
-            {
-                auto * tuple_func = typeid_cast<ASTFunction *>(child_ast.get());
-                if (tuple_func != nullptr && tuple_func->name == "tuple")
-                {
-                    // flatten tuple elements
-                    for (const auto & c : tuple_func->arguments->children)
-                    {
-                        tipb::Expr * child = in_expr->add_children();
-                        astToPB(input, c, child, collator_id, context);
-                    }
-                }
-                else
-                {
-                    tipb::Expr * child = in_expr->add_children();
-                    astToPB(input, child_ast, child, collator_id, context);
-                }
-            }
-            return;
-        }
-        case tipb::ScalarFuncSig::IfInt:
-        case tipb::ScalarFuncSig::BitAndSig:
-        case tipb::ScalarFuncSig::BitOrSig:
-        case tipb::ScalarFuncSig::BitXorSig:
-        case tipb::ScalarFuncSig::BitNegSig:
-            expr->set_sig(it_sig->second);
-            expr->set_tp(tipb::ExprType::ScalarFunc);
-            for (size_t i = 0; i < func->arguments->children.size(); i++)
-            {
-                const auto & child_ast = func->arguments->children[i];
-                tipb::Expr * child = expr->add_children();
-                astToPB(input, child_ast, child, collator_id, context);
-                // todo should infer the return type based on all input types
-                if ((it_sig->second == tipb::ScalarFuncSig::IfInt && i == 1)
-                    || (it_sig->second != tipb::ScalarFuncSig::IfInt && i == 0))
-                    *(expr->mutable_field_type()) = child->field_type();
-            }
-            return;
-        case tipb::ScalarFuncSig::LikeSig:
-        {
-            expr->set_sig(tipb::ScalarFuncSig::LikeSig);
-            auto * ft = expr->mutable_field_type();
-            ft->set_tp(TiDB::TypeLongLong);
-            ft->set_flag(TiDB::ColumnFlagUnsigned);
-            ft->set_collate(collator_id);
-            expr->set_tp(tipb::ExprType::ScalarFunc);
-            for (const auto & child_ast : func->arguments->children)
-            {
-                tipb::Expr * child = expr->add_children();
-                astToPB(input, child_ast, child, collator_id, context);
-            }
-            // for like need to add the third argument
-            *expr->add_children() = constructInt64LiteralTiExpr(92);
-            return;
-        }
-        case tipb::ScalarFuncSig::FromUnixTime2Arg:
-            if (func->arguments->children.size() == 1)
-            {
-                expr->set_sig(tipb::ScalarFuncSig::FromUnixTime1Arg);
-                auto * ft = expr->mutable_field_type();
-                ft->set_tp(TiDB::TypeDatetime);
-                ft->set_decimal(6);
-            }
-            else
-            {
-                expr->set_sig(tipb::ScalarFuncSig::FromUnixTime2Arg);
-                auto * ft = expr->mutable_field_type();
-                ft->set_tp(TiDB::TypeString);
-            }
-            break;
-        case tipb::ScalarFuncSig::DateFormatSig:
-            expr->set_sig(tipb::ScalarFuncSig::DateFormatSig);
-            expr->mutable_field_type()->set_tp(TiDB::TypeString);
-            break;
-        case tipb::ScalarFuncSig::CastIntAsTime:
-        case tipb::ScalarFuncSig::CastRealAsTime:
-        case tipb::ScalarFuncSig::CastTimeAsTime:
-        case tipb::ScalarFuncSig::CastDecimalAsTime:
-        case tipb::ScalarFuncSig::CastStringAsTime:
-        {
-            expr->set_sig(it_sig->second);
-            auto * ft = expr->mutable_field_type();
-            if (it_sig->first.find("datetime"))
-            {
-                ft->set_tp(TiDB::TypeDatetime);
-            }
-            else
-            {
-                ft->set_tp(TiDB::TypeDate);
-            }
-            break;
-        }
-        case tipb::ScalarFuncSig::CastIntAsReal:
-        case tipb::ScalarFuncSig::CastRealAsReal:
-        {
-            expr->set_sig(it_sig->second);
-            auto * ft = expr->mutable_field_type();
-            ft->set_tp(TiDB::TypeDouble);
-            ft->set_collate(collator_id);
-            break;
-        }
-        case tipb::ScalarFuncSig::RoundInt:
-        case tipb::ScalarFuncSig::RoundWithFracInt:
-        {
-            expr->set_sig(it_sig->second);
-            auto * ft = expr->mutable_field_type();
-            ft->set_tp(TiDB::TypeLongLong);
-            if (it_sig->first.find("uint") != std::string::npos)
-                ft->set_flag(TiDB::ColumnFlagUnsigned);
-            ft->set_collate(collator_id);
-            break;
-        }
-        case tipb::ScalarFuncSig::RoundDec:
-        case tipb::ScalarFuncSig::RoundWithFracDec:
-        {
-            expr->set_sig(it_sig->second);
-            auto * ft = expr->mutable_field_type();
-            ft->set_tp(TiDB::TypeNewDecimal);
-            ft->set_collate(collator_id);
-            break;
-        }
-        case tipb::ScalarFuncSig::RoundReal:
-        case tipb::ScalarFuncSig::RoundWithFracReal:
-        {
-            expr->set_sig(it_sig->second);
-            auto * ft = expr->mutable_field_type();
-            ft->set_tp(TiDB::TypeDouble);
-            ft->set_collate(collator_id);
-            break;
-        }
-        default:
-        {
-            expr->set_sig(it_sig->second);
-            auto * ft = expr->mutable_field_type();
-            ft->set_tp(TiDB::TypeLongLong);
-            ft->set_flag(TiDB::ColumnFlagUnsigned);
-            ft->set_collate(collator_id);
-            break;
-        }
-        }
-        expr->set_tp(tipb::ExprType::ScalarFunc);
-        for (const auto & child_ast : func->arguments->children)
-        {
-            tipb::Expr * child = expr->add_children();
-            astToPB(input, child_ast, child, collator_id, context);
-        }
-        foldConstant(expr, collator_id, context);
-    }
-    else if (ASTLiteral * lit = typeid_cast<ASTLiteral *>(ast.get()))
-    {
-        literalToPB(expr, lit->value, collator_id);
-    }
-    else
-    {
-        throw Exception("Unsupported expression " + ast->getColumnName(), ErrorCodes::LOGICAL_ERROR);
-    }
-}
-
-void collectUsedColumnsFromExpr(const DAGSchema & input, ASTPtr ast, std::unordered_set<String> & used_columns)
-{
-    if (ASTIdentifier * id = typeid_cast<ASTIdentifier *>(ast.get()))
-    {
-        auto column_name = splitQualifiedName(id->getColumnName());
-        if (!column_name.first.empty())
-            used_columns.emplace(id->getColumnName());
-        else
-        {
-            bool found = false;
-            for (const auto & field : input)
-            {
-                auto field_name = splitQualifiedName(field.first);
-                if (field_name.second == column_name.second)
-                {
-                    if (found)
-                        throw Exception("ambiguous column for " + column_name.second);
-                    found = true;
-                    used_columns.emplace(field.first);
-                }
-            }
-        }
-    }
-    else if (ASTFunction * func = typeid_cast<ASTFunction *>(ast.get()))
-    {
-        if (AggregateFunctionFactory::instance().isAggregateFunctionName(func->name))
-        {
-            used_columns.emplace(func->getColumnName());
-        }
-        else
-        {
-            /// check function
-            auto ft = std::find_if(input.begin(), input.end(), [&](const auto & field) {
-                auto column_name = splitQualifiedName(func->getColumnName());
-                auto field_name = splitQualifiedName(field.first);
-                if (column_name.first.empty())
-                    return field_name.second == column_name.second;
-                else
-                    return field_name.first == column_name.first && field_name.second == column_name.second;
-            });
-            if (ft != input.end())
-            {
-                used_columns.emplace(func->getColumnName());
-                return;
-            }
-            for (const auto & child_ast : func->arguments->children)
-            {
-                collectUsedColumnsFromExpr(input, child_ast, used_columns);
-            }
-        }
-    }
-}
-
-struct MPPCtx
-{
-    Timestamp start_ts;
-    Int64 next_task_id;
-    std::vector<Int64> sender_target_task_ids;
-    explicit MPPCtx(Timestamp start_ts_)
-        : start_ts(start_ts_)
-        , next_task_id(1)
-    {}
-};
-
-using MPPCtxPtr = std::shared_ptr<MPPCtx>;
-
-struct MPPInfo
-{
-    Timestamp start_ts;
-    Int64 partition_id;
-    Int64 task_id;
-    const std::vector<Int64> & sender_target_task_ids;
-    const std::unordered_map<String, std::vector<Int64>> & receiver_source_task_ids_map;
-    MPPInfo(Timestamp start_ts_, Int64 partition_id_, Int64 task_id_, const std::vector<Int64> & sender_target_task_ids_, const std::unordered_map<String, std::vector<Int64>> & receiver_source_task_ids_map_)
-        : start_ts(start_ts_)
-        , partition_id(partition_id_)
-        , task_id(task_id_)
-        , sender_target_task_ids(sender_target_task_ids_)
-        , receiver_source_task_ids_map(receiver_source_task_ids_map_)
-    {}
-};
-
-struct TaskMeta
-{
-    UInt64 start_ts = 0;
-    Int64 task_id = 0;
-    Int64 partition_id = 0;
-};
-
-using TaskMetas = std::vector<TaskMeta>;
-
-namespace mock
-{
-struct ExchangeSender;
-struct ExchangeReceiver;
-struct Executor
-{
-    size_t index;
-    String name;
-    DAGSchema output_schema;
-    std::vector<std::shared_ptr<Executor>> children;
-    virtual void columnPrune(std::unordered_set<String> & used_columns) = 0;
-    Executor(size_t & index_, String && name_, const DAGSchema & output_schema_)
-        : index(index_)
-        , name(std::move(name_))
-        , output_schema(output_schema_)
-    {
-        index_++;
-    }
-    virtual bool toTiPBExecutor(tipb::Executor * tipb_executor, uint32_t collator_id, const MPPInfo & mpp_info, const Context & context)
-        = 0;
-    virtual void toMPPSubPlan(size_t & executor_index, const DAGProperties & properties, std::unordered_map<String, std::pair<std::shared_ptr<ExchangeReceiver>, std::shared_ptr<ExchangeSender>>> & exchange_map)
-    {
-        children[0]->toMPPSubPlan(executor_index, properties, exchange_map);
-    }
-    virtual ~Executor() = default;
-};
-
-struct ExchangeSender : Executor
-{
-    tipb::ExchangeType type;
-    TaskMetas task_metas;
-    std::vector<size_t> partition_keys;
-    ExchangeSender(size_t & index, const DAGSchema & output, tipb::ExchangeType type_, const std::vector<size_t> & partition_keys_ = {})
-        : Executor(index, "exchange_sender_" + std::to_string(index), output)
-        , type(type_)
-        , partition_keys(partition_keys_)
-    {}
-    void columnPrune(std::unordered_set<String> &) override { throw Exception("Should not reach here"); }
-    bool toTiPBExecutor(tipb::Executor * tipb_executor, uint32_t collator_id, const MPPInfo & mpp_info, const Context & context) override
-    {
-        tipb_executor->set_tp(tipb::ExecType::TypeExchangeSender);
-        tipb_executor->set_executor_id(name);
-        tipb::ExchangeSender * exchange_sender = tipb_executor->mutable_exchange_sender();
-        exchange_sender->set_tp(type);
-        for (auto i : partition_keys)
-        {
-            auto * expr = exchange_sender->add_partition_keys();
-            expr->set_tp(tipb::ColumnRef);
-            WriteBufferFromOwnString ss;
-            encodeDAGInt64(i, ss);
-            expr->set_val(ss.releaseStr());
-            auto tipb_type = TiDB::columnInfoToFieldType(output_schema[i].second);
-            *expr->mutable_field_type() = tipb_type;
-            tipb_type.set_collate(collator_id);
-            *exchange_sender->add_types() = tipb_type;
-        }
-        for (auto task_id : mpp_info.sender_target_task_ids)
-        {
-            mpp::TaskMeta meta;
-            meta.set_start_ts(mpp_info.start_ts);
-            meta.set_task_id(task_id);
-            meta.set_partition_id(mpp_info.partition_id);
-            meta.set_address(LOCAL_HOST);
-            auto * meta_string = exchange_sender->add_encoded_task_meta();
-            meta.AppendToString(meta_string);
-        }
-        auto * child_executor = exchange_sender->mutable_child();
-        return children[0]->toTiPBExecutor(child_executor, collator_id, mpp_info, context);
-    }
-};
-
-struct ExchangeReceiver : Executor
-{
-    TaskMetas task_metas;
-    ExchangeReceiver(size_t & index, const DAGSchema & output)
-        : Executor(index, "exchange_receiver_" + std::to_string(index), output)
-    {}
-    void columnPrune(std::unordered_set<String> &) override { throw Exception("Should not reach here"); }
-    bool toTiPBExecutor(tipb::Executor * tipb_executor, uint32_t collator_id, const MPPInfo & mpp_info, const Context &) override
-    {
-        tipb_executor->set_tp(tipb::ExecType::TypeExchangeReceiver);
-        tipb_executor->set_executor_id(name);
-        tipb::ExchangeReceiver * exchange_receiver = tipb_executor->mutable_exchange_receiver();
-        for (auto & field : output_schema)
-        {
-            auto tipb_type = TiDB::columnInfoToFieldType(field.second);
-            tipb_type.set_collate(collator_id);
-
-            auto * field_type = exchange_receiver->add_field_types();
-            *field_type = tipb_type;
-        }
-        auto it = mpp_info.receiver_source_task_ids_map.find(name);
-        if (it == mpp_info.receiver_source_task_ids_map.end())
-            throw Exception("Can not found mpp receiver info");
-        for (size_t i = 0; i < it->second.size(); i++)
-        {
-            mpp::TaskMeta meta;
-            meta.set_start_ts(mpp_info.start_ts);
-            meta.set_task_id(it->second[i]);
-            meta.set_partition_id(i);
-            meta.set_address(LOCAL_HOST);
-            auto * meta_string = exchange_receiver->add_encoded_task_meta();
-            meta.AppendToString(meta_string);
-        }
-        return true;
-    }
-};
-
-struct TableScan : public Executor
-{
-    TableInfo table_info;
-    /// used by column pruner
-    TableScan(size_t & index_, const DAGSchema & output_schema_, TableInfo & table_info_)
-        : Executor(index_, "table_scan_" + std::to_string(index_), output_schema_)
-        , table_info(table_info_)
-    {}
-    void columnPrune(std::unordered_set<String> & used_columns) override
-    {
-        output_schema.erase(std::remove_if(output_schema.begin(), output_schema.end(), [&](const auto & field) { return used_columns.count(field.first) == 0; }),
-                            output_schema.end());
-    }
-
-    void setTipbColumnInfo(tipb::ColumnInfo * ci, const DAGColumnInfo & dag_column_info) const
-    {
-        auto column_name = splitQualifiedName(dag_column_info.first).second;
-        if (column_name == MutableSupport::tidb_pk_column_name)
-            ci->set_column_id(-1);
-        else
-            ci->set_column_id(table_info.getColumnID(column_name));
-        ci->set_tp(dag_column_info.second.tp);
-        ci->set_flag(dag_column_info.second.flag);
-        ci->set_columnlen(dag_column_info.second.flen);
-        ci->set_decimal(dag_column_info.second.decimal);
-        if (!dag_column_info.second.elems.empty())
-        {
-            for (const auto & pair : dag_column_info.second.elems)
-            {
-                ci->add_elems(pair.first);
-            }
-        }
-    }
-
-    bool toTiPBExecutor(tipb::Executor * tipb_executor, uint32_t, const MPPInfo &, const Context &) override
-    {
-        if (table_info.is_partition_table)
-        {
-            tipb_executor->set_tp(tipb::ExecType::TypePartitionTableScan);
-            tipb_executor->set_executor_id(name);
-            auto * partition_ts = tipb_executor->mutable_partition_table_scan();
-            partition_ts->set_table_id(table_info.id);
-            for (const auto & info : output_schema)
-                setTipbColumnInfo(partition_ts->add_columns(), info);
-            for (const auto & partition : table_info.partition.definitions)
-                partition_ts->add_partition_ids(partition.id);
-        }
-        else
-        {
-            tipb_executor->set_tp(tipb::ExecType::TypeTableScan);
-            tipb_executor->set_executor_id(name);
-            auto * ts = tipb_executor->mutable_tbl_scan();
-            ts->set_table_id(table_info.id);
-            for (const auto & info : output_schema)
-                setTipbColumnInfo(ts->add_columns(), info);
-        }
-        return true;
-    }
-    void toMPPSubPlan(size_t &, const DAGProperties &, std::unordered_map<String, std::pair<std::shared_ptr<ExchangeReceiver>, std::shared_ptr<ExchangeSender>>> &) override
-    {}
-};
-
-struct Selection : public Executor
-{
-    std::vector<ASTPtr> conditions;
-    Selection(size_t & index_, const DAGSchema & output_schema_, std::vector<ASTPtr> && conditions_)
-        : Executor(index_, "selection_" + std::to_string(index_), output_schema_)
-        , conditions(std::move(conditions_))
-    {}
-    bool toTiPBExecutor(tipb::Executor * tipb_executor, uint32_t collator_id, const MPPInfo & mpp_info, const Context & context) override
-    {
-        tipb_executor->set_tp(tipb::ExecType::TypeSelection);
-        tipb_executor->set_executor_id(name);
-        auto * sel = tipb_executor->mutable_selection();
-        for (auto & expr : conditions)
-        {
-            tipb::Expr * cond = sel->add_conditions();
-            astToPB(children[0]->output_schema, expr, cond, collator_id, context);
-        }
-        auto * child_executor = sel->mutable_child();
-        return children[0]->toTiPBExecutor(child_executor, collator_id, mpp_info, context);
-    }
-    void columnPrune(std::unordered_set<String> & used_columns) override
-    {
-        for (auto & expr : conditions)
-            collectUsedColumnsFromExpr(children[0]->output_schema, expr, used_columns);
-        children[0]->columnPrune(used_columns);
-        /// update output schema after column prune
-        output_schema = children[0]->output_schema;
-    }
-};
-
-struct TopN : public Executor
-{
-    std::vector<ASTPtr> order_columns;
-    size_t limit;
-    TopN(size_t & index_, const DAGSchema & output_schema_, std::vector<ASTPtr> && order_columns_, size_t limit_)
-        : Executor(index_, "topn_" + std::to_string(index_), output_schema_)
-        , order_columns(std::move(order_columns_))
-        , limit(limit_)
-    {}
-    bool toTiPBExecutor(tipb::Executor * tipb_executor, uint32_t collator_id, const MPPInfo & mpp_info, const Context & context) override
-    {
-        tipb_executor->set_tp(tipb::ExecType::TypeTopN);
-        tipb_executor->set_executor_id(name);
-        tipb::TopN * topn = tipb_executor->mutable_topn();
-        for (const auto & child : order_columns)
-        {
-            ASTOrderByElement * elem = typeid_cast<ASTOrderByElement *>(child.get());
-            if (!elem)
-                throw Exception("Invalid order by element", ErrorCodes::LOGICAL_ERROR);
-            tipb::ByItem * by = topn->add_order_by();
-            by->set_desc(elem->direction < 0);
-            tipb::Expr * expr = by->mutable_expr();
-            astToPB(children[0]->output_schema, elem->children[0], expr, collator_id, context);
-        }
-        topn->set_limit(limit);
-        auto * child_executor = topn->mutable_child();
-        return children[0]->toTiPBExecutor(child_executor, collator_id, mpp_info, context);
-    }
-    void columnPrune(std::unordered_set<String> & used_columns) override
-    {
-        for (auto & expr : order_columns)
-            collectUsedColumnsFromExpr(children[0]->output_schema, expr, used_columns);
-        children[0]->columnPrune(used_columns);
-        /// update output schema after column prune
-        output_schema = children[0]->output_schema;
-    }
-};
-
-struct Limit : public Executor
-{
-    size_t limit;
-    Limit(size_t & index_, const DAGSchema & output_schema_, size_t limit_)
-        : Executor(index_, "limit_" + std::to_string(index_), output_schema_)
-        , limit(limit_)
-    {}
-    bool toTiPBExecutor(tipb::Executor * tipb_executor, uint32_t collator_id, const MPPInfo & mpp_info, const Context & context) override
-    {
-        tipb_executor->set_tp(tipb::ExecType::TypeLimit);
-        tipb_executor->set_executor_id(name);
-        tipb::Limit * lt = tipb_executor->mutable_limit();
-        lt->set_limit(limit);
-        auto * child_executor = lt->mutable_child();
-        return children[0]->toTiPBExecutor(child_executor, collator_id, mpp_info, context);
-    }
-    void columnPrune(std::unordered_set<String> & used_columns) override
-    {
-        children[0]->columnPrune(used_columns);
-        /// update output schema after column prune
-        output_schema = children[0]->output_schema;
-    }
-};
-
-struct Aggregation : public Executor
-{
-    bool has_uniq_raw_res;
-    bool need_append_project;
-    std::vector<ASTPtr> agg_exprs;
-    std::vector<ASTPtr> gby_exprs;
-    bool is_final_mode;
-    DAGSchema output_schema_for_partial_agg;
-    Aggregation(size_t & index_, const DAGSchema & output_schema_, bool has_uniq_raw_res_, bool need_append_project_, std::vector<ASTPtr> && agg_exprs_, std::vector<ASTPtr> && gby_exprs_, bool is_final_mode_)
-        : Executor(index_, "aggregation_" + std::to_string(index_), output_schema_)
-        , has_uniq_raw_res(has_uniq_raw_res_)
-        , need_append_project(need_append_project_)
-        , agg_exprs(std::move(agg_exprs_))
-        , gby_exprs(std::move(gby_exprs_))
-        , is_final_mode(is_final_mode_)
-    {}
-    bool toTiPBExecutor(tipb::Executor * tipb_executor, uint32_t collator_id, const MPPInfo & mpp_info, const Context & context) override
-    {
-        tipb_executor->set_tp(tipb::ExecType::TypeAggregation);
-        tipb_executor->set_executor_id(name);
-        auto * agg = tipb_executor->mutable_aggregation();
-        auto & input_schema = children[0]->output_schema;
-        for (const auto & expr : agg_exprs)
-        {
-            const ASTFunction * func = typeid_cast<const ASTFunction *>(expr.get());
-            if (!func || !AggregateFunctionFactory::instance().isAggregateFunctionName(func->name))
-                throw Exception("Only agg function is allowed in select for a query with aggregation", ErrorCodes::LOGICAL_ERROR);
-
-            tipb::Expr * agg_func = agg->add_agg_func();
-
-            for (const auto & arg : func->arguments->children)
-            {
-                tipb::Expr * arg_expr = agg_func->add_children();
-                astToPB(input_schema, arg, arg_expr, collator_id, context);
-            }
-            auto agg_sig_it = agg_func_name_to_sig.find(func->name);
-            if (agg_sig_it == agg_func_name_to_sig.end())
-                throw Exception("Unsupported agg function " + func->name, ErrorCodes::LOGICAL_ERROR);
-            auto agg_sig = agg_sig_it->second;
-            agg_func->set_tp(agg_sig);
-
-            if (agg_sig == tipb::ExprType::Count || agg_sig == tipb::ExprType::Sum)
-            {
-                auto * ft = agg_func->mutable_field_type();
-                ft->set_tp(TiDB::TypeLongLong);
-                ft->set_flag(TiDB::ColumnFlagUnsigned | TiDB::ColumnFlagNotNull);
-            }
-            else if (agg_sig == tipb::ExprType::Min || agg_sig == tipb::ExprType::Max || agg_sig == tipb::ExprType::First)
-            {
-                if (agg_func->children_size() != 1)
-                    throw Exception("udaf " + func->name + " only accept 1 argument");
-                auto * ft = agg_func->mutable_field_type();
-                ft->set_tp(agg_func->children(0).field_type().tp());
-                ft->set_decimal(agg_func->children(0).field_type().decimal());
-                ft->set_flag(agg_func->children(0).field_type().flag() & (~TiDB::ColumnFlagNotNull));
-                ft->set_collate(collator_id);
-            }
-            else if (agg_sig == tipb::ExprType::ApproxCountDistinct)
-            {
-                auto * ft = agg_func->mutable_field_type();
-                ft->set_tp(TiDB::TypeString);
-                ft->set_flag(1);
-            }
-            else if (agg_sig == tipb::ExprType::GroupConcat)
-            {
-                auto * ft = agg_func->mutable_field_type();
-                ft->set_tp(TiDB::TypeString);
-            }
-            if (is_final_mode)
-                agg_func->set_aggfuncmode(tipb::AggFunctionMode::FinalMode);
-            else
-                agg_func->set_aggfuncmode(tipb::AggFunctionMode::Partial1Mode);
-        }
-
-        for (const auto & child : gby_exprs)
-        {
-            tipb::Expr * gby = agg->add_group_by();
-            astToPB(input_schema, child, gby, collator_id, context);
-        }
-
-        auto * child_executor = agg->mutable_child();
-        return children[0]->toTiPBExecutor(child_executor, collator_id, mpp_info, context);
-    }
-    void columnPrune(std::unordered_set<String> & used_columns) override
-    {
-        /// output schema for partial agg is the original agg's output schema
-        output_schema_for_partial_agg = output_schema;
-        output_schema.erase(std::remove_if(output_schema.begin(), output_schema.end(), [&](const auto & field) { return used_columns.count(field.first) == 0; }),
-                            output_schema.end());
-        std::unordered_set<String> used_input_columns;
-        for (auto & func : agg_exprs)
-        {
-            if (used_columns.find(func->getColumnName()) != used_columns.end())
-            {
-                const ASTFunction * agg_func = typeid_cast<const ASTFunction *>(func.get());
-                if (agg_func != nullptr)
-                {
-                    /// agg_func should not be nullptr, just double check
-                    for (auto & child : agg_func->arguments->children)
-                        collectUsedColumnsFromExpr(children[0]->output_schema, child, used_input_columns);
-                }
-            }
-        }
-        for (auto & gby_expr : gby_exprs)
-        {
-            collectUsedColumnsFromExpr(children[0]->output_schema, gby_expr, used_input_columns);
-        }
-        children[0]->columnPrune(used_input_columns);
-    }
-    void toMPPSubPlan(size_t & executor_index, const DAGProperties & properties, std::unordered_map<String, std::pair<std::shared_ptr<ExchangeReceiver>, std::shared_ptr<ExchangeSender>>> & exchange_map) override
-    {
-        if (!is_final_mode)
-        {
-            children[0]->toMPPSubPlan(executor_index, properties, exchange_map);
-            return;
-        }
-        /// for aggregation, change aggregation to partial_aggregation => exchange_sender => exchange_receiver => final_aggregation
-        // todo support avg
-        if (has_uniq_raw_res)
-            throw Exception("uniq raw res not supported in mpp query");
-        std::shared_ptr<Aggregation> partial_agg = std::make_shared<Aggregation>(
-            executor_index,
-            output_schema_for_partial_agg,
-            has_uniq_raw_res,
-            false,
-            std::move(agg_exprs),
-            std::move(gby_exprs),
-            false);
-        partial_agg->children.push_back(children[0]);
-        std::vector<size_t> partition_keys;
-        size_t agg_func_num = partial_agg->agg_exprs.size();
-        for (size_t i = 0; i < partial_agg->gby_exprs.size(); i++)
-        {
-            partition_keys.push_back(i + agg_func_num);
-        }
-        std::shared_ptr<ExchangeSender> exchange_sender
-            = std::make_shared<ExchangeSender>(executor_index, output_schema_for_partial_agg, partition_keys.empty() ? tipb::PassThrough : tipb::Hash, partition_keys);
-        exchange_sender->children.push_back(partial_agg);
-
-        std::shared_ptr<ExchangeReceiver> exchange_receiver
-            = std::make_shared<ExchangeReceiver>(executor_index, output_schema_for_partial_agg);
-        exchange_map[exchange_receiver->name] = std::make_pair(exchange_receiver, exchange_sender);
-        /// re-construct agg_exprs and gby_exprs in final_agg
-        for (size_t i = 0; i < partial_agg->agg_exprs.size(); i++)
-        {
-            const ASTFunction * agg_func = typeid_cast<const ASTFunction *>(partial_agg->agg_exprs[i].get());
-            ASTPtr update_agg_expr = agg_func->clone();
-            auto * update_agg_func = typeid_cast<ASTFunction *>(update_agg_expr.get());
-            if (agg_func->name == "count")
-                update_agg_func->name = "sum";
-            update_agg_func->arguments->children.clear();
-            update_agg_func->arguments->children.push_back(std::make_shared<ASTIdentifier>(output_schema_for_partial_agg[i].first));
-            agg_exprs.push_back(update_agg_expr);
-        }
-        for (size_t i = 0; i < partial_agg->gby_exprs.size(); i++)
-        {
-            gby_exprs.push_back(std::make_shared<ASTIdentifier>(output_schema_for_partial_agg[agg_func_num + i].first));
-        }
-        children[0] = exchange_receiver;
-    }
-};
-
-struct Project : public Executor
-{
-    std::vector<ASTPtr> exprs;
-    Project(size_t & index_, const DAGSchema & output_schema_, std::vector<ASTPtr> && exprs_)
-        : Executor(index_, "project_" + std::to_string(index_), output_schema_)
-        , exprs(std::move(exprs_))
-    {}
-    bool toTiPBExecutor(tipb::Executor * tipb_executor, uint32_t collator_id, const MPPInfo & mpp_info, const Context & context) override
-    {
-        tipb_executor->set_tp(tipb::ExecType::TypeProjection);
-        tipb_executor->set_executor_id(name);
-        auto * proj = tipb_executor->mutable_projection();
-        auto & input_schema = children[0]->output_schema;
-        for (const auto & child : exprs)
-        {
-            if (typeid_cast<ASTAsterisk *>(child.get()))
-            {
-                /// special case, select *
-                for (size_t i = 0; i < input_schema.size(); i++)
-                {
-                    tipb::Expr * expr = proj->add_exprs();
-                    expr->set_tp(tipb::ColumnRef);
-                    *(expr->mutable_field_type()) = columnInfoToFieldType(input_schema[i].second);
-                    WriteBufferFromOwnString ss;
-                    encodeDAGInt64(i, ss);
-                    expr->set_val(ss.releaseStr());
-                }
-                continue;
-            }
-            tipb::Expr * expr = proj->add_exprs();
-            astToPB(input_schema, child, expr, collator_id, context);
-        }
-        auto * children_executor = proj->mutable_child();
-        return children[0]->toTiPBExecutor(children_executor, collator_id, mpp_info, context);
-    }
-    void columnPrune(std::unordered_set<String> & used_columns) override
-    {
-        output_schema.erase(std::remove_if(output_schema.begin(), output_schema.end(), [&](const auto & field) { return used_columns.count(field.first) == 0; }),
-                            output_schema.end());
-        std::unordered_set<String> used_input_columns;
-        for (auto & expr : exprs)
-        {
-            if (typeid_cast<ASTAsterisk *>(expr.get()))
-            {
-                /// for select *, just add all its input columns, maybe
-                /// can do some optimization, but it is not worth for mock
-                /// tests
-                for (auto & field : children[0]->output_schema)
-                {
-                    used_input_columns.emplace(field.first);
-                }
-                break;
-            }
-            if (used_columns.find(expr->getColumnName()) != used_columns.end())
-            {
-                collectUsedColumnsFromExpr(children[0]->output_schema, expr, used_input_columns);
-            }
-        }
-        children[0]->columnPrune(used_input_columns);
-    }
-};
-
-struct Join : Executor
-{
-    ASTPtr params;
-    const ASTTableJoin & join_params;
-    Join(size_t & index_, const DAGSchema & output_schema_, ASTPtr params_)
-        : Executor(index_, "Join_" + std::to_string(index_), output_schema_)
-        , params(params_)
-        , join_params(static_cast<const ASTTableJoin &>(*params))
-    {
-        if (join_params.using_expression_list == nullptr)
-            throw Exception("No join condition found.");
-        if (join_params.strictness != ASTTableJoin::Strictness::All)
-            throw Exception("Only support join with strictness ALL");
-    }
-
-    void columnPrune(std::unordered_set<String> & used_columns) override
-    {
-        std::unordered_set<String> left_columns;
-        std::unordered_set<String> right_columns;
-        for (auto & field : children[0]->output_schema)
-            left_columns.emplace(field.first);
-        for (auto & field : children[1]->output_schema)
-            right_columns.emplace(field.first);
-
-        std::unordered_set<String> left_used_columns;
-        std::unordered_set<String> right_used_columns;
-        for (const auto & s : used_columns)
-        {
-            if (left_columns.find(s) != left_columns.end())
-                left_used_columns.emplace(s);
-            else
-                right_used_columns.emplace(s);
-        }
-        for (const auto & child : join_params.using_expression_list->children)
-        {
-            if (auto * identifier = typeid_cast<ASTIdentifier *>(child.get()))
-            {
-                auto col_name = identifier->getColumnName();
-                for (auto & field : children[0]->output_schema)
-                {
-                    if (col_name == splitQualifiedName(field.first).second)
-                    {
-                        left_used_columns.emplace(field.first);
-                        break;
-                    }
-                }
-                for (auto & field : children[1]->output_schema)
-                {
-                    if (col_name == splitQualifiedName(field.first).second)
-                    {
-                        right_used_columns.emplace(field.first);
-                        break;
-                    }
-                }
-            }
-            else
-            {
-                throw Exception("Only support Join on columns");
-            }
-        }
-        children[0]->columnPrune(left_used_columns);
-        children[1]->columnPrune(right_used_columns);
-        output_schema.clear();
-        /// update output schema
-        for (auto & field : children[0]->output_schema)
-        {
-            if (join_params.kind == ASTTableJoin::Kind::Right && field.second.hasNotNullFlag())
-                output_schema.push_back(toNullableDAGColumnInfo(field));
-            else
-                output_schema.push_back(field);
-        }
-        for (auto & field : children[1]->output_schema)
-        {
-            if (join_params.kind == ASTTableJoin::Kind::Left && field.second.hasNotNullFlag())
-                output_schema.push_back(toNullableDAGColumnInfo(field));
-            else
-                output_schema.push_back(field);
-        }
-    }
-
-    static void fillJoinKeyAndFieldType(
-        ASTPtr key,
-        const DAGSchema & schema,
-        tipb::Expr * tipb_key,
-        tipb::FieldType * tipb_field_type,
-        uint32_t collator_id)
-    {
-        auto * identifier = typeid_cast<ASTIdentifier *>(key.get());
-        for (size_t index = 0; index < schema.size(); index++)
-        {
-            const auto & field = schema[index];
-            if (splitQualifiedName(field.first).second == identifier->getColumnName())
-            {
-                auto tipb_type = TiDB::columnInfoToFieldType(field.second);
-                tipb_type.set_collate(collator_id);
-
-                tipb_key->set_tp(tipb::ColumnRef);
-                WriteBufferFromOwnString ss;
-                encodeDAGInt64(index, ss);
-                tipb_key->set_val(ss.releaseStr());
-                *tipb_key->mutable_field_type() = tipb_type;
-
-                *tipb_field_type = tipb_type;
-                break;
-            }
-        }
-    }
-    bool toTiPBExecutor(tipb::Executor * tipb_executor, uint32_t collator_id, const MPPInfo & mpp_info, const Context & context) override
-    {
-        tipb_executor->set_tp(tipb::ExecType::TypeJoin);
-        tipb_executor->set_executor_id(name);
-        tipb::Join * join = tipb_executor->mutable_join();
-        switch (join_params.kind)
-        {
-        case ASTTableJoin::Kind::Inner:
-            join->set_join_type(tipb::JoinType::TypeInnerJoin);
-            break;
-        case ASTTableJoin::Kind::Left:
-            join->set_join_type(tipb::JoinType::TypeLeftOuterJoin);
-            break;
-        case ASTTableJoin::Kind::Right:
-            join->set_join_type(tipb::JoinType::TypeRightOuterJoin);
-            break;
-        default:
-            throw Exception("Unsupported join type");
-        }
-        join->set_join_exec_type(tipb::JoinExecType::TypeHashJoin);
-        join->set_inner_idx(1);
-        for (auto & key : join_params.using_expression_list->children)
-        {
-            fillJoinKeyAndFieldType(key, children[0]->output_schema, join->add_left_join_keys(), join->add_probe_types(), collator_id);
-            fillJoinKeyAndFieldType(key, children[1]->output_schema, join->add_right_join_keys(), join->add_build_types(), collator_id);
-        }
-        auto * left_child_executor = join->add_children();
-        children[0]->toTiPBExecutor(left_child_executor, collator_id, mpp_info, context);
-        auto * right_child_executor = join->add_children();
-        return children[1]->toTiPBExecutor(right_child_executor, collator_id, mpp_info, context);
-    }
-    void toMPPSubPlan(size_t & executor_index, const DAGProperties & properties, std::unordered_map<String, std::pair<std::shared_ptr<ExchangeReceiver>, std::shared_ptr<ExchangeSender>>> & exchange_map) override
-    {
-        if (properties.use_broadcast_join)
-        {
-            /// for broadcast join, always use right side as the broadcast side
-            std::shared_ptr<ExchangeSender> right_exchange_sender
-                = std::make_shared<ExchangeSender>(executor_index, children[1]->output_schema, tipb::Broadcast);
-            right_exchange_sender->children.push_back(children[1]);
-
-            std::shared_ptr<ExchangeReceiver> right_exchange_receiver
-                = std::make_shared<ExchangeReceiver>(executor_index, children[1]->output_schema);
-            children[1] = right_exchange_receiver;
-            exchange_map[right_exchange_receiver->name] = std::make_pair(right_exchange_receiver, right_exchange_sender);
-            return;
-        }
-        std::vector<size_t> left_partition_keys;
-        std::vector<size_t> right_partition_keys;
-        for (auto & key : join_params.using_expression_list->children)
-        {
-            size_t index = 0;
-            for (; index < children[0]->output_schema.size(); index++)
-            {
-                if (splitQualifiedName(children[0]->output_schema[index].first).second == key->getColumnName())
-                {
-                    left_partition_keys.push_back(index);
-                    break;
-                }
-            }
-            index = 0;
-            for (; index < children[1]->output_schema.size(); index++)
-            {
-                if (splitQualifiedName(children[1]->output_schema[index].first).second == key->getColumnName())
-                {
-                    right_partition_keys.push_back(index);
-                    break;
-                }
-            }
-        }
-        std::shared_ptr<ExchangeSender> left_exchange_sender
-            = std::make_shared<ExchangeSender>(executor_index, children[0]->output_schema, tipb::Hash, left_partition_keys);
-        left_exchange_sender->children.push_back(children[0]);
-        std::shared_ptr<ExchangeSender> right_exchange_sender
-            = std::make_shared<ExchangeSender>(executor_index, children[1]->output_schema, tipb::Hash, right_partition_keys);
-        right_exchange_sender->children.push_back(children[1]);
-
-        std::shared_ptr<ExchangeReceiver> left_exchange_receiver
-            = std::make_shared<ExchangeReceiver>(executor_index, children[0]->output_schema);
-        std::shared_ptr<ExchangeReceiver> right_exchange_receiver
-            = std::make_shared<ExchangeReceiver>(executor_index, children[1]->output_schema);
-        children[0] = left_exchange_receiver;
-        children[1] = right_exchange_receiver;
-
-        exchange_map[left_exchange_receiver->name] = std::make_pair(left_exchange_receiver, left_exchange_sender);
-        exchange_map[right_exchange_receiver->name] = std::make_pair(right_exchange_receiver, right_exchange_sender);
-    }
-};
-} // namespace mock
-
-using ExecutorPtr = std::shared_ptr<mock::Executor>;
-
-TiDB::ColumnInfo compileExpr(const DAGSchema & input, ASTPtr ast)
-{
-    TiDB::ColumnInfo ci;
-    if (ASTIdentifier * id = typeid_cast<ASTIdentifier *>(ast.get()))
-    {
-        /// check column
-        auto ft = std::find_if(input.begin(), input.end(), [&](const auto & field) {
-            auto column_name = splitQualifiedName(id->getColumnName());
-            auto field_name = splitQualifiedName(field.first);
-            if (column_name.first.empty())
-                return field_name.second == column_name.second;
-            else
-                return field_name.first == column_name.first && field_name.second == column_name.second;
-        });
-        if (ft == input.end())
-            throw Exception("No such column " + id->getColumnName(), ErrorCodes::NO_SUCH_COLUMN_IN_TABLE);
-        ci = ft->second;
-    }
-    else if (ASTFunction * func = typeid_cast<ASTFunction *>(ast.get()))
-    {
-        /// check function
-        String func_name_lowercase = Poco::toLower(func->name);
-        const auto it_sig = func_name_to_sig.find(func_name_lowercase);
-        if (it_sig == func_name_to_sig.end())
-        {
-            throw Exception("Unsupported function: " + func_name_lowercase, ErrorCodes::LOGICAL_ERROR);
-        }
-        switch (it_sig->second)
-        {
-        case tipb::ScalarFuncSig::InInt:
-            ci.tp = TiDB::TypeLongLong;
-            ci.flag = TiDB::ColumnFlagUnsigned;
-            for (const auto & child_ast : func->arguments->children)
-            {
-                auto * tuple_func = typeid_cast<ASTFunction *>(child_ast.get());
-                if (tuple_func != nullptr && tuple_func->name == "tuple")
-                {
-                    // flatten tuple elements
-                    for (const auto & c : tuple_func->arguments->children)
-                    {
-                        compileExpr(input, c);
-                    }
-                }
-                else
-                {
-                    compileExpr(input, child_ast);
-                }
-            }
-            return ci;
-        case tipb::ScalarFuncSig::IfInt:
-        case tipb::ScalarFuncSig::BitAndSig:
-        case tipb::ScalarFuncSig::BitOrSig:
-        case tipb::ScalarFuncSig::BitXorSig:
-        case tipb::ScalarFuncSig::BitNegSig:
-            for (size_t i = 0; i < func->arguments->children.size(); i++)
-            {
-                const auto & child_ast = func->arguments->children[i];
-                auto child_ci = compileExpr(input, child_ast);
-                // todo should infer the return type based on all input types
-                if ((it_sig->second == tipb::ScalarFuncSig::IfInt && i == 1)
-                    || (it_sig->second != tipb::ScalarFuncSig::IfInt && i == 0))
-                    ci = child_ci;
-            }
-            return ci;
-        case tipb::ScalarFuncSig::LikeSig:
-            ci.tp = TiDB::TypeLongLong;
-            ci.flag = TiDB::ColumnFlagUnsigned;
-            for (const auto & child_ast : func->arguments->children)
-            {
-                compileExpr(input, child_ast);
-            }
-            return ci;
-        case tipb::ScalarFuncSig::FromUnixTime2Arg:
-            if (func->arguments->children.size() == 1)
-            {
-                ci.tp = TiDB::TypeDatetime;
-                ci.decimal = 6;
-            }
-            else
-            {
-                ci.tp = TiDB::TypeString;
-            }
-            break;
-        case tipb::ScalarFuncSig::DateFormatSig:
-            ci.tp = TiDB::TypeString;
-            break;
-        case tipb::ScalarFuncSig::CastIntAsTime:
-        case tipb::ScalarFuncSig::CastRealAsTime:
-        case tipb::ScalarFuncSig::CastTimeAsTime:
-        case tipb::ScalarFuncSig::CastDecimalAsTime:
-        case tipb::ScalarFuncSig::CastStringAsTime:
-            if (it_sig->first.find("datetime"))
-            {
-                ci.tp = TiDB::TypeDatetime;
-            }
-            else
-            {
-                ci.tp = TiDB::TypeDate;
-            }
-            break;
-        case tipb::ScalarFuncSig::CastIntAsReal:
-        case tipb::ScalarFuncSig::CastRealAsReal:
-        {
-            ci.tp = TiDB::TypeDouble;
-            break;
-        }
-        case tipb::ScalarFuncSig::RoundInt:
-        case tipb::ScalarFuncSig::RoundWithFracInt:
-        {
-            ci.tp = TiDB::TypeLongLong;
-            if (it_sig->first.find("uint") != std::string::npos)
-                ci.flag = TiDB::ColumnFlagUnsigned;
-            break;
-        }
-        case tipb::ScalarFuncSig::RoundDec:
-        case tipb::ScalarFuncSig::RoundWithFracDec:
-        {
-            ci.tp = TiDB::TypeNewDecimal;
-            break;
-        }
-        case tipb::ScalarFuncSig::RoundReal:
-        case tipb::ScalarFuncSig::RoundWithFracReal:
-        {
-            ci.tp = TiDB::TypeDouble;
-            break;
-        }
-        default:
-            ci.tp = TiDB::TypeLongLong;
-            ci.flag = TiDB::ColumnFlagUnsigned;
-            break;
-        }
-        for (const auto & child_ast : func->arguments->children)
-        {
-            compileExpr(input, child_ast);
-        }
-    }
-    else if (ASTLiteral * lit = typeid_cast<ASTLiteral *>(ast.get()))
-    {
-        switch (lit->value.getType())
-        {
-        case Field::Types::Which::Null:
-            ci.tp = TiDB::TypeNull;
-            // Null literal expr doesn't need value.
-            break;
-        case Field::Types::Which::UInt64:
-            ci.tp = TiDB::TypeLongLong;
-            ci.flag = TiDB::ColumnFlagUnsigned;
-            break;
-        case Field::Types::Which::Int64:
-            ci.tp = TiDB::TypeLongLong;
-            break;
-        case Field::Types::Which::Float64:
-            ci.tp = TiDB::TypeDouble;
-            break;
-        case Field::Types::Which::Decimal32:
-        case Field::Types::Which::Decimal64:
-        case Field::Types::Which::Decimal128:
-        case Field::Types::Which::Decimal256:
-            ci.tp = TiDB::TypeNewDecimal;
-            break;
-        case Field::Types::Which::String:
-            ci.tp = TiDB::TypeString;
-            break;
-        default:
-            throw Exception(String("Unsupported literal type: ") + lit->value.getTypeName(), ErrorCodes::LOGICAL_ERROR);
-        }
-    }
-    else
-    {
-        /// not supported unless this is a literal
-        throw Exception("Unsupported expression " + ast->getColumnName(), ErrorCodes::LOGICAL_ERROR);
-    }
-    return ci;
-}
-
-void compileFilter(const DAGSchema & input, ASTPtr ast, std::vector<ASTPtr> & conditions)
-{
-    if (auto * func = typeid_cast<ASTFunction *>(ast.get()))
-    {
-        if (func->name == "and")
-        {
-            for (auto & child : func->arguments->children)
-            {
-                compileFilter(input, child, conditions);
-            }
-            return;
-        }
-    }
-    conditions.push_back(ast);
-    compileExpr(input, ast);
-}
-
-ExecutorPtr compileTableScan(size_t & executor_index, TableInfo & table_info, String & table_alias, bool append_pk_column)
-{
-    DAGSchema ts_output;
-    for (const auto & column_info : table_info.columns)
-    {
-        ColumnInfo ci;
-        ci.tp = column_info.tp;
-        ci.flag = column_info.flag;
-        ci.flen = column_info.flen;
-        ci.decimal = column_info.decimal;
-        ci.elems = column_info.elems;
-        ci.default_value = column_info.default_value;
-        ci.origin_default_value = column_info.origin_default_value;
-        /// use qualified name as the column name to handle multiple table queries, not very
-        /// efficient but functionally enough for mock test
-        ts_output.emplace_back(std::make_pair(table_alias + "." + column_info.name, std::move(ci)));
-    }
-    if (append_pk_column)
-    {
-        ColumnInfo ci;
-        ci.tp = TiDB::TypeLongLong;
-        ci.setPriKeyFlag();
-        ci.setNotNullFlag();
-        ts_output.emplace_back(std::make_pair(MutableSupport::tidb_pk_column_name, std::move(ci)));
-    }
-    return std::make_shared<mock::TableScan>(executor_index, ts_output, table_info);
-}
-
-ExecutorPtr compileSelection(ExecutorPtr input, size_t & executor_index, ASTPtr filter)
-{
-    std::vector<ASTPtr> conditions;
-    compileFilter(input->output_schema, filter, conditions);
-    auto selection = std::make_shared<mock::Selection>(executor_index, input->output_schema, std::move(conditions));
-    selection->children.push_back(input);
-    return selection;
-}
-
-ExecutorPtr compileTopN(ExecutorPtr input, size_t & executor_index, ASTPtr order_exprs, ASTPtr limit_expr)
-{
-    std::vector<ASTPtr> order_columns;
-    for (const auto & child : order_exprs->children)
-    {
-        ASTOrderByElement * elem = typeid_cast<ASTOrderByElement *>(child.get());
-        if (!elem)
-            throw Exception("Invalid order by element", ErrorCodes::LOGICAL_ERROR);
-        order_columns.push_back(child);
-        compileExpr(input->output_schema, elem->children[0]);
-    }
-    auto limit = safeGet<UInt64>(typeid_cast<ASTLiteral &>(*limit_expr).value);
-    auto top_n = std::make_shared<mock::TopN>(executor_index, input->output_schema, std::move(order_columns), limit);
-    top_n->children.push_back(input);
-    return top_n;
-}
-
-ExecutorPtr compileLimit(ExecutorPtr input, size_t & executor_index, ASTPtr limit_expr)
-{
-    auto limit_length = safeGet<UInt64>(typeid_cast<ASTLiteral &>(*limit_expr).value);
-    auto limit = std::make_shared<mock::Limit>(executor_index, input->output_schema, limit_length);
-    limit->children.push_back(input);
-    return limit;
-}
-
-ExecutorPtr compileAggregation(ExecutorPtr input, size_t & executor_index, ASTPtr agg_funcs, ASTPtr group_by_exprs)
-{
-    std::vector<ASTPtr> agg_exprs;
-    std::vector<ASTPtr> gby_exprs;
-    DAGSchema output_schema;
-    bool has_uniq_raw_res = false;
-    bool need_append_project = false;
-    if (agg_funcs != nullptr)
-    {
-        for (const auto & expr : agg_funcs->children)
-        {
-            const ASTFunction * func = typeid_cast<const ASTFunction *>(expr.get());
-            if (!func || !AggregateFunctionFactory::instance().isAggregateFunctionName(func->name))
-            {
-                need_append_project = true;
-                continue;
-            }
-
-            agg_exprs.push_back(expr);
-            std::vector<TiDB::ColumnInfo> children_ci;
-
-            for (const auto & arg : func->arguments->children)
-            {
-                children_ci.push_back(compileExpr(input->output_schema, arg));
-            }
-
-            TiDB::ColumnInfo ci;
-            if (func->name == "count")
-            {
-                ci.tp = TiDB::TypeLongLong;
-                ci.flag = TiDB::ColumnFlagUnsigned | TiDB::ColumnFlagNotNull;
-            }
-            else if (func->name == "max" || func->name == "min" || func->name == "first_row")
-            {
-                ci = children_ci[0];
-                ci.flag &= ~TiDB::ColumnFlagNotNull;
-            }
-            else if (func->name == uniq_raw_res_name)
-            {
-                has_uniq_raw_res = true;
-                ci.tp = TiDB::TypeString;
-                ci.flag = 1;
-            }
-            // TODO: Other agg func.
-            else
-            {
-                throw Exception("Unsupported agg function " + func->name, ErrorCodes::LOGICAL_ERROR);
-            }
-
-            output_schema.emplace_back(std::make_pair(func->getColumnName(), ci));
-        }
-    }
-
-    if (group_by_exprs != nullptr)
-    {
-        for (const auto & child : group_by_exprs->children)
-        {
-            gby_exprs.push_back(child);
-            auto ci = compileExpr(input->output_schema, child);
-            output_schema.emplace_back(std::make_pair(child->getColumnName(), ci));
-        }
-    }
-
-    auto aggregation = std::make_shared<mock::Aggregation>(
-        executor_index,
-        output_schema,
-        has_uniq_raw_res,
-        need_append_project,
-        std::move(agg_exprs),
-        std::move(gby_exprs),
-        true);
-    aggregation->children.push_back(input);
-    return aggregation;
-}
-
-ExecutorPtr compileProject(ExecutorPtr input, size_t & executor_index, ASTPtr select_list)
-{
-    std::vector<ASTPtr> exprs;
-    DAGSchema output_schema;
-    for (const auto & expr : select_list->children)
-    {
-        if (typeid_cast<ASTAsterisk *>(expr.get()))
-        {
-            /// special case, select *
-            exprs.push_back(expr);
-            const auto & last_output = input->output_schema;
-            for (const auto & field : last_output)
-            {
-                // todo need to use the subquery alias to reconstruct the field
-                //  name if subquery is supported
-                output_schema.emplace_back(field.first, field.second);
-            }
-        }
-        else
-        {
-            exprs.push_back(expr);
-            auto ft = std::find_if(input->output_schema.begin(), input->output_schema.end(), [&](const auto & field) { return field.first == expr->getColumnName(); });
-            if (ft != input->output_schema.end())
-            {
-                output_schema.emplace_back(ft->first, ft->second);
-                continue;
-            }
-            const ASTFunction * func = typeid_cast<const ASTFunction *>(expr.get());
-            if (func && AggregateFunctionFactory::instance().isAggregateFunctionName(func->name))
-            {
-                throw Exception("No such agg " + func->getColumnName(), ErrorCodes::NO_SUCH_COLUMN_IN_TABLE);
-            }
-            else
-            {
-                auto ci = compileExpr(input->output_schema, expr);
-                // todo need to use the subquery alias to reconstruct the field
-                //  name if subquery is supported
-                output_schema.emplace_back(std::make_pair(expr->getColumnName(), ci));
-            }
-        }
-    }
-
-    auto project = std::make_shared<mock::Project>(executor_index, output_schema, std::move(exprs));
-    project->children.push_back(input);
-    return project;
-}
-
-ExecutorPtr compileJoin(size_t & executor_index, ExecutorPtr left, ExecutorPtr right, ASTPtr params)
-{
-    DAGSchema output_schema;
-    const auto & join_params = (static_cast<const ASTTableJoin &>(*params));
-    for (auto & field : left->output_schema)
-    {
-        if (join_params.kind == ASTTableJoin::Kind::Right && field.second.hasNotNullFlag())
-            output_schema.push_back(toNullableDAGColumnInfo(field));
-        else
-            output_schema.push_back(field);
-    }
-    for (auto & field : right->output_schema)
-    {
-        if (join_params.kind == ASTTableJoin::Kind::Left && field.second.hasNotNullFlag())
-            output_schema.push_back(toNullableDAGColumnInfo(field));
-        else
-            output_schema.push_back(field);
-    }
-    auto join = std::make_shared<mock::Join>(executor_index, output_schema, params);
-    join->children.push_back(left);
-    join->children.push_back(right);
-    return join;
-}
-
->>>>>>> 5c21a375
 struct QueryFragment
 {
     ExecutorPtr root_executor;
