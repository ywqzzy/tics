// Copyright 2022 PingCAP, Ltd.
//
// Licensed under the Apache License, Version 2.0 (the "License");
// you may not use this file except in compliance with the License.
// You may obtain a copy of the License at
//
//     http://www.apache.org/licenses/LICENSE-2.0
//
// Unless required by applicable law or agreed to in writing, software
// distributed under the License is distributed on an "AS IS" BASIS,
// WITHOUT WARRANTIES OR CONDITIONS OF ANY KIND, either express or implied.
// See the License for the specific language governing permissions and
// limitations under the License.

#include <Columns/ColumnArray.h>
#include <Common/TargetSpecific.h>
#include <Common/UTF8Helpers.h>
#include <Common/Volnitsky.h>
#include <Core/AccurateComparison.h>
#include <DataTypes/DataTypeArray.h>
#include <Flash/Coprocessor/DAGContext.h>
#include <Functions/CharUtil.h>
#include <Functions/FunctionFactory.h>
#include <Functions/FunctionsArray.h>
#include <Functions/FunctionsRound.h>
#include <Functions/FunctionsString.h>
#include <Functions/GatherUtils/Algorithms.h>
#include <Functions/GatherUtils/GatherUtils.h>
#include <Functions/StringUtil.h>
#include <Functions/castTypeToEither.h>
#include <IO/WriteHelpers.h>
#include <Interpreters/Context.h>
#include <fmt/core.h>
#include <fmt/format.h>
#include <fmt/printf.h>

#include <boost/algorithm/string/predicate.hpp>
#include <ext/range.h>
#include <thread>

namespace DB
{
namespace ErrorCodes
{
extern const int ILLEGAL_COLUMN;
extern const int NUMBER_OF_ARGUMENTS_DOESNT_MATCH;
extern const int ZERO_ARRAY_OR_TUPLE_INDEX;
extern const int LOGICAL_ERROR;
} // namespace ErrorCodes

using namespace GatherUtils;

template <bool negative = false>
struct EmptyImpl
{
    /// If the function will return constant value for FixedString data type.
    static constexpr auto is_fixed_to_constant = false;

    static void vector(const ColumnString::Chars_t & /*data*/, const ColumnString::Offsets & offsets, PaddedPODArray<UInt8> & res)
    {
        size_t size = offsets.size();
        ColumnString::Offset prev_offset = 1;
        for (size_t i = 0; i < size; ++i)
        {
            res[i] = negative ^ (offsets[i] == prev_offset);
            prev_offset = offsets[i] + 1;
        }
    }

    /// Only make sense if is_fixed_to_constant.
    static void vectorFixedToConstant(const ColumnString::Chars_t & /*data*/, size_t /*n*/, UInt8 & /*res*/)
    {
        throw Exception("Logical error: 'vector_fixed_to_constant method' is called", ErrorCodes::LOGICAL_ERROR);
    }

    static void vectorFixedToVector(const ColumnString::Chars_t & data, size_t n, PaddedPODArray<UInt8> & res)
    {
        std::vector<char> empty_chars(n);
        size_t size = data.size() / n;

        for (size_t i = 0; i < size; ++i)
            res[i] = negative ^ (0 == memcmp(&data[i * size], empty_chars.data(), n));
    }

    static void array(const ColumnString::Offsets & offsets, PaddedPODArray<UInt8> & res)
    {
        size_t size = offsets.size();
        ColumnString::Offset prev_offset = 0;
        for (size_t i = 0; i < size; ++i)
        {
            res[i] = negative ^ (offsets[i] == prev_offset);
            prev_offset = offsets[i];
        }
    }
};


/** Calculates the length of a string in bytes.
  */
struct LengthImpl
{
    static constexpr auto is_fixed_to_constant = true;

    static void vector(const ColumnString::Chars_t & /*data*/, const ColumnString::Offsets & offsets, PaddedPODArray<UInt64> & res)
    {
        size_t size = offsets.size();
        for (size_t i = 0; i < size; ++i)
            res[i] = i == 0 ? (offsets[i] - 1) : (offsets[i] - 1 - offsets[i - 1]);
    }

    static void vectorFixedToConstant(const ColumnString::Chars_t & /*data*/, size_t n, UInt64 & res)
    {
        res = n;
    }

    static void vectorFixedToVector(const ColumnString::Chars_t & /*data*/, size_t /*n*/, PaddedPODArray<UInt64> & /*res*/)
    {
    }

    static void array(const ColumnString::Offsets & offsets, PaddedPODArray<UInt64> & res)
    {
        size_t size = offsets.size();
        for (size_t i = 0; i < size; ++i)
            res[i] = i == 0 ? (offsets[i]) : (offsets[i] - offsets[i - 1]);
    }
};


/** If the string is UTF-8 encoded text, it returns the length of the text in code points.
  * (not in characters: the length of the text "ё" can be either 1 or 2, depending on the normalization)
 * (not in characters: the length of the text "" can be either 1 or 2, depending on the normalization)
  * Otherwise, the behavior is undefined.
  */
struct LengthUTF8Impl
{
    static constexpr auto is_fixed_to_constant = false;

    static void vector(const ColumnString::Chars_t & data, const ColumnString::Offsets & offsets, PaddedPODArray<UInt64> & res)
    {
        size_t size = offsets.size();

        ColumnString::Offset prev_offset = 0;
        for (size_t i = 0; i < size; ++i)
        {
            res[i] = UTF8::countCodePoints(&data[prev_offset], offsets[i] - prev_offset - 1);
            prev_offset = offsets[i];
        }
    }

    static void vectorFixedToConstant(const ColumnString::Chars_t & /*data*/, size_t /*n*/, UInt64 & /*res*/)
    {
    }

    static void vectorFixedToVector(const ColumnString::Chars_t & data, size_t n, PaddedPODArray<UInt64> & res)
    {
        size_t size = data.size() / n;

        for (size_t i = 0; i < size; ++i)
        {
            res[i] = UTF8::countCodePoints(&data[i * n], n);
        }
    }

    static void array(const ColumnString::Offsets &, PaddedPODArray<UInt64> &)
    {
        throw Exception("Cannot apply function lengthUTF8 to Array argument", ErrorCodes::ILLEGAL_TYPE_OF_ARGUMENT);
    }
};

namespace
{
template <class T>
using Ptr = T *;

template <class T>
using ConstPtr = T const *;

// there is a bug in tree-optimizer for GCC < 7.3.1,
// which will result in wrong code generation for avx512.
#if defined(__GNUC_PREREQ) && defined(__GNUC_PATCHLEVEL__)
#define TIFLASH_UPPER_LOWER_ASCII_NO_GCC_WORK_AROUND_WITH_SHIFT \
    (__GNUC_PREREQ(7, 4) || (__GNUC_PREREQ(7, 3) && __GNUC_PATCHLEVEL__ >= 1))
#else
#define TIFLASH_UPPER_LOWER_ASCII_NO_GCC_WORK_AROUND_WITH_SHIFT 1
#endif

TIFLASH_DECLARE_MULTITARGET_FUNCTION_TP(
    (char not_case_lower_bound, char not_case_upper_bound, char flip_case_mask),
    (not_case_lower_bound, not_case_upper_bound, flip_case_mask),
    void,
    lowerUpperAsciiArrayImpl,
    (src, src_end, dst),
    (ConstPtr<UInt8> src,
     const ConstPtr<UInt8> src_end,
     Ptr<UInt8> dst),
    {
#if TIFLASH_UPPER_LOWER_ASCII_NO_GCC_WORK_AROUND_WITH_SHIFT
        for (; src < src_end; ++src, ++dst)
            if (*src >= not_case_lower_bound && *src <= not_case_upper_bound)
                *dst = *src ^ flip_case_mask;
            else
                *dst = *src;
#else
        static constexpr UInt8 mask_shift = __builtin_ctz(flip_case_mask);
        for (; src < src_end; ++src, ++dst)
        {
            auto data = static_cast<UInt8>(*src <= not_case_upper_bound)
                & static_cast<UInt8>(*src >= not_case_lower_bound);
            *dst = *src ^ (data << mask_shift);
        }
#endif
    })
} // namespace

template <char not_case_lower_bound, char not_case_upper_bound>
struct LowerUpperImpl
{
    static void vector(const ColumnString::Chars_t & data,
                       const ColumnString::Offsets & offsets,
                       ColumnString::Chars_t & res_data,
                       ColumnString::Offsets & res_offsets)
    {
        res_data.resize(data.size());
        res_offsets.assign(offsets);
        array(data.data(), data.data() + data.size(), res_data.data());
    }

    static void vectorFixed(const ColumnString::Chars_t & data, size_t /*n*/, ColumnString::Chars_t & res_data)
    {
        res_data.resize(data.size());
        array(data.data(), data.data() + data.size(), res_data.data());
    }

private:
    static void array(const UInt8 * src, const UInt8 * src_end, UInt8 * dst)
    {
        static constexpr auto flip_case_mask = 'A' ^ 'a';
        lowerUpperAsciiArrayImpl<not_case_lower_bound, not_case_upper_bound, flip_case_mask>(src, src_end, dst);
    }
};

/** Expands the string in bytes.
  */
struct ReverseImpl
{
    static void vector(const ColumnString::Chars_t & data,
                       const ColumnString::Offsets & offsets,
                       ColumnString::Chars_t & res_data,
                       ColumnString::Offsets & res_offsets)
    {
        res_data.resize(data.size());
        res_offsets.assign(offsets);
        size_t size = offsets.size();

        ColumnString::Offset prev_offset = 0;
        for (size_t i = 0; i < size; ++i)
        {
            for (size_t j = prev_offset; j < offsets[i] - 1; ++j)
                res_data[j] = data[offsets[i] + prev_offset - 2 - j];
            res_data[offsets[i] - 1] = 0;
            prev_offset = offsets[i];
        }
    }

    static void vectorFixed(const ColumnString::Chars_t & data, size_t n, ColumnString::Chars_t & res_data)
    {
        res_data.resize(data.size());
        size_t size = data.size() / n;

        for (size_t i = 0; i < size; ++i)
            for (size_t j = i * n; j < (i + 1) * n; ++j)
                res_data[j] = data[(i * 2 + 1) * n - j - 1];
    }
};


/** Expands the sequence of code points in a UTF-8 encoded string.
  * The result may not match the expected result, because modifying code points (for example, diacritics) may be applied to another symbols.
  * If the string is not encoded in UTF-8, then the behavior is undefined.
  */
struct ReverseUTF8Impl
{
    static void vector(const ColumnString::Chars_t & data,
                       const ColumnString::Offsets & offsets,
                       ColumnString::Chars_t & res_data,
                       ColumnString::Offsets & res_offsets)
    {
        res_data.resize(data.size());
        res_offsets.assign(offsets);
        size_t size = offsets.size();

        ColumnString::Offset prev_offset = 0;
        for (size_t i = 0; i < size; ++i)
        {
            ColumnString::Offset j = prev_offset;
            while (j < offsets[i] - 1)
            {
                if (data[j] < 0xBF)
                {
                    res_data[offsets[i] + prev_offset - 2 - j] = data[j];
                    j += 1;
                }
                else if (data[j] < 0xE0)
                {
                    memcpy(&res_data[offsets[i] + prev_offset - 2 - j - 1], &data[j], 2);
                    j += 2;
                }
                else if (data[j] < 0xF0)
                {
                    memcpy(&res_data[offsets[i] + prev_offset - 2 - j - 2], &data[j], 3);
                    j += 3;
                }
                else
                {
                    res_data[offsets[i] + prev_offset - 2 - j] = data[j];
                    j += 1;
                }
            }

            res_data[offsets[i] - 1] = 0;
            prev_offset = offsets[i];
        }
    }

    static void vectorFixed(const ColumnString::Chars_t &, size_t, ColumnString::Chars_t &)
    {
        throw Exception("Cannot apply function reverseUTF8 to fixed string.", ErrorCodes::ILLEGAL_COLUMN);
    }
};


template <char not_case_lower_bound,
          char not_case_upper_bound,
          int to_case(int),
          void cyrillic_to_case(const UInt8 *&, UInt8 *&)>
void LowerUpperUTF8Impl<not_case_lower_bound, not_case_upper_bound, to_case, cyrillic_to_case>::vector(
    const ColumnString::Chars_t & data,
    const IColumn::Offsets & offsets,
    ColumnString::Chars_t & res_data,
    IColumn::Offsets & res_offsets)
{
    res_data.resize(data.size());
    res_offsets.assign(offsets);
    array(data.data(), data.data() + data.size(), res_data.data());
}

template <char not_case_lower_bound,
          char not_case_upper_bound,
          int to_case(int),
          void cyrillic_to_case(const UInt8 *&, UInt8 *&)>
void LowerUpperUTF8Impl<not_case_lower_bound, not_case_upper_bound, to_case, cyrillic_to_case>::vectorFixed(
    const ColumnString::Chars_t & data,
    size_t /*n*/,
    ColumnString::Chars_t & res_data)
{
    res_data.resize(data.size());
    array(data.data(), data.data() + data.size(), res_data.data());
}

template <char not_case_lower_bound,
          char not_case_upper_bound,
          int to_case(int),
          void cyrillic_to_case(const UInt8 *&, UInt8 *&)>
void LowerUpperUTF8Impl<not_case_lower_bound, not_case_upper_bound, to_case, cyrillic_to_case>::constant(
    const std::string & data,
    std::string & res_data)
{
    res_data.resize(data.size());
    array(reinterpret_cast<const UInt8 *>(data.data()),
          reinterpret_cast<const UInt8 *>(data.data() + data.size()),
          reinterpret_cast<UInt8 *>(&res_data[0]));
}

namespace
{
template <char not_case_lower_bound,
          char not_case_upper_bound,
          char ascii_upper_bound,
          char flip_case_mask,
          int to_case(int),
          void cyrillic_to_case(ConstPtr<UInt8> &, Ptr<UInt8> &)>
__attribute__((always_inline)) inline void toCaseImpl(
    ConstPtr<UInt8> & src,
    const ConstPtr<UInt8> src_end,
    Ptr<UInt8> & dst)
{
    if (src[0] <= ascii_upper_bound)
    {
        if (*src >= not_case_lower_bound && *src <= not_case_upper_bound)
            *dst++ = *src++ ^ flip_case_mask;
        else
            *dst++ = *src++;
    }
    else if (src + 1 < src_end
             && ((src[0] == 0xD0u && (src[1] >= 0x80u && src[1] <= 0xBFu)) || (src[0] == 0xD1u && (src[1] >= 0x80u && src[1] <= 0x9Fu))))
    {
        cyrillic_to_case(src, dst);
    }
    else if (src + 1 < src_end && src[0] == 0xC2u)
    {
        /// Punctuation U+0080 - U+00BF, UTF-8: C2 80 - C2 BF
        *dst++ = *src++;
        *dst++ = *src++;
    }
    else if (src + 2 < src_end && src[0] == 0xE2u)
    {
        /// Characters U+2000 - U+2FFF, UTF-8: E2 80 80 - E2 BF BF
        *dst++ = *src++;
        *dst++ = *src++;
        *dst++ = *src++;
    }
    else
    {
        static const Poco::UTF8Encoding utf8;

        if (const auto chars = utf8.convert(to_case(utf8.convert(src)), dst, src_end - src))
            src += chars, dst += chars;
        else
            ++src, ++dst;
    }
}

template <char not_case_lower_bound,
          char not_case_upper_bound,
          char ascii_upper_bound,
          char flip_case_mask,
          int to_case(int)>
__attribute__((always_inline)) inline void toCaseImplTiDB(
    ConstPtr<UInt8> & src,
    const ConstPtr<UInt8> src_end,
    Ptr<UInt8> & dst)
{
    if (src[0] <= ascii_upper_bound)
    {
        if (*src >= not_case_lower_bound && *src <= not_case_upper_bound)
            *dst++ = *src++ ^ flip_case_mask;
        else
            *dst++ = *src++;
    }
    else
    {
        static const Poco::UTF8Encoding utf8;

        if (const auto chars = utf8.convert(to_case(utf8.convert(src)), dst, src_end - src))
            src += chars, dst += chars;
        else
            ++src, ++dst;
    }
}

} // namespace

template <char not_case_lower_bound,
          char not_case_upper_bound,
          int to_case(int),
          void cyrillic_to_case(ConstPtr<UInt8> &, Ptr<UInt8> &)>
void LowerUpperUTF8Impl<not_case_lower_bound, not_case_upper_bound, to_case, cyrillic_to_case>::toCase(
    ConstPtr<UInt8> & src,
    const ConstPtr<UInt8> src_end,
    Ptr<UInt8> & dst)
{
    toCaseImpl<
        not_case_lower_bound,
        not_case_upper_bound,
        ascii_upper_bound,
        flip_case_mask,
        to_case,
        cyrillic_to_case>(src, src_end, dst);
}

namespace
{
TIFLASH_DECLARE_MULTITARGET_FUNCTION_TP(
    (char not_case_lower_bound,
     char not_case_upper_bound,
     char ascii_upper_bound,
     char flip_case_mask,
     int to_case(int),
     void cyrillic_to_case(const UInt8 *&, UInt8 *&)),
    (not_case_lower_bound,
     not_case_upper_bound,
     ascii_upper_bound,
     flip_case_mask,
     to_case,
     cyrillic_to_case),
    void,
    lowerUpperUTF8ArrayImpl,
    (src, src_end, dst),
    (ConstPtr<UInt8> & src,
     const ConstPtr<UInt8> src_end,
     Ptr<UInt8> & dst),
    {
        static const auto flip_mask = SimdWord::template fromSingle<int8_t>(flip_case_mask);
        while (src + WORD_SIZE < src_end)
        {
            auto word = SimdWord::fromUnaligned(src);
            auto ascii_check = SimdWord{};
            ascii_check.as_int8 = word.as_int8 >= 0;
            if (ascii_check.isByteAllMarked())
            {
                auto range_check = SimdWord{};
                auto selected = SimdWord{};
                auto lower_bounds = SimdWord::template fromSingle<int8_t>(not_case_lower_bound);
                auto upper_bounds = SimdWord::template fromSingle<int8_t>(not_case_upper_bound);
                range_check.as_int8 = (word.as_int8 >= lower_bounds.as_int8) & (word.as_int8 <= upper_bounds.as_int8);
                selected.as_int8 = range_check.as_int8 & flip_mask.as_int8;
                word.as_int8 ^= selected.as_int8;
                word.toUnaligned(dst);
                src += WORD_SIZE;
                dst += WORD_SIZE;
            }
            else
            {
                auto expected_end = src + WORD_SIZE;
                while (src < expected_end)
                {
                    toCaseImpl<
                        not_case_lower_bound,
                        not_case_upper_bound,
                        ascii_upper_bound,
                        flip_case_mask,
                        to_case,
                        cyrillic_to_case>(src, src_end, dst);
                }
            }
        }
        while (src < src_end)
            toCaseImpl<
                not_case_lower_bound,
                not_case_upper_bound,
                ascii_upper_bound,
                flip_case_mask,
                to_case,
                cyrillic_to_case>(src, src_end, dst);
    })

TIFLASH_DECLARE_MULTITARGET_FUNCTION_TP(
    (char not_case_lower_bound,
     char not_case_upper_bound,
     char ascii_upper_bound,
     char flip_case_mask,
     int to_case(int)),
    (not_case_lower_bound,
     not_case_upper_bound,
     ascii_upper_bound,
     flip_case_mask,
     to_case),
    void,
    lowerUpperUTF8ArrayImplTiDB,
    (src, src_end, dst),
    (ConstPtr<UInt8> & src,
     const ConstPtr<UInt8> src_end,
     Ptr<UInt8> & dst),
    {
        static const auto flip_mask = SimdWord::template fromSingle<int8_t>(flip_case_mask);
        while (src + WORD_SIZE < src_end)
        {
            auto word = SimdWord::fromUnaligned(src);
            auto ascii_check = SimdWord{};
            ascii_check.as_int8 = word.as_int8 >= 0;
            if (ascii_check.isByteAllMarked())
            {
                auto range_check = SimdWord{};
                auto selected = SimdWord{};
                auto lower_bounds = SimdWord::template fromSingle<int8_t>(not_case_lower_bound);
                auto upper_bounds = SimdWord::template fromSingle<int8_t>(not_case_upper_bound);
                range_check.as_int8 = (word.as_int8 >= lower_bounds.as_int8) & (word.as_int8 <= upper_bounds.as_int8);
                selected.as_int8 = range_check.as_int8 & flip_mask.as_int8;
                word.as_int8 ^= selected.as_int8;
                word.toUnaligned(dst);
                src += WORD_SIZE;
                dst += WORD_SIZE;
            }
            else
            {
                auto expected_end = src + WORD_SIZE;
                while (src < expected_end)
                {
                    toCaseImplTiDB<
                        not_case_lower_bound,
                        not_case_upper_bound,
                        ascii_upper_bound,
                        flip_case_mask,
                        to_case>(src, src_end, dst);
                }
            }
        }
        while (src < src_end)
            toCaseImplTiDB<
                not_case_lower_bound,
                not_case_upper_bound,
                ascii_upper_bound,
                flip_case_mask,
                to_case>(src, src_end, dst);
    })
} // namespace

template <char not_case_lower_bound,
          char not_case_upper_bound,
          int to_case(int),
          void cyrillic_to_case(const UInt8 *&, UInt8 *&)>
void LowerUpperUTF8Impl<not_case_lower_bound, not_case_upper_bound, to_case, cyrillic_to_case>::array(
    ConstPtr<UInt8> src,
    const ConstPtr<UInt8> src_end,
    Ptr<UInt8> dst)
{
    lowerUpperUTF8ArrayImpl<
        not_case_lower_bound,
        not_case_upper_bound,
        ascii_upper_bound,
        flip_case_mask,
        to_case,
        cyrillic_to_case>(src, src_end, dst);
}

template <char not_case_lower_bound,
          char not_case_upper_bound,
          int to_case(int)>
void TiDBLowerUpperUTF8Impl<not_case_lower_bound, not_case_upper_bound, to_case>::vector(
    const ColumnString::Chars_t & data,
    const IColumn::Offsets & offsets,
    ColumnString::Chars_t & res_data,
    IColumn::Offsets & res_offsets)
{
    res_data.resize(data.size());
    res_offsets.assign(offsets);
    array(data.data(), data.data() + data.size(), res_data.data());
}

template <char not_case_lower_bound,
          char not_case_upper_bound,
          int to_case(int)>
void TiDBLowerUpperUTF8Impl<not_case_lower_bound, not_case_upper_bound, to_case>::vectorFixed(
    const ColumnString::Chars_t & data,
    size_t /*n*/,
    ColumnString::Chars_t & res_data)
{
    res_data.resize(data.size());
    array(data.data(), data.data() + data.size(), res_data.data());
}

template <char not_case_lower_bound,
          char not_case_upper_bound,
          int to_case(int)>
void TiDBLowerUpperUTF8Impl<not_case_lower_bound, not_case_upper_bound, to_case>::constant(
    const std::string & data,
    std::string & res_data)
{
    res_data.resize(data.size());
    array(reinterpret_cast<const UInt8 *>(data.data()),
          reinterpret_cast<const UInt8 *>(data.data() + data.size()),
          reinterpret_cast<UInt8 *>(&res_data[0]));
}

template <char not_case_lower_bound,
          char not_case_upper_bound,
          int to_case(int)>
void TiDBLowerUpperUTF8Impl<not_case_lower_bound, not_case_upper_bound, to_case>::toCase(
    const UInt8 *& src,
    const UInt8 * src_end,
    UInt8 *& dst)
{
    toCaseImplTiDB<
        not_case_lower_bound,
        not_case_upper_bound,
        ascii_upper_bound,
        flip_case_mask,
        to_case>(src, src_end, dst);
}

template <char not_case_lower_bound,
          char not_case_upper_bound,
          int to_case(int)>
void TiDBLowerUpperUTF8Impl<not_case_lower_bound, not_case_upper_bound, to_case>::array(
    const UInt8 * src,
    const UInt8 * src_end,
    UInt8 * dst)
{
    lowerUpperUTF8ArrayImplTiDB<
        not_case_lower_bound,
        not_case_upper_bound,
        ascii_upper_bound,
        flip_case_mask,
        to_case>(src, src_end, dst);
}

/** If the string is encoded in UTF-8, then it selects a substring of code points in it.
  * Otherwise, the behavior is undefined.
  */
struct SubstringUTF8Impl
{
    template <bool implicit_length, bool is_positive_start>
    static void vectorConstConst(
        const ColumnString::Chars_t & data,
        const ColumnString::Offsets & offsets,
        size_t original_start_abs,
        size_t length,
        ColumnString::Chars_t & res_data,
        ColumnString::Offsets & res_offsets)
    {
        res_data.reserve(data.size());
        size_t size = offsets.size();
        res_offsets.resize(size);

        ColumnString::Offset prev_offset = 0;
        ColumnString::Offset res_offset = 0;
        for (size_t i = 0; i < size; ++i)
        {
            doSubstringUTF8<implicit_length, is_positive_start>(i, data, offsets, original_start_abs, length, res_data, res_offsets, prev_offset, res_offset);
        }
    }

    template <bool implicit_length, typename StartFf, typename LengthFf>
    static void vectorVectorVector(
        const ColumnString::Chars_t & data,
        const ColumnString::Offsets & offsets,
        StartFf && start_func,
        LengthFf && length_func,
        ColumnString::Chars_t & res_data,
        ColumnString::Offsets & res_offsets)
    {
        res_data.reserve(data.size());
        size_t size = offsets.size();
        res_offsets.resize(size);

        ColumnString::Offset prev_offset = 0;
        ColumnString::Offset res_offset = 0;
        for (size_t i = 0; i < size; ++i)
        {
            auto [is_positive, original_start_abs] = start_func(i);
            size_t length = 0;
            if constexpr (!implicit_length)
                length = length_func(i);

            if (is_positive)
            {
                doSubstringUTF8<implicit_length, true>(i, data, offsets, original_start_abs, length, res_data, res_offsets, prev_offset, res_offset);
            }
            else
            {
                doSubstringUTF8<implicit_length, false>(i, data, offsets, original_start_abs, length, res_data, res_offsets, prev_offset, res_offset);
            }
        }
    }

private:
    template <bool implicit_length, bool is_positive_start>
    static void doSubstringUTF8(
        size_t column_index,
        const ColumnString::Chars_t & data,
        const ColumnString::Offsets & offsets,
        size_t original_start_abs,
        size_t length,
        ColumnString::Chars_t & res_data,
        ColumnString::Offsets & res_offsets,
        ColumnString::Offset & prev_offset,
        ColumnString::Offset & res_offset)
    {
        ColumnString::Offset j = prev_offset;
        ColumnString::Offset pos = 1;
        ColumnString::Offset bytes_start = 0;
        ColumnString::Offset bytes_length = 0;
        size_t start = 0;
        if constexpr (is_positive_start)
            start = original_start_abs;
        else
        {
            // set the start as string_length - abs(original_start) + 1
            std::vector<ColumnString::Offset> start_offsets;
            ColumnString::Offset current = prev_offset;
            while (current < offsets[column_index] - 1)
            {
                start_offsets.push_back(current);
                current += UTF8::seqLength(data[current]);
            }
            if (original_start_abs > start_offsets.size())
            {
                // return empty string
                res_data.resize(res_data.size() + 1);
                res_data[res_offset] = 0;
                ++res_offset;
                res_offsets[column_index] = res_offset;
                return;
            }
            start = start_offsets.size() - original_start_abs + 1;
            pos = start;
            j = start_offsets[start - 1];
        }
        while (j < offsets[column_index] - 1)
        {
            if (pos == start)
                bytes_start = j - prev_offset + 1;

            j += UTF8::seqLength(data[j]);

            if constexpr (implicit_length)
            {
                // implicit_length means get the substring from start to the end of the string
                bytes_length = j - prev_offset + 1 - bytes_start;
            }
            else
            {
                if (pos >= start)
                {
                    if (pos - start < length)
                        bytes_length = j - prev_offset + 1 - bytes_start;
                    else
                        break;
                }
            }

            ++pos;
        }

        if (bytes_start == 0)
        {
            res_data.resize(res_data.size() + 1);
            res_data[res_offset] = 0;
            ++res_offset;
        }
        else
        {
            size_t bytes_to_copy = std::min(offsets[column_index] - prev_offset - bytes_start, bytes_length);
            res_data.resize(res_data.size() + bytes_to_copy + 1);
            memcpySmallAllowReadWriteOverflow15(&res_data[res_offset], &data[prev_offset + bytes_start - 1], bytes_to_copy);
            res_offset += bytes_to_copy + 1;
            res_data[res_offset - 1] = 0;
        }
        res_offsets[column_index] = res_offset;
        prev_offset = offsets[column_index];
    }
};


/** If the string is encoded in UTF-8, then it selects a right of code points in it.
  * Otherwise, the behavior is undefined.
  */
struct RightUTF8Impl
{
public:
    template <typename FF>
    static void constVector(
        const size_t const_length_size,
        const ColumnString::Chars_t & data,
        const ColumnString::Offsets & offsets,
        FF && get_length_func,
        ColumnString::Chars_t & res_data,
        ColumnString::Offsets & res_offsets)
    {
        res_data.reserve(const_length_size * data.size());
        res_offsets.resize(const_length_size);

        ColumnString::Offset res_offset = 0;
        for (size_t i = 0; i < const_length_size; ++i)
        {
            size_t length = get_length_func(i);
            res_offset += (0 == length
                               ? appendEmptyString(res_data, res_offset)
                               : doRightUTF8(data, 0, offsets[0], length, res_data, res_offset));
            res_offsets[i] = res_offset;
        }
    }

    // length should not be zero.
    static void vectorConst(
        const ColumnString::Chars_t & data,
        const ColumnString::Offsets & offsets,
        size_t length,
        ColumnString::Chars_t & res_data,
        ColumnString::Offsets & res_offsets)
    {
        res_data.reserve(data.size());
        size_t size = offsets.size();
        res_offsets.resize(size);

        ColumnString::Offset prev_offset = 0;
        ColumnString::Offset res_offset = 0;
        for (size_t i = 0; i < size; ++i)
        {
            res_offset += doRightUTF8(data, prev_offset, offsets[i], length, res_data, res_offset);
            res_offsets[i] = res_offset;
            prev_offset = offsets[i];
        }
    }

    template <typename FF>
    static void vectorVector(
        const ColumnString::Chars_t & data,
        const ColumnString::Offsets & offsets,
        FF && get_length_func,
        ColumnString::Chars_t & res_data,
        ColumnString::Offsets & res_offsets)
    {
        res_data.reserve(data.size());
        size_t size = offsets.size();
        res_offsets.resize(size);

        ColumnString::Offset prev_offset = 0;
        ColumnString::Offset res_offset = 0;
        for (size_t i = 0; i < size; ++i)
        {
            size_t length = get_length_func(i);
            res_offset += (0 == length
                               ? appendEmptyString(res_data, res_offset)
                               : doRightUTF8(data, prev_offset, offsets[i], length, res_data, res_offset));
            res_offsets[i] = res_offset;
            prev_offset = offsets[i];
        }
    }

private:
    // length should not be zero.
    // copy bytes from data to res_data and return bytes_to_copy.
    static size_t doRightUTF8(
        const ColumnString::Chars_t & data,
        const ColumnString::Offset & start_offset,
        const ColumnString::Offset & end_offset,
        size_t length,
        ColumnString::Chars_t & res_data,
        const ColumnString::Offset & res_offset)
    {
        std::vector<ColumnString::Offset> start_offsets;
        ColumnString::Offset current = start_offset;
        // TODO: break this loop in advance
        // NOTE: data[end_offset -1] = 0, so ignore it
        auto end_flag = end_offset - 1;
        while (current < end_flag)
        {
            start_offsets.push_back(current);
            current += UTF8::seqLength(data[current]);
        }
        if (start_offsets.empty())
        {
            // null
            return appendEmptyString(res_data, res_offset);
        }
        else
        {
            // not null
            // if(string_length > length, string_length - length, 0)
            auto start_index = start_offsets.size() > length ? start_offsets.size() - length : 0;
            // copy data from start to end of this string
            size_t bytes_to_copy = end_offset - start_offsets[start_index];
            res_data.resize(res_data.size() + bytes_to_copy);
            memcpySmallAllowReadWriteOverflow15(&res_data[res_offset], &data[start_offsets[start_index]], bytes_to_copy);
            return bytes_to_copy;
        }
    }

    static size_t appendEmptyString(ColumnString::Chars_t & res_data, const ColumnString::Offset & res_offset)
    {
        res_data.resize(res_data.size() + 1);
        res_data[res_offset] = 0;
        return 1;
    }
};


template <typename Impl, typename Name, typename ResultType>
class FunctionStringOrArrayToT : public IFunction
{
public:
    static constexpr auto name = Name::name;
    static FunctionPtr create(const Context &)
    {
        return std::make_shared<FunctionStringOrArrayToT>();
    }

    String getName() const override
    {
        return name;
    }

    size_t getNumberOfArguments() const override
    {
        return 1;
    }

    DataTypePtr getReturnTypeImpl(const DataTypes & arguments) const override
    {
        if (!arguments[0]->isStringOrFixedString()
            && !checkDataType<DataTypeArray>(&*arguments[0]))
            throw Exception(
                fmt::format("Illegal type {} of argument of function {}", arguments[0]->getName(), getName()),
                ErrorCodes::ILLEGAL_TYPE_OF_ARGUMENT);

        return std::make_shared<DataTypeNumber<ResultType>>();
    }

    bool useDefaultImplementationForConstants() const override { return true; }

    void executeImpl(Block & block, const ColumnNumbers & arguments, size_t result) const override
    {
        const ColumnPtr column = block.getByPosition(arguments[0]).column;
        if (const ColumnString * col = checkAndGetColumn<ColumnString>(column.get()))
        {
            auto col_res = ColumnVector<ResultType>::create();

            typename ColumnVector<ResultType>::Container & vec_res = col_res->getData();
            vec_res.resize(col->size());
            Impl::vector(col->getChars(), col->getOffsets(), vec_res);

            block.getByPosition(result).column = std::move(col_res);
        }
        else if (const ColumnFixedString * col = checkAndGetColumn<ColumnFixedString>(column.get()))
        {
            if (Impl::is_fixed_to_constant)
            {
                ResultType res = 0;
                Impl::vectorFixedToConstant(col->getChars(), col->getN(), res);

                block.getByPosition(result).column = block.getByPosition(result).type->createColumnConst(col->size(), toField(res));
            }
            else
            {
                auto col_res = ColumnVector<ResultType>::create();

                typename ColumnVector<ResultType>::Container & vec_res = col_res->getData();
                vec_res.resize(col->size());
                Impl::vectorFixedToVector(col->getChars(), col->getN(), vec_res);

                block.getByPosition(result).column = std::move(col_res);
            }
        }
        else if (const ColumnArray * col = checkAndGetColumn<ColumnArray>(column.get()))
        {
            auto col_res = ColumnVector<ResultType>::create();

            typename ColumnVector<ResultType>::Container & vec_res = col_res->getData();
            vec_res.resize(col->size());
            Impl::array(col->getOffsets(), vec_res);

            block.getByPosition(result).column = std::move(col_res);
        }
        else
            throw Exception(
                fmt::format("Illegal column {} of argument of function {}", block.getByPosition(arguments[0]).column->getName(), getName()),
                ErrorCodes::ILLEGAL_COLUMN);
    }
};


/// Also works with arrays.
class FunctionReverse : public IFunction
{
public:
    static constexpr auto name = "reverse";
    static FunctionPtr create(const Context &)
    {
        return std::make_shared<FunctionReverse>();
    }

    String getName() const override
    {
        return name;
    }

    size_t getNumberOfArguments() const override
    {
        return 1;
    }

    bool isInjective(const Block &) const override
    {
        return true;
    }

    DataTypePtr getReturnTypeImpl(const DataTypes & arguments) const override
    {
        if (!arguments[0]->isStringOrFixedString()
            && !checkDataType<DataTypeArray>(&*arguments[0]))
            throw Exception(
                fmt::format("Illegal type {} of argument of function {}", arguments[0]->getName(), getName()),
                ErrorCodes::ILLEGAL_TYPE_OF_ARGUMENT);

        return arguments[0];
    }

    bool useDefaultImplementationForConstants() const override { return true; }

    void executeImpl(Block & block, const ColumnNumbers & arguments, size_t result) const override
    {
        const ColumnPtr column = block.getByPosition(arguments[0]).column;
        if (const ColumnString * col = checkAndGetColumn<ColumnString>(column.get()))
        {
            auto col_res = ColumnString::create();
            ReverseImpl::vector(col->getChars(), col->getOffsets(), col_res->getChars(), col_res->getOffsets());
            block.getByPosition(result).column = std::move(col_res);
        }
        else if (const ColumnFixedString * col = checkAndGetColumn<ColumnFixedString>(column.get()))
        {
            auto col_res = ColumnFixedString::create(col->getN());
            ReverseImpl::vectorFixed(col->getChars(), col->getN(), col_res->getChars());
            block.getByPosition(result).column = std::move(col_res);
        }
        else if (checkColumn<ColumnArray>(column.get()))
        {
            DefaultExecutable(std::make_shared<FunctionArrayReverse>()).execute(block, arguments, result);
        }
        else
            throw Exception(
                fmt::format("Illegal column {} of argument of function {}", block.getByPosition(arguments[0]).column->getName(), getName()),
                ErrorCodes::ILLEGAL_COLUMN);
    }
};

extern UInt64 GetJsonLength(std::string_view sv);

class FunctionJsonLength : public IFunction
{
public:
    static constexpr auto name = "jsonLength";
    static FunctionPtr create(const Context &) { return std::make_shared<FunctionJsonLength>(); }

    String getName() const override { return name; }

    size_t getNumberOfArguments() const override { return 1; }

    DataTypePtr getReturnTypeImpl(const DataTypes & arguments) const override
    {
        if (!arguments[0]->isString())
            throw Exception(
                fmt::format("Illegal type {} of argument of function {}", arguments[0]->getName(), getName()),
                ErrorCodes::ILLEGAL_TYPE_OF_ARGUMENT);

        return std::make_shared<DataTypeUInt64>();
    }

    bool useDefaultImplementationForConstants() const override { return true; }

    void executeImpl(Block & block, const ColumnNumbers & arguments, size_t result) const override
    {
        const ColumnPtr column = block.getByPosition(arguments[0]).column;
        if (const ColumnString * col = checkAndGetColumn<ColumnString>(column.get()))
        {
            auto col_res = ColumnUInt64::create();
            typename ColumnUInt64::Container & vec_col_res = col_res->getData();
            {
                const auto & data = col->getChars();
                const auto & offsets = col->getOffsets();
                const size_t size = offsets.size();
                vec_col_res.resize(size);

                ColumnString::Offset prev_offset = 0;
                for (size_t i = 0; i < size; ++i)
                {
                    std::string_view sv(reinterpret_cast<const char *>(&data[prev_offset]), offsets[i] - prev_offset - 1);
                    vec_col_res[i] = GetJsonLength(sv);
                    prev_offset = offsets[i];
                }
            }
            block.getByPosition(result).column = std::move(col_res);
        }
        else
            throw Exception(fmt::format("Illegal column {} of argument of function {}", column->getName(), getName()), ErrorCodes::ILLEGAL_COLUMN);
    }
};

template <typename Name, bool is_injective>
class ConcatImpl : public IFunction
{
public:
    static constexpr auto name = Name::name;
    explicit ConcatImpl(const Context & context)
        : context(context)
    {}
    static FunctionPtr create(const Context & context)
    {
        return std::make_shared<ConcatImpl>(context);
    }

    String getName() const override
    {
        return name;
    }

    bool isVariadic() const override
    {
        return true;
    }

    size_t getNumberOfArguments() const override
    {
        return 0;
    }

    bool isInjective(const Block &) const override
    {
        return is_injective;
    }

    bool useDefaultImplementationForConstants() const override { return true; }

    DataTypePtr getReturnTypeImpl(const DataTypes & arguments) const override
    {
        if (!is_injective && !arguments.empty() && checkDataType<DataTypeArray>(arguments[0].get()))
            return FunctionArrayConcat(context).getReturnTypeImpl(arguments);

        if (arguments.size() < 2)
            throw Exception(
                fmt::format("Number of arguments for function {} doesn't match: passed {}, should be at least 2.", getName(), arguments.size()),
                ErrorCodes::NUMBER_OF_ARGUMENTS_DOESNT_MATCH);

        for (const auto arg_idx : ext::range(0, arguments.size()))
        {
            const auto * arg = arguments[arg_idx].get();
            if (!arg->isString())
                throw Exception(
                    fmt::format("Illegal type {} of argument {} of function {}", arg->getName(), arg_idx + 1, getName()),
                    ErrorCodes::ILLEGAL_TYPE_OF_ARGUMENT);
        }

        return std::make_shared<DataTypeString>();
    }

    void executeImpl(Block & block, const ColumnNumbers & arguments, const size_t result) const override
    {
        if (!is_injective && !arguments.empty() && checkDataType<DataTypeArray>(block.getByPosition(arguments[0]).type.get()))
            return FunctionArrayConcat(context).executeImpl(block, arguments, result);

        if (arguments.size() == 2)
            executeBinary(block, arguments, result);
        else
            executeNAry(block, arguments, result);
    }

private:
    const Context & context;

    void executeBinary(Block & block, const ColumnNumbers & arguments, const size_t result) const
    {
        const IColumn * c0 = block.getByPosition(arguments[0]).column.get();
        const IColumn * c1 = block.getByPosition(arguments[1]).column.get();

        const ColumnString * c0_string = checkAndGetColumn<ColumnString>(c0);
        const ColumnString * c1_string = checkAndGetColumn<ColumnString>(c1);
        const ColumnConst * c0_const_string = checkAndGetColumnConst<ColumnString>(c0);
        const ColumnConst * c1_const_string = checkAndGetColumnConst<ColumnString>(c1);

        auto c_res = ColumnString::create();

        if (c0_string && c1_string)
            concat(StringSource(*c0_string), StringSource(*c1_string), StringSink(*c_res, c0->size()));
        else if (c0_string && c1_const_string)
            concat(StringSource(*c0_string), ConstSource<StringSource>(*c1_const_string), StringSink(*c_res, c0->size()));
        else if (c0_const_string && c1_string)
            concat(ConstSource<StringSource>(*c0_const_string), StringSource(*c1_string), StringSink(*c_res, c0->size()));
        else
        {
            /// Fallback: use generic implementation for not very important cases.
            executeNAry(block, arguments, result);
            return;
        }

        block.getByPosition(result).column = std::move(c_res);
    }

    void executeNAry(Block & block, const ColumnNumbers & arguments, const size_t result) const
    {
        size_t num_sources = arguments.size();
        StringSources sources(num_sources);

        for (size_t i = 0; i < num_sources; ++i)
            sources[i] = createDynamicStringSource(*block.getByPosition(arguments[i]).column);

        auto c_res = ColumnString::create();
        concat(sources, StringSink(*c_res, block.rows()));
        block.getByPosition(result).column = std::move(c_res);
    }
};

/** TiDB Function CONCAT(str1,str2,...)
  * Returns the string that results from concatenating the arguments. May have one or more arguments.
  * CONCAT() returns NULL if any argument is NULL.
*/
class FunctionTiDBConcat : public IFunction
{
private:
    const Context & context;

    struct NameTiDBConcat
    {
        static constexpr auto name = "tidbConcat";
    };

public:
    static constexpr auto name = NameTiDBConcat::name;
    explicit FunctionTiDBConcat(const Context & context)
        : context(context)
    {}
    static FunctionPtr create(const Context & context)
    {
        return std::make_shared<FunctionTiDBConcat>(context);
    }

    String getName() const override { return name; }

    bool isVariadic() const override { return true; }
    size_t getNumberOfArguments() const override { return 0; }

    bool useDefaultImplementationForNulls() const override { return true; }

    bool useDefaultImplementationForConstants() const override { return true; }

    DataTypePtr getReturnTypeImpl(const DataTypes & arguments) const override
    {
        if (arguments.empty())
            throw Exception(
                fmt::format("Number of arguments for function {} doesn't match: passed {}, should be at least 1.", getName(), arguments.size()),
                ErrorCodes::NUMBER_OF_ARGUMENTS_DOESNT_MATCH);

        for (const auto arg_idx : ext::range(0, arguments.size()))
        {
            const auto & arg = arguments[arg_idx].get();
            if (!arg->isString())
                throw Exception(
                    fmt::format("Illegal type {} of argument {} of function {}", arg->getName(), (arg_idx + 1), getName()),
                    ErrorCodes::ILLEGAL_TYPE_OF_ARGUMENT);
        }

        return std::make_shared<DataTypeString>();
    }

    void executeImpl(Block & block, const ColumnNumbers & arguments, const size_t result) const override
    {
        if (arguments.size() == 1)
        {
            const IColumn * c0 = block.getByPosition(arguments[0]).column.get();
            block.getByPosition(result).column = c0->cloneResized(c0->size());
        }
        else
            return ConcatImpl<NameTiDBConcat, false>(context).executeImpl(block, arguments, result);
    }
};

/** TiDB Function CONCAT_WS(separator,str1,str2,...)
  * CONCAT_WS() stands for Concatenate With Separator and is a special form of CONCAT().
  * The first argument is the separator for the rest of the arguments.
  * If the separator is NULL, the result is NULL.
  * CONCAT_WS() does not skip empty strings. However, it does skip any NULL values after the separator argument.
*/
class FunctionTiDBConcatWithSeparator : public IFunction
{
public:
    static constexpr auto name = "tidbConcatWS";
    static FunctionPtr create(const Context &) { return std::make_shared<FunctionTiDBConcatWithSeparator>(); }

    String getName() const override
    {
        return name;
    }

    bool isVariadic() const override
    {
        return true;
    }

    size_t getNumberOfArguments() const override
    {
        return 0;
    }

    bool useDefaultImplementationForNulls() const override { return false; }
    bool useDefaultImplementationForConstants() const override { return true; }

    DataTypePtr getReturnTypeImpl(const DataTypes & arguments) const override
    {
        if (arguments.size() < 2)
            throw Exception(
                fmt::format("Number of arguments for function {} doesn't match: passed {}, should be at least 2.", getName(), arguments.size()),
                ErrorCodes::NUMBER_OF_ARGUMENTS_DOESNT_MATCH);

        for (const auto arg_idx : ext::range(0, arguments.size()))
        {
            if (!arguments[arg_idx]->onlyNull())
            {
                const auto * arg = arguments[arg_idx].get();
                if (!arg->isString())
                    throw Exception(
                        fmt::format("Illegal type {} of argument {} of function {}", arg->getName(), arg_idx + 1, getName()),
                        ErrorCodes::ILLEGAL_TYPE_OF_ARGUMENT);
            }
        }

        return arguments[0]->onlyNull()
            ? makeNullable(std::make_shared<DataTypeNothing>())
            : makeNullable(std::make_shared<DataTypeString>());
    }

    void executeImpl(Block & block, const ColumnNumbers & arguments, const size_t result) const override
    {
        // if separator is only null, return only null const
        auto & separator_column = block.getByPosition(arguments[0]);
        if (separator_column.type->onlyNull())
        {
            DataTypePtr data_type = std::make_shared<DataTypeNullable>(std::make_shared<DataTypeNothing>());
            block.getByPosition(result).column = data_type->createColumnConst(separator_column.column->size(), Null());
            return;
        }

        Block nested_block = createBlockWithNestedColumns(block, arguments, result);
        ColumnNumbers not_only_null_arguments;
        StringSources sources;

        not_only_null_arguments.push_back(arguments[0]);
        sources.push_back(createDynamicStringSource(*nested_block.getByPosition(not_only_null_arguments[0]).column));
        for (size_t i = 1; i < arguments.size(); ++i)
        {
            auto column_number = arguments[i];
            if (!block.getByPosition(column_number).type->onlyNull())
            {
                not_only_null_arguments.push_back(column_number);
                sources.push_back(createDynamicStringSource(*nested_block.getByPosition(column_number).column));
            }
        }

        size_t rows = block.rows();
        auto result_null_map = ColumnUInt8::create(rows);
        auto res = ColumnString::create();
        StringSink sink(*res, rows);

        for (size_t row = 0; row < rows; ++row)
        {
            if (block.getByPosition(not_only_null_arguments[0]).column->isNullAt(row))
            {
                result_null_map->getData()[row] = true;
            }
            else
            {
                result_null_map->getData()[row] = false;

                bool has_not_null = false;
                for (size_t col = 1; col < not_only_null_arguments.size(); ++col)
                {
                    if (!block.getByPosition(not_only_null_arguments[col]).column->isNullAt(row))
                    {
                        if (has_not_null)
                            writeSlice(sources[0]->getWhole(), sink);
                        else
                            has_not_null = true;
                        writeSlice(sources[col]->getWhole(), sink);
                    }
                }
            }
            for (auto & source : sources)
                source->next();
            sink.next();
        }

        block.getByPosition(result).column = ColumnNullable::create(std::move(res), std::move(result_null_map));
    }
};

class FunctionSubstring : public IFunction
{
public:
    static constexpr auto name = "substring";
    static FunctionPtr create(const Context &)
    {
        return std::make_shared<FunctionSubstring>();
    }

    String getName() const override
    {
        return name;
    }

    bool isVariadic() const override { return true; }
    size_t getNumberOfArguments() const override { return 0; }

    bool useDefaultImplementationForConstants() const override { return true; }

    DataTypePtr getReturnTypeImpl(const DataTypes & arguments) const override
    {
        size_t number_of_arguments = arguments.size();

        if (number_of_arguments < 2 || number_of_arguments > 3)
            throw Exception(
                fmt::format("Number of arguments for function {} doesn't match: passed {}, should be 2 or 3", getName(), number_of_arguments),
                ErrorCodes::NUMBER_OF_ARGUMENTS_DOESNT_MATCH);

        if (!arguments[0]->isStringOrFixedString())
            throw Exception(fmt::format("Illegal type {} of argument of function {}", arguments[0]->getName(), getName()), ErrorCodes::ILLEGAL_TYPE_OF_ARGUMENT);

        if (!arguments[1]->isNumber())
            throw Exception(
                fmt::format("Illegal type {} of second argument of function {}", arguments[1]->getName(), getName()),
                ErrorCodes::ILLEGAL_TYPE_OF_ARGUMENT);

        if (number_of_arguments == 3 && !arguments[2]->isNumber())
            throw Exception(
                fmt::format("Illegal type {} of third argument of function {}", arguments[2]->getName(), getName()),
                ErrorCodes::ILLEGAL_TYPE_OF_ARGUMENT);

        return std::make_shared<DataTypeString>();
    }

    template <typename Source>
    void executeForSource(
        const ColumnPtr & column_start,
        const ColumnPtr & column_length,
        const ColumnConst * column_start_const,
        const ColumnConst * column_length_const,
        Int64 start_value,
        Int64 length_value,
        Block & block,
        size_t result,
        Source && source) const
    {
        auto col_res = ColumnString::create();

        if (!column_length)
        {
            if (column_start_const)
            {
                if (start_value > 0)
                    sliceFromLeftConstantOffsetUnbounded(source, StringSink(*col_res, block.rows()), start_value - 1);
                else if (start_value < 0)
                    sliceFromRightConstantOffsetUnbounded(source, StringSink(*col_res, block.rows()), -start_value);
                else
                    throw Exception("Indices in strings are 1-based", ErrorCodes::ZERO_ARRAY_OR_TUPLE_INDEX);
            }
            else
                sliceDynamicOffsetUnbounded(source, StringSink(*col_res, block.rows()), *column_start);
        }
        else
        {
            if (column_start_const && column_length_const)
            {
                if (start_value > 0)
                    sliceFromLeftConstantOffsetBounded(source, StringSink(*col_res, block.rows()), start_value - 1, length_value);
                else if (start_value < 0)
                    sliceFromRightConstantOffsetBounded(source, StringSink(*col_res, block.rows()), -start_value, length_value);
                else
                    throw Exception("Indices in strings are 1-based", ErrorCodes::ZERO_ARRAY_OR_TUPLE_INDEX);
            }
            else
                sliceDynamicOffsetBounded(source, StringSink(*col_res, block.rows()), *column_start, *column_length);
        }

        block.getByPosition(result).column = std::move(col_res);
    }

    void executeImpl(Block & block, const ColumnNumbers & arguments, size_t result) const override
    {
        size_t number_of_arguments = arguments.size();

        ColumnPtr column_string = block.getByPosition(arguments[0]).column;
        ColumnPtr column_start = block.getByPosition(arguments[1]).column;
        ColumnPtr column_length;

        if (number_of_arguments == 3)
            column_length = block.getByPosition(arguments[2]).column;

        const ColumnConst * column_start_const = checkAndGetColumn<ColumnConst>(column_start.get());
        const ColumnConst * column_length_const = nullptr;

        if (number_of_arguments == 3)
            column_length_const = checkAndGetColumn<ColumnConst>(column_length.get());

        Int64 start_value = 0;
        Int64 length_value = 0;

        if (column_start_const)
        {
            start_value = column_start_const->getInt(0);
        }
        if (column_length_const)
        {
            length_value = column_length_const->getInt(0);
            if (length_value < 0)
                throw Exception("Third argument provided for function substring could not be negative.", ErrorCodes::ARGUMENT_OUT_OF_BOUND);
        }

        if (const ColumnString * col = checkAndGetColumn<ColumnString>(column_string.get()))
            executeForSource(column_start, column_length, column_start_const, column_length_const, start_value, length_value, block, result, StringSource(*col));
        else if (const ColumnFixedString * col = checkAndGetColumn<ColumnFixedString>(column_string.get()))
            executeForSource(column_start, column_length, column_start_const, column_length_const, start_value, length_value, block, result, FixedStringSource(*col));
        else if (const ColumnConst * col = checkAndGetColumnConst<ColumnString>(column_string.get()))
            executeForSource(column_start, column_length, column_start_const, column_length_const, start_value, length_value, block, result, ConstSource<StringSource>(*col));
        else if (const ColumnConst * col = checkAndGetColumnConst<ColumnFixedString>(column_string.get()))
            executeForSource(column_start, column_length, column_start_const, column_length_const, start_value, length_value, block, result, ConstSource<FixedStringSource>(*col));
        else
            throw Exception(
                fmt::format("Illegal column {} of first argument of function {}", block.getByPosition(arguments[0]).column->getName(), getName()),
                ErrorCodes::ILLEGAL_COLUMN);
    }
};


class FunctionSubstringUTF8 : public IFunction
{
public:
    static constexpr auto name = "substringUTF8";
    static FunctionPtr create(const Context &)
    {
        return std::make_shared<FunctionSubstringUTF8>();
    }

    String getName() const override
    {
        return name;
    }

    bool isVariadic() const override
    {
        return true;
    }

    size_t getNumberOfArguments() const override
    {
        return 0;
    }

    bool useDefaultImplementationForConstants() const override { return true; }

    DataTypePtr getReturnTypeImpl(const DataTypes & arguments) const override
    {
        size_t arguments_size = arguments.size();
        if (arguments_size != 2 && arguments_size != 3)
            throw Exception(
                fmt::format(
                    "Function {} requires from 2 or 3 parameters: string, start, [length]. Passed {}.",
                    getName(),
                    arguments.size()),
                ErrorCodes::NUMBER_OF_ARGUMENTS_DOESNT_MATCH);
        if (!arguments[0]->isString())
            throw Exception(
                fmt::format("Illegal type {} of argument of function {}", arguments[0]->getName(), getName()),
                ErrorCodes::ILLEGAL_TYPE_OF_ARGUMENT);

        if (!arguments[1]->isNumber() || (arguments_size == 3 && !arguments[2]->isNumber()))
            throw Exception(
                fmt::format("Illegal type {} of argument of function {}", (arguments[1]->isNumber() ? arguments[2]->getName() : arguments[1]->getName()), getName()),
                ErrorCodes::ILLEGAL_TYPE_OF_ARGUMENT);

        return std::make_shared<DataTypeString>();
    }

    void executeImpl(Block & block, const ColumnNumbers & arguments, size_t result) const override
    {
        const ColumnPtr & column_string = block.getByPosition(arguments[0]).column;

        const ColumnPtr & column_start = block.getByPosition(arguments[1]).column;

        bool implicit_length = (arguments.size() == 2);

        bool is_start_type_valid = getNumberType(block.getByPosition(arguments[1]).type, [&](const auto & start_type, bool) {
            using StartType = std::decay_t<decltype(start_type)>;
            // Int64 / UInt64
            using StartFieldType = typename StartType::FieldType;

            // vector const const
            if (!column_string->isColumnConst() && column_start->isColumnConst() && (implicit_length || block.getByPosition(arguments[2]).column->isColumnConst()))
            {
                auto [is_positive, start_abs] = getValueFromStartField<StartFieldType>((*block.getByPosition(arguments[1]).column)[0]);
                UInt64 length = 0;
                if (!implicit_length)
                {
                    bool is_length_type_valid = getNumberType(block.getByPosition(arguments[2]).type, [&](const auto & length_type, bool) {
                        using LengthType = std::decay_t<decltype(length_type)>;
                        // Int64 / UInt64
                        using LengthFieldType = typename LengthType::FieldType;
                        length = getValueFromLengthField<LengthFieldType>((*block.getByPosition(arguments[2]).column)[0]);
                        return true;
                    });

                    if (!is_length_type_valid)
                        throw Exception(fmt::format("3nd argument of function {} must have UInt/Int type.", getName()));
                }

                // for const zero start or const zero length, return const blank string.
                if (start_abs == 0 || (!implicit_length && length == 0))
                {
                    block.getByPosition(result).column = DataTypeString().createColumnConst(column_string->size(), toField(String("")));
                    return true;
                }

                const ColumnString * col = checkAndGetColumn<ColumnString>(column_string.get());
                assert(col);
                auto col_res = ColumnString::create();
                getVectorConstConstFunc(implicit_length, is_positive)(col->getChars(), col->getOffsets(), start_abs, length, col_res->getChars(), col_res->getOffsets());
                block.getByPosition(result).column = std::move(col_res);
            }
            else // all other cases are converted to vector vector vector
            {
                std::function<std::pair<bool, size_t>(size_t)> get_start_func;
                if (column_start->isColumnConst())
                {
                    // func always return const value
                    auto start_const = getValueFromStartField<StartFieldType>((*column_start)[0]);
                    get_start_func = [start_const](size_t) {
                        return start_const;
                    };
                }
                else
                {
                    get_start_func = [&column_start](size_t i) {
                        return getValueFromStartField<StartFieldType>((*column_start)[i]);
                    };
                }

                // if implicit_length, get_length_func be nil is ok.
                std::function<size_t(size_t)> get_length_func;
                if (!implicit_length)
                {
                    const ColumnPtr & column_length = block.getByPosition(arguments[2]).column;
                    bool is_length_type_valid = getNumberType(block.getByPosition(arguments[2]).type, [&](const auto & length_type, bool) {
                        using LengthType = std::decay_t<decltype(length_type)>;
                        // Int64 / UInt64
                        using LengthFieldType = typename LengthType::FieldType;
                        if (column_length->isColumnConst())
                        {
                            // func always return const value
                            auto length_const = getValueFromLengthField<LengthFieldType>((*column_length)[0]);
                            get_length_func = [length_const](size_t) {
                                return length_const;
                            };
                        }
                        else
                        {
                            get_length_func = [column_length](size_t i) {
                                return getValueFromLengthField<LengthFieldType>((*column_length)[i]);
                            };
                        }
                        return true;
                    });

                    if (!is_length_type_valid)
                        throw Exception(fmt::format("3nd argument of function {} must have UInt/Int type.", getName()));
                }

                // convert to vector if string is const.
                ColumnPtr full_column_string = column_string->isColumnConst() ? column_string->convertToFullColumnIfConst() : column_string;
                const ColumnString * col = checkAndGetColumn<ColumnString>(full_column_string.get());
                assert(col);
                auto col_res = ColumnString::create();
                if (implicit_length)
                {
                    SubstringUTF8Impl::vectorVectorVector<true>(col->getChars(), col->getOffsets(), get_start_func, get_length_func, col_res->getChars(), col_res->getOffsets());
                }
                else
                {
                    SubstringUTF8Impl::vectorVectorVector<false>(col->getChars(), col->getOffsets(), get_start_func, get_length_func, col_res->getChars(), col_res->getOffsets());
                }
                block.getByPosition(result).column = std::move(col_res);
            }

            return true;
        });

        if (!is_start_type_valid)
            throw Exception(fmt::format("2nd argument of function {} must have UInt/Int type.", getName()));
    }

private:
    using VectorConstConstFunc = std::function<void(
        const ColumnString::Chars_t &,
        const ColumnString::Offsets &,
        size_t,
        size_t,
        ColumnString::Chars_t &,
        ColumnString::Offsets &)>;

    static VectorConstConstFunc getVectorConstConstFunc(bool implicit_length, bool is_positive_start)
    {
        if (implicit_length)
        {
            return is_positive_start ? SubstringUTF8Impl::vectorConstConst<true, true> : SubstringUTF8Impl::vectorConstConst<true, false>;
        }
        else
        {
            return is_positive_start ? SubstringUTF8Impl::vectorConstConst<false, true> : SubstringUTF8Impl::vectorConstConst<false, false>;
        }
    }

    template <typename Integer>
    static size_t getValueFromLengthField(const Field & length_field)
    {
        if constexpr (std::is_same_v<Integer, Int64>)
        {
            Int64 signed_length = length_field.get<Int64>();
            return signed_length < 0 ? 0 : signed_length;
        }
        else
        {
            static_assert(std::is_same_v<Integer, UInt64>);
            return length_field.get<UInt64>();
        }
    }

    // return {is_positive, abs}
    template <typename Integer>
    static std::pair<bool, size_t> getValueFromStartField(const Field & start_field)
    {
        if constexpr (std::is_same_v<Integer, Int64>)
        {
            Int64 signed_length = start_field.get<Int64>();

            if (signed_length < 0)
            {
                return {false, static_cast<size_t>(-signed_length)};
            }
            else
            {
                return {true, static_cast<size_t>(signed_length)};
            }
        }
        else
        {
            static_assert(std::is_same_v<Integer, UInt64>);
            return {true, start_field.get<UInt64>()};
        }
    }

    template <typename F>
    static bool getNumberType(DataTypePtr type, F && f)
    {
        return castTypeToEither<
            DataTypeInt64,
            DataTypeUInt64>(type.get(), std::forward<F>(f));
    }
};


class FunctionRightUTF8 : public IFunction
{
public:
    static constexpr auto name = "rightUTF8";
    static FunctionPtr create(const Context &)
    {
        return std::make_shared<FunctionRightUTF8>();
    }

    String getName() const override
    {
        return name;
    }

    size_t getNumberOfArguments() const override
    {
        return 2;
    }

    bool useDefaultImplementationForConstants() const override { return true; }

    DataTypePtr getReturnTypeImpl(const DataTypes & arguments) const override
    {
        if (!arguments[0]->isString())
            throw Exception(
                fmt::format("Illegal type {} of first argument of function {}", arguments[0]->getName(), getName()),
                ErrorCodes::ILLEGAL_TYPE_OF_ARGUMENT);
        if (!arguments[1]->isNumber())
            throw Exception(
                fmt::format("Illegal type {} of second argument of function {}", arguments[1]->getName(), getName()),
                ErrorCodes::ILLEGAL_TYPE_OF_ARGUMENT);

        return std::make_shared<DataTypeString>();
    }

    void executeImpl(Block & block, const ColumnNumbers & arguments, size_t result) const override
    {
        const ColumnPtr column_string = block.getByPosition(arguments[0]).column;
        const ColumnPtr column_length = block.getByPosition(arguments[1]).column;

        bool is_length_type_valid = getLengthType(block.getByPosition(arguments[1]).type, [&](const auto & length_type, bool) {
            using LengthType = std::decay_t<decltype(length_type)>;
            // Int64 / UInt64
            using LengthFieldType = typename LengthType::FieldType;

            auto col_res = ColumnString::create();
            if (const ColumnString * col_string = checkAndGetColumn<ColumnString>(column_string.get()))
            {
                if (column_length->isColumnConst())
                {
                    // vector const
                    size_t length = getValueFromLengthField<LengthFieldType>((*column_length)[0]);

                    // for const 0, return const blank string.
                    if (0 == length)
                    {
                        block.getByPosition(result).column = DataTypeString().createColumnConst(column_string->size(), toField(String("")));
                        return true;
                    }

                    RightUTF8Impl::vectorConst(col_string->getChars(), col_string->getOffsets(), length, col_res->getChars(), col_res->getOffsets());
                }
                else
                {
                    // vector vector
                    auto get_length_func = [&column_length](size_t i) {
                        return getValueFromLengthField<LengthFieldType>((*column_length)[i]);
                    };
                    RightUTF8Impl::vectorVector(col_string->getChars(), col_string->getOffsets(), get_length_func, col_res->getChars(), col_res->getOffsets());
                }
            }
            else if (const ColumnConst * col_const_string = checkAndGetColumnConst<ColumnString>(column_string.get()))
            {
                // const vector
                const ColumnString * col_string_from_const = checkAndGetColumn<ColumnString>(col_const_string->getDataColumnPtr().get());
                assert(col_string_from_const);
                // When useDefaultImplementationForConstants is true, string and length are not both constants
                assert(!column_length->isColumnConst());
                auto get_length_func = [&column_length](size_t i) {
                    return getValueFromLengthField<LengthFieldType>((*column_length)[i]);
                };
                RightUTF8Impl::constVector(column_length->size(), col_string_from_const->getChars(), col_string_from_const->getOffsets(), get_length_func, col_res->getChars(), col_res->getOffsets());
            }
            else
            {
                // Impossible to reach here
                return false;
            }
            block.getByPosition(result).column = std::move(col_res);
            return true;
        });

        if (!is_length_type_valid)
            throw Exception(fmt::format("2nd argument of function {} must have UInt/Int type.", getName()));
    }

private:
    template <typename F>
    static bool
    getLengthType(DataTypePtr type, F && f)
    {
        return castTypeToEither<
            DataTypeInt64,
            DataTypeUInt64>(type.get(), std::forward<F>(f));
    }

    template <typename Integer>
    static size_t getValueFromLengthField(const Field & length_field)
    {
        if constexpr (std::is_same_v<Integer, Int64>)
        {
            Int64 signed_length = length_field.get<Int64>();
            return signed_length < 0 ? 0 : signed_length;
        }
        else
        {
            static_assert(std::is_same_v<Integer, UInt64>);
            return length_field.get<UInt64>();
        }
    }
};


class FunctionAppendTrailingCharIfAbsent : public IFunction
{
public:
    static constexpr auto name = "appendTrailingCharIfAbsent";
    static FunctionPtr create(const Context &)
    {
        return std::make_shared<FunctionAppendTrailingCharIfAbsent>();
    }

    String getName() const override
    {
        return name;
    }


private:
    size_t getNumberOfArguments() const override
    {
        return 2;
    }

    DataTypePtr getReturnTypeImpl(const DataTypes & arguments) const override
    {
        if (!arguments[0]->isString())
            throw Exception(
                fmt::format("Illegal type {} of argument of function {}", arguments[0]->getName(), getName()),
                ErrorCodes::ILLEGAL_TYPE_OF_ARGUMENT);

        if (!arguments[1]->isString())
            throw Exception(
                fmt::format("Illegal type {} of argument of function {}", arguments[1]->getName(), getName()),
                ErrorCodes::ILLEGAL_TYPE_OF_ARGUMENT);

        return std::make_shared<DataTypeString>();
    }

    bool useDefaultImplementationForConstants() const override { return true; }
    ColumnNumbers getArgumentsThatAreAlwaysConstant() const override { return {1}; }

    void executeImpl(Block & block, const ColumnNumbers & arguments, const size_t result) const override
    {
        const auto & column = block.getByPosition(arguments[0]).column;
        const auto & column_char = block.getByPosition(arguments[1]).column;

        if (!checkColumnConst<ColumnString>(column_char.get()))
            throw Exception(fmt::format("Second argument of function {} must be a constant string", getName()), ErrorCodes::ILLEGAL_COLUMN);

        String trailing_char_str = static_cast<const ColumnConst &>(*column_char).getValue<String>();

        if (trailing_char_str.size() != 1)
            throw Exception(fmt::format("Second argument of function {} must be a one-character string", getName()), ErrorCodes::BAD_ARGUMENTS);

        if (const auto * col = checkAndGetColumn<ColumnString>(column.get()))
        {
            auto col_res = ColumnString::create();

            const auto & src_data = col->getChars();
            const auto & src_offsets = col->getOffsets();

            auto & dst_data = col_res->getChars();
            auto & dst_offsets = col_res->getOffsets();

            const auto size = src_offsets.size();
            dst_data.resize(src_data.size() + size);
            dst_offsets.resize(size);

            ColumnString::Offset src_offset{};
            ColumnString::Offset dst_offset{};

            for (const auto i : ext::range(0, size))
            {
                const auto src_length = src_offsets[i] - src_offset;
                memcpySmallAllowReadWriteOverflow15(&dst_data[dst_offset], &src_data[src_offset], src_length);
                src_offset = src_offsets[i];
                dst_offset += src_length;

<<<<<<< HEAD
                if (src_length > 1 && static_cast<signed char>(dst_data[dst_offset - 2]) != trailing_char_str.front())
=======
                if (src_length > 1 && dst_data[dst_offset - 2] != static_cast<unsigned char>(trailing_char_str.front()))
>>>>>>> e03dcc1e
                {
                    dst_data[dst_offset - 1] = trailing_char_str.front();
                    dst_data[dst_offset] = 0;
                    ++dst_offset;
                }

                dst_offsets[i] = dst_offset;
            }

            dst_data.resize_assume_reserved(dst_offset);
            block.getByPosition(result).column = std::move(col_res);
        }
        else
            throw Exception(
                fmt::format("Illegal column {} of argument of function {}", block.getByPosition(arguments[0]).column->getName(), getName()),
                ErrorCodes::ILLEGAL_COLUMN);
    }
};


template <typename Name, bool ltrim, bool rtrim>
class TrimImpl : public IFunction
{
public:
    static constexpr auto name = Name::name;
    explicit TrimImpl() = default;
    static FunctionPtr create(const Context &)
    {
        return std::make_shared<TrimImpl>();
    }

    String getName() const override
    {
        return name;
    }

    bool isVariadic() const override { return true; }

    size_t getNumberOfArguments() const override
    {
        return 0;
    }

    DataTypePtr getReturnTypeImpl(const DataTypes & arguments) const override
    {
        if (arguments.empty() || arguments.size() > 2)
            throw Exception(
                fmt::format("Number of arguments for function {} doesn't match: passed {}, should be 1 or 2.", getName(), arguments.size()),
                ErrorCodes::NUMBER_OF_ARGUMENTS_DOESNT_MATCH);

        for (const auto arg_idx : ext::range(0, arguments.size()))
        {
            const auto * arg = arguments[arg_idx].get();
            if (!arg->isString())
                throw Exception(
                    fmt::format("Illegal type {} of argument {} of function {}", arg->getName(), arg_idx + 1, getName()),
                    ErrorCodes::ILLEGAL_TYPE_OF_ARGUMENT);
        }

        return std::make_shared<DataTypeString>();
    }

    void executeImpl(Block & block, const ColumnNumbers & arguments, const size_t result) const override
    {
        if (arguments.size() == 1)
            executeTrim(block, arguments, result);
        else if (arguments.size() == 2)
            executeTrimWs(block, arguments, result);
        else
            throw Exception(
                fmt::format("Number of arguments for function {} doesn't match: passed {}, should beat least 1.", getName(), arguments.size()),
                ErrorCodes::NUMBER_OF_ARGUMENTS_DOESNT_MATCH);
    }

private:
    void executeTrim(Block & block, const ColumnNumbers & arguments, const size_t result) const
    {
        const IColumn * c0 = block.getByPosition(arguments[0]).column.get();
        const ColumnString * c0_string = checkAndGetColumn<ColumnString>(c0);
        const ColumnConst * c0_const_string = checkAndGetColumnConst<ColumnString>(c0);

        auto c_res = ColumnString::create();

        if (c0_string)
            trim<ltrim, rtrim, StringSource, StringSink>(StringSource(*c0_string), StringSink(*c_res, c0->size()));
        else if (c0_const_string)
            trim<ltrim, rtrim, ConstSource<StringSource>, StringSink>(ConstSource<StringSource>(*c0_const_string), StringSink(*c_res, c0->size()));
        else
            throw Exception(fmt::format("Argument of function {} must be string", getName()), ErrorCodes::ILLEGAL_COLUMN);

        block.getByPosition(result).column = std::move(c_res);
    }

    void executeTrimWs(Block & block, const ColumnNumbers & arguments, const size_t result) const
    {
        const IColumn * c0 = block.getByPosition(arguments[0]).column.get();
        const IColumn * c1 = block.getByPosition(arguments[1]).column.get();

        const ColumnString * c0_string = checkAndGetColumn<ColumnString>(c0);
        const ColumnString * c1_string = checkAndGetColumn<ColumnString>(c1);
        const ColumnConst * c0_const_string = checkAndGetColumnConst<ColumnString>(c0);
        const ColumnConst * c1_const_string = checkAndGetColumnConst<ColumnString>(c1);

        auto c_res = ColumnString::create();

        if (c0_string && c1_string)
            trim<ltrim, rtrim, StringSource, StringSource, StringSink>(StringSource(*c0_string), StringSource(*c1_string), StringSink(*c_res, c0->size()));
        else if (c0_string && c1_const_string)
            trim<ltrim, rtrim, StringSource, ConstSource<StringSource>, StringSink>(StringSource(*c0_string), ConstSource<StringSource>(*c1_const_string), StringSink(*c_res, c0->size()));
        else if (c0_const_string && c1_string)
            trim<ltrim, rtrim, ConstSource<StringSource>, StringSource, StringSink>(ConstSource<StringSource>(*c0_const_string), StringSource(*c1_string), StringSink(*c_res, c0->size()));
        else if (c0_const_string && c1_const_string)
            trim<ltrim, rtrim, ConstSource<StringSource>, ConstSource<StringSource>, StringSink>(ConstSource<StringSource>(*c0_const_string), ConstSource<StringSource>(*c1_const_string), StringSink(*c_res, c0->size()));
        else
            throw Exception(fmt::format("Argument of function {} must be string", getName()), ErrorCodes::ILLEGAL_COLUMN);

        block.getByPosition(result).column = std::move(c_res);
    }
};


template <typename Name, bool ltrim, bool rtrim>
class TrimUTF8Impl : public IFunction
{
public:
    static constexpr auto name = Name::name;
    explicit TrimUTF8Impl() = default;
    static FunctionPtr create(const Context &)
    {
        return std::make_shared<TrimUTF8Impl>();
    }

    String getName() const override
    {
        return name;
    }

    bool isVariadic() const override { return true; }

    size_t getNumberOfArguments() const override
    {
        return 0;
    }

    DataTypePtr getReturnTypeImpl(const DataTypes & arguments) const override
    {
        if (arguments.empty() || arguments.size() > 2)
            throw Exception(
                fmt::format("Number of arguments for function {} doesn't match: passed {}, should be 1 or 2.", getName(), arguments.size()),
                ErrorCodes::NUMBER_OF_ARGUMENTS_DOESNT_MATCH);

        for (const auto arg_idx : ext::range(0, arguments.size()))
        {
            const auto * arg = arguments[arg_idx].get();
            if (!arg->isString())
                throw Exception(
                    fmt::format("Illegal type {} of argument {} of function {}", arg->getName(), arg_idx + 1, getName()),
                    ErrorCodes::ILLEGAL_TYPE_OF_ARGUMENT);
        }

        return std::make_shared<DataTypeString>();
    }

    void executeImpl(Block & block, const ColumnNumbers & arguments, const size_t result) const override
    {
        if (arguments.size() == 1)
            executeTrim(block, arguments, result);
        else if (arguments.size() == 2)
            executeTrimWs(block, arguments, result);
        else
            throw Exception(
                fmt::format("Number of arguments for function {} doesn't match: passed {}, should beat least 1.", getName(), arguments.size()),
                ErrorCodes::NUMBER_OF_ARGUMENTS_DOESNT_MATCH);
    }

private:
    void executeTrim(Block & block, const ColumnNumbers & arguments, const size_t result) const
    {
        const IColumn * c0 = block.getByPosition(arguments[0]).column.get();
        const ColumnString * c0_string = checkAndGetColumn<ColumnString>(c0);
        const ColumnConst * c0_const_string = checkAndGetColumnConst<ColumnString>(c0);

        auto c_res = ColumnString::create();

        if (c0_string)
            vector(c0_string->getChars(), c0_string->getOffsets(), c_res->getChars(), c_res->getOffsets());
        else if (c0_const_string)
        {
            const auto * c0_c_string = checkAndGetColumn<ColumnString>(c0_const_string->getDataColumnPtr().get());
            vector(c0_c_string->getChars(), c0_c_string->getOffsets(), c0_const_string->size(), c_res->getChars(), c_res->getOffsets());
        }
        else
            throw Exception(fmt::format("Argument of function {} must be string", getName()), ErrorCodes::ILLEGAL_COLUMN);

        block.getByPosition(result).column = std::move(c_res);
    }

    void executeTrimWs(Block & block, const ColumnNumbers & arguments, const size_t result) const
    {
        const IColumn * c0 = block.getByPosition(arguments[0]).column.get();
        const IColumn * c1 = block.getByPosition(arguments[1]).column.get();

        const ColumnString * c0_string = checkAndGetColumn<ColumnString>(c0);
        const ColumnConst * c0_const_string = checkAndGetColumnConst<ColumnString>(c0);
        const ColumnConst * c1_const_string = checkAndGetColumnConst<ColumnString>(c1);
        const auto * column_trim_string = checkAndGetColumn<ColumnString>(c1_const_string->getDataColumnPtr().get());

        auto c_res = ColumnString::create();

        if (c0_string)
            vectorWS(c0_string->getChars(), c0_string->getOffsets(), column_trim_string->getChars(), column_trim_string->getOffsets(), c_res->getChars(), c_res->getOffsets());
        else if (c0_const_string)
        {
            const auto * c0_c_string = checkAndGetColumn<ColumnString>(c0_const_string->getDataColumnPtr().get());
            vectorWS(c0_c_string->getChars(), c0_c_string->getOffsets(), c0_const_string->size(), column_trim_string->getChars(), column_trim_string->getOffsets(), c_res->getChars(), c_res->getOffsets());
        }
        else
            throw Exception(fmt::format("Argument of function {} must be string", getName()), ErrorCodes::ILLEGAL_COLUMN);

        block.getByPosition(result).column = std::move(c_res);
    }

    static void vectorWS(const ColumnString::Chars_t & data,
                         const ColumnString::Offsets & offsets,
                         const ColumnString::Chars_t & trim_data,
                         const ColumnString::Offsets & trim_offsets,
                         ColumnString::Chars_t & res_data,
                         ColumnString::Offsets & res_offsets)
    {
        res_data.reserve(data.size());
        size_t size = offsets.size();
        res_offsets.resize(size);

        ColumnString::Offset prev_offset = 0;
        ColumnString::Offset res_offset = 0;
        for (size_t i = 0; i < size; ++i)
        {
            ColumnString::Offset len = UTF8::countCodePoints(&data[prev_offset], offsets[i] - prev_offset - 1);
            ColumnString::Offset trim_len = UTF8::countCodePoints(&trim_data[0], trim_offsets[0] - 1);

            ColumnString::Offset per_offset = 0;
            ColumnString::Offset per_end_offset = offsets[i] - 1 - prev_offset;

            size_t start = 0, end = 0;

            if (ltrim)
            {
                for (start = 0; start < len; ++start)
                {
                    size_t bytes, trim_bytes;

                    if (data[prev_offset + per_offset] < 0xBF)
                        bytes = 1;
                    else if (data[prev_offset + per_offset] < 0xE0)
                        bytes = 2;
                    else if (data[prev_offset + per_offset] < 0xF0)
                        bytes = 3;
                    else
                        bytes = 1;

                    ColumnString::Offset per_trim_offset = 0;
                    size_t trim_start;
                    for (trim_start = 0; trim_start < trim_len; ++trim_start)
                    {
                        if (trim_data[per_trim_offset] < 0xBF)
                            trim_bytes = 1;
                        else if (trim_data[per_trim_offset] < 0xE0)
                            trim_bytes = 2;
                        else if (trim_data[per_trim_offset] < 0xF0)
                            trim_bytes = 3;
                        else
                            trim_bytes = 1;

                        if (bytes == trim_bytes && memcmp(&trim_data[per_trim_offset], &data[prev_offset + per_offset], bytes) == 0)
                        {
                            break;
                        }
                        else
                        {
                            per_trim_offset += trim_bytes;
                        }
                    }
                    if (trim_start == trim_len)
                    {
                        /// not in the exclude set
                        break;
                    }
                    else
                    {
                        per_offset += bytes;
                    }
                }
            }

            if (rtrim)
            {
                for (end = len - 1; end >= start; --end)
                {
                    size_t trim_bytes = 0;

                    ColumnString::Offset per_trim_offset = 0;
                    size_t trim_start;
                    for (trim_start = 0; trim_start < trim_len; ++trim_start)
                    {
                        if (trim_data[per_trim_offset] < 0xBF)
                            trim_bytes = 1;
                        else if (trim_data[per_trim_offset] < 0xE0)
                            trim_bytes = 2;
                        else if (trim_data[per_trim_offset] < 0xF0)
                            trim_bytes = 3;
                        else
                            trim_bytes = 1;

                        if (memcmp(&trim_data[per_trim_offset], &data[prev_offset + per_end_offset - trim_bytes], trim_bytes) == 0)
                        {
                            break;
                        }
                        else
                        {
                            per_trim_offset += trim_bytes;
                        }
                    }
                    if (trim_start == trim_len)
                    {
                        /// not in the exclude set
                        break;
                    }
                    else
                    {
                        per_end_offset -= trim_bytes;
                    }
                }
            }

            if (per_end_offset > per_offset)
            {
                memcpy(&res_data[res_offset], &data[prev_offset + per_offset], per_end_offset - per_offset);
                res_offset += per_end_offset - per_offset;
            }
            res_data[res_offset] = 0;
            ++res_offset;

            prev_offset = offsets[i];
            res_offsets[i] = res_offset;
        }
    }

    static void vectorWS(const ColumnString::Chars_t & data,
                         const ColumnString::Offsets & offsets,
                         size_t size,
                         const ColumnString::Chars_t & trim_data,
                         const ColumnString::Offsets & trim_offsets,
                         ColumnString::Chars_t & res_data,
                         ColumnString::Offsets & res_offsets)
    {
        res_data.reserve(data.size() * size);
        res_offsets.resize(size);

        ColumnString::Offset res_offset = 0;
        for (size_t i = 0; i < size; ++i)
        {
            ColumnString::Offset len = UTF8::countCodePoints(&data[0], offsets[0] - 1);
            ColumnString::Offset trim_len = UTF8::countCodePoints(&trim_data[0], trim_offsets[0] - 1);

            ColumnString::Offset per_offset = 0;
            ColumnString::Offset per_end_offset = offsets[0] - 1;

            size_t start = 0, end = 0;

            if (ltrim)
            {
                for (start = 0; start < len; ++start)
                {
                    size_t bytes, trim_bytes;

                    if (data[per_offset] < 0xBF)
                        bytes = 1;
                    else if (data[per_offset] < 0xE0)
                        bytes = 2;
                    else if (data[per_offset] < 0xF0)
                        bytes = 3;
                    else
                        bytes = 1;

                    ColumnString::Offset per_trim_offset = 0;
                    size_t trim_start;
                    for (trim_start = 0; trim_start < trim_len; ++trim_start)
                    {
                        if (trim_data[per_trim_offset] < 0xBF)
                            trim_bytes = 1;
                        else if (trim_data[per_trim_offset] < 0xE0)
                            trim_bytes = 2;
                        else if (trim_data[per_trim_offset] < 0xF0)
                            trim_bytes = 3;
                        else
                            trim_bytes = 1;

                        if (bytes == trim_bytes && memcmp(&trim_data[per_trim_offset], &data[per_offset], bytes) == 0)
                        {
                            break;
                        }
                        else
                        {
                            per_trim_offset += trim_bytes;
                        }
                    }
                    if (trim_start == trim_len)
                    {
                        /// not in the exclude set
                        break;
                    }
                    else
                    {
                        per_offset += bytes;
                    }
                }
            }

            if (rtrim)
            {
                for (end = len - 1; end >= start; --end)
                {
                    size_t trim_bytes = 0;

                    ColumnString::Offset per_trim_offset = 0;
                    size_t trim_start;
                    for (trim_start = 0; trim_start < trim_len; ++trim_start)
                    {
                        if (trim_data[per_trim_offset] < 0xBF)
                            trim_bytes = 1;
                        else if (trim_data[per_trim_offset] < 0xE0)
                            trim_bytes = 2;
                        else if (trim_data[per_trim_offset] < 0xF0)
                            trim_bytes = 3;
                        else
                            trim_bytes = 1;

                        if (memcmp(&trim_data[per_trim_offset], &data[per_end_offset - trim_bytes], trim_bytes) == 0)
                        {
                            break;
                        }
                        else
                        {
                            per_trim_offset += trim_bytes;
                        }
                    }
                    if (trim_start == trim_len)
                    {
                        /// not in the exclude set
                        break;
                    }
                    else
                    {
                        per_end_offset -= trim_bytes;
                    }
                }
            }

            if (per_end_offset > per_offset)
            {
                memcpy(&res_data[res_offset], &data[per_offset], per_end_offset - per_offset);
                res_offset += per_end_offset - per_offset;
            }
            res_data[res_offset] = 0;
            ++res_offset;

            res_offsets[i] = res_offset;
        }
    }

    static void vector(const ColumnString::Chars_t & data,
                       const ColumnString::Offsets & offsets,
                       ColumnString::Chars_t & res_data,
                       ColumnString::Offsets & res_offsets)
    {
        res_data.reserve(data.size());
        size_t size = offsets.size();
        res_offsets.resize(size);

        ColumnString::Offset prev_offset = 0;
        ColumnString::Offset res_offset = 0;
        for (size_t i = 0; i < size; ++i)
        {
            ColumnString::Offset len;
            len = UTF8::countCodePoints(&data[prev_offset], offsets[i] - prev_offset - 1);

            ColumnString::Offset per_offset = 0;
            ColumnString::Offset per_end_offset;
            per_end_offset = offsets[i] - 1 - prev_offset;

            size_t start = 0, end = 0;

            if (ltrim)
            {
                for (start = 0; start < len; ++start)
                {
                    size_t bytes;

                    if (data[prev_offset + per_offset] < 0xBF)
                        bytes = 1;
                    else if (data[prev_offset + per_offset] < 0xE0)
                        bytes = 2;
                    else if (data[prev_offset + per_offset] < 0xF0)
                        bytes = 3;
                    else
                        bytes = 1;

                    if (bytes != 1 || memcmp(" ", &data[prev_offset + per_offset], bytes) != 0)
                    {
                        break;
                    }

                    per_offset += bytes;
                }
            }

            if (rtrim)
            {
                for (end = len - 1; end >= start; --end)
                {
                    if (memcmp(" ", &data[prev_offset + per_end_offset - 1], 1) != 0)
                    {
                        break;
                    }
                    else
                    {
                        per_end_offset -= 1;
                    }
                }
            }

            if (per_end_offset > per_offset)
            {
                memcpy(&res_data[res_offset], &data[prev_offset + per_offset], per_end_offset - per_offset);
                res_offset += per_end_offset - per_offset;
            }
            res_data[res_offset] = 0;
            ++res_offset;

            prev_offset = offsets[i];

            res_offsets[i] = res_offset;
        }
    }

    static void vector(const ColumnString::Chars_t & data,
                       const ColumnString::Offsets & offsets,
                       size_t size, /// num of rows
                       ColumnString::Chars_t & res_data,
                       ColumnString::Offsets & res_offsets)
    {
        res_data.reserve(data.size() * size);
        res_offsets.resize(size);

        ColumnString::Offset prev_offset = 0;
        ColumnString::Offset res_offset = 0;
        for (size_t i = 0; i < size; ++i)
        {
            ColumnString::Offset len;
            len = UTF8::countCodePoints(&data[prev_offset], offsets[0] - 1);

            ColumnString::Offset per_offset = 0;
            ColumnString::Offset per_end_offset;
            per_end_offset = offsets[0] - 1;

            size_t start = 0, end = 0;

            if (ltrim)
            {
                for (start = 0; start < len; ++start)
                {
                    size_t bytes;

                    if (data[prev_offset + per_offset] < 0xBF)
                        bytes = 1;
                    else if (data[prev_offset + per_offset] < 0xE0)
                        bytes = 2;
                    else if (data[prev_offset + per_offset] < 0xF0)
                        bytes = 3;
                    else
                        bytes = 1;

                    if (bytes != 1 || memcmp(" ", &data[prev_offset + per_offset], bytes) != 0)
                    {
                        break;
                    }

                    per_offset += bytes;
                }
            }

            if (rtrim)
            {
                for (end = len - 1; end >= start; --end)
                {
                    if (memcmp(" ", &data[prev_offset + per_end_offset - 1], 1) != 0)
                    {
                        break;
                    }
                    else
                    {
                        per_end_offset -= 1;
                    }
                }
            }

            if (per_end_offset > per_offset)
            {
                memcpy(&res_data[res_offset], &data[prev_offset + per_offset], per_end_offset - per_offset);
                res_offset += per_end_offset - per_offset;
            }
            res_data[res_offset] = 0;
            ++res_offset;

            prev_offset = 0;

            res_offsets[i] = res_offset;
        }
    }
};

template <typename Name, bool ltrim, bool rtrim>
class FunctionTiDBTrim : public IFunction
{
public:
    static constexpr auto name = Name::name;
    FunctionTiDBTrim() = default;
    static FunctionPtr create(const Context &)
    {
        return std::make_shared<FunctionTiDBTrim>();
    }

    String getName() const override { return name; }

    bool isVariadic() const override { return true; }

    size_t getNumberOfArguments() const override
    {
        return 0;
    }

    bool useDefaultImplementationForConstants() const override { return true; }

    ColumnNumbers getArgumentsThatAreAlwaysConstant() const override { return {2}; }

    DataTypePtr getReturnTypeImpl(const DataTypes & arguments) const override
    {
        if (arguments.empty() || arguments.size() > 3)
            throw Exception(
                fmt::format("Number of arguments for function {} doesn't match: passed {}, should be 1, 2 or 3.", getName(), arguments.size()),
                ErrorCodes::NUMBER_OF_ARGUMENTS_DOESNT_MATCH);
        for (const auto arg_idx : ext::range(0, arguments.size()))
        {
            const auto * arg = arguments[arg_idx].get();
            if (arg_idx < 2 && !arg->isString())
                throw Exception(
                    fmt::format("Illegal type {} of argument {} of function {}", arg->getName(), arg_idx + 1, getName()),
                    ErrorCodes::ILLEGAL_TYPE_OF_ARGUMENT);
            else if (arg_idx == 2 && !arg->isInteger())
                throw Exception(
                    fmt::format("Illegal type {} of argument 3 of function {}", arg->getName(), getName()),
                    ErrorCodes::ILLEGAL_TYPE_OF_ARGUMENT);
        }

        return std::make_shared<DataTypeString>();
    }

    void executeImpl(Block & block, const ColumnNumbers & arguments, const size_t result) const override
    {
        switch (arguments.size())
        {
        case 1:
            executeTrim(block, arguments, result);
            break;
        case 2:
            executeTrim2Args(ltrim, rtrim, block, arguments, result);
            break;
        case 3:
            executeTrim3Args(block, arguments, result);
            break;
        default:
            throw Exception(
                fmt::format("Number of arguments for function {} doesn't match: passed {}, should beat least 1.", getName(), arguments.size()),
                ErrorCodes::NUMBER_OF_ARGUMENTS_DOESNT_MATCH);
        }
    }

private:
    void executeTrim(Block & block, const ColumnNumbers & arguments, const size_t result) const
    {
        ColumnPtr & column_data = block.getByPosition(arguments[0]).column;
        auto res_col = ColumnString::create();

        const ColumnString * data_col = checkAndGetColumn<ColumnString>(column_data.get());

<<<<<<< HEAD
        static const std::string default_rem = " ";
        vectorConst(ltrim, rtrim, data_col->getChars(), data_col->getOffsets(), reinterpret_cast<UInt8 *>(const_cast<char *>(default_rem.c_str())), default_rem.size() + 1, res_col->getChars(), res_col->getOffsets());
=======
        static constexpr std::string_view default_rem = " ";
        static const auto * remstr_ptr = reinterpret_cast<const UInt8 *>(default_rem.data());
        vectorConst(ltrim, rtrim, data_col->getChars(), data_col->getOffsets(), remstr_ptr, default_rem.size() + 1, res_col->getChars(), res_col->getOffsets());
>>>>>>> e03dcc1e

        block.getByPosition(result).column = std::move(res_col);
    }

    void executeTrim2Args(bool is_ltrim, bool is_rtrim, Block & block, const ColumnNumbers & arguments, const size_t result) const
    {
        ColumnPtr & column_data = block.getByPosition(arguments[0]).column;
        ColumnPtr & column_remstr = block.getByPosition(arguments[1]).column;

        bool data_const = column_data->isColumnConst();
        bool remstr_const = column_remstr->isColumnConst();

        auto res_col = ColumnString::create();

        if (data_const && !remstr_const)
        {
            const ColumnConst * data_col = checkAndGetColumnConst<ColumnString>(column_data.get());
            const ColumnString * remstr_col = checkAndGetColumn<ColumnString>(column_remstr.get());

<<<<<<< HEAD
            std::string data = data_col->getValue<String>();
            constVector(is_ltrim, is_rtrim, reinterpret_cast<UInt8 *>(const_cast<char *>(data.c_str())), data.size() + 1, remstr_col->getChars(), remstr_col->getOffsets(), res_col->getChars(), res_col->getOffsets());
=======
            const std::string data = data_col->getValue<String>();
            const auto * data_ptr = reinterpret_cast<const UInt8 *>(data.c_str());
            constVector(is_ltrim, is_rtrim, data_ptr, data.size() + 1, remstr_col->getChars(), remstr_col->getOffsets(), res_col->getChars(), res_col->getOffsets());
>>>>>>> e03dcc1e
        }
        else if (remstr_const && !data_const)
        {
            const ColumnConst * remstr_col = checkAndGetColumnConst<ColumnString>(column_remstr.get());
            const ColumnString * data_col = checkAndGetColumn<ColumnString>(column_data.get());

<<<<<<< HEAD
            std::string remstr = remstr_col->getValue<String>();
            vectorConst(is_ltrim, is_rtrim, data_col->getChars(), data_col->getOffsets(), reinterpret_cast<UInt8 *>(const_cast<char *>(remstr.c_str())), remstr.size() + 1, res_col->getChars(), res_col->getOffsets());
=======
            const std::string remstr = remstr_col->getValue<String>();
            const auto * remstr_ptr = reinterpret_cast<const UInt8 *>(remstr.c_str());
            vectorConst(is_ltrim, is_rtrim, data_col->getChars(), data_col->getOffsets(), remstr_ptr, remstr.size() + 1, res_col->getChars(), res_col->getOffsets());
>>>>>>> e03dcc1e
        }
        else
        {
            const ColumnString * data_col = checkAndGetColumn<ColumnString>(column_data.get());
            const ColumnString * remstr_col = checkAndGetColumn<ColumnString>(column_remstr.get());

            vectorVector(is_ltrim, is_rtrim, data_col->getChars(), data_col->getOffsets(), remstr_col->getChars(), remstr_col->getOffsets(), res_col->getChars(), res_col->getOffsets());
        }

        block.getByPosition(result).column = std::move(res_col);
    }

    void executeTrim3Args(Block & block, const ColumnNumbers & arguments, const size_t result) const
    {
        ColumnPtr & column_direction = block.getByPosition(arguments[2]).column;
        if (!column_direction->isColumnConst())
            throw Exception(fmt::format("3nd argument of function {} must be constant.", getName()));
        const ColumnConst * direction_col = checkAndGetColumn<ColumnConst>(column_direction.get());

        static constexpr Int64 trim_both_default = 0; // trims from both direction by default
        static constexpr Int64 trim_both = 1; // trims from both direction with explicit notation
        static constexpr Int64 trim_leading = 2; // trims from left
        static constexpr Int64 trim_trailing = 3; // trims from right
        Int64 direction = direction_col->getInt(0);
        switch (direction)
        {
        case trim_both_default:
        case trim_both:
            executeTrim2Args(true, true, block, ColumnNumbers(arguments.begin(), arguments.end() - 1), result);
            break;
        case trim_leading:
            executeTrim2Args(true, false, block, ColumnNumbers(arguments.begin(), arguments.end() - 1), result);
            break;
        case trim_trailing:
            executeTrim2Args(false, true, block, ColumnNumbers(arguments.begin(), arguments.end() - 1), result);
            break;
        }
    }

    static void trim(
        const UInt8 * data_begin,
        const size_t data_size,
        const UInt8 * remstr,
        const size_t remstr_size,
        const bool is_ltrim,
        const bool is_rtrim,
        ColumnString::Chars_t & res_data,
        ColumnString::Offset & res_offset)
    {
        const UInt8 * left = data_begin;
        const UInt8 * right = data_begin + data_size - 1;
        const Int64 remstr_real_size = remstr_size - 1;

        if (remstr_real_size > 0 && is_ltrim)
        {
            for (; right - left >= remstr_real_size; left += remstr_real_size)
            {
                if (memcmp(left, remstr, remstr_real_size) != 0)
                {
                    break;
                }
            }
        }
        if (remstr_real_size > 0 && is_rtrim)
        {
            for (; right - left >= remstr_real_size; right -= remstr_real_size)
            {
                if (memcmp(right - remstr_real_size, remstr, remstr_real_size) != 0)
                {
                    break;
                }
            }
        }
        if (right - left >= 0)
        {
            copyDataToResult(res_data, res_offset, left, right);
        }
    }

    // trim(column), trim(const from column)
    static void vectorConst(
        bool is_ltrim,
        bool is_rtrim,
        const ColumnString::Chars_t & data,
        const ColumnString::Offsets & offsets,
        const UInt8 * remstr,
        const size_t remstr_size,
        ColumnString::Chars_t & res_data,
        ColumnString::Offsets & res_offsets)
    {
        res_data.reserve(data.size());
        size_t size = offsets.size();
        res_offsets.resize(size);

        ColumnString::Offset res_offset = 0;
        for (size_t i = 0; i < size; ++i)
        {
            auto data_offset = StringUtil::offsetAt(offsets, i);
            auto data_size = StringUtil::sizeAt(offsets, i);
            trim(&data[data_offset], data_size, remstr, remstr_size, is_ltrim, is_rtrim, res_data, res_offset);
            res_offsets[i] = res_offset;
        }
    }

    // trim(column from const)
    static void constVector(
        bool is_ltrim,
        bool is_rtrim,
        const UInt8 * data,
        const size_t data_size,
        const ColumnString::Chars_t & remstr,
        const ColumnString::Offsets & remstr_offsets,
        ColumnString::Chars_t & res_data,
        ColumnString::Offsets & res_offsets)
    {
        res_data.reserve(remstr.size());
        size_t size = remstr_offsets.size();
        res_offsets.resize(size);

        ColumnString::Offset res_offset = 0;
        for (size_t i = 0; i < size; ++i)
        {
            auto rem_offset = StringUtil::offsetAt(remstr_offsets, i);
            auto remstr_size = StringUtil::sizeAt(remstr_offsets, i);
            trim(data, data_size, &remstr[rem_offset], remstr_size, is_ltrim, is_rtrim, res_data, res_offset);
            res_offsets[i] = res_offset;
        }
    }

    // trim(column from column)
    static void vectorVector(
        bool is_ltrim,
        bool is_rtrim,
        const ColumnString::Chars_t & data,
        const ColumnString::Offsets & offsets,
        const ColumnString::Chars_t & remstr,
        const ColumnString::Offsets & remstr_offsets,
        ColumnString::Chars_t & res_data,
        ColumnString::Offsets & res_offsets)
    {
        res_data.reserve(data.size());
        size_t size = offsets.size();
        res_offsets.resize(size);

        ColumnString::Offset res_offset = 0;
        for (size_t i = 0; i < size; ++i)
        {
            auto data_offset = StringUtil::offsetAt(offsets, i);
            auto data_size = StringUtil::sizeAt(offsets, i);
            auto rem_offset = StringUtil::offsetAt(remstr_offsets, i);
            auto remstr_size = StringUtil::sizeAt(remstr_offsets, i);
            trim(&data[data_offset], data_size, &remstr[rem_offset], remstr_size, is_ltrim, is_rtrim, res_data, res_offset);
            res_offsets[i] = res_offset;
        }
    }

    static void copyDataToResult(
        ColumnString::Chars_t & res_data,
        ColumnString::Offset & res_offset,
        const UInt8 * begin,
        const UInt8 * end)
    {
        res_data.resize(res_data.size() + (end - begin + 1));
        memcpy(&res_data[res_offset], begin, end - begin);
        res_data[res_offset + (end - begin)] = '\0';
        res_offset += end - begin + 1;
    }
};

class TidbPadImpl
{
public:
    template <typename IntType, bool IsUTF8, bool IsLeft>
    static void tidbExecutePadImpl(Block & block, const ColumnNumbers & arguments, const size_t result, const String & func_name)
    {
        bool has_nullable = false;
        bool has_null_constant = false;
        for (const auto & arg : arguments)
        {
            const auto & ele = block.getByPosition(arg);
            has_nullable |= ele.type->isNullable();
            has_null_constant |= ele.type->onlyNull();
        }

        if (has_null_constant)
        {
            block.getByPosition(result).column = block.getByPosition(result).type->createColumnConst(block.rows(), Null());
            return;
        }

        ColumnPtr column_string_ptr = block.getByPosition(arguments[0]).column;
        ColumnPtr column_length_ptr = block.getByPosition(arguments[1]).column;
        ColumnPtr column_padding_ptr = block.getByPosition(arguments[2]).column;
        const bool is_string_const = column_string_ptr->isColumnConst();
        const bool is_length_const = column_length_ptr->isColumnConst();
        const bool is_padding_const = column_padding_ptr->isColumnConst();

        size_t size = block.rows();
        auto result_null_map = ColumnUInt8::create(size, 0);
        ColumnUInt8::Container & vec_result_null_map = result_null_map->getData();

        if (has_nullable)
        {
            for (size_t i = 0; i < size; ++i)
            {
                vec_result_null_map[i] = (column_string_ptr->isNullAt(i) || column_length_ptr->isNullAt(i) || column_padding_ptr->isNullAt(i));
            }
            Block tmp_block = createBlockWithNestedColumns(block, arguments, result);
            column_string_ptr = tmp_block.getByPosition(arguments[0]).column;
            column_length_ptr = tmp_block.getByPosition(arguments[1]).column;
            column_padding_ptr = tmp_block.getByPosition(arguments[2]).column;
        }

        // Compute byte length of result so we can reserve enough memory.
        // It's just a hint, because length UTF8 chars vary from 1 to 4.
        size_t res_byte_len = 0;
        const ColumnVector<IntType> * column_length = nullptr;
        IntType target_len = 0;
        if (is_length_const)
        {
            const ColumnConst * tmp_column = checkAndGetColumnConst<ColumnVector<IntType>>(column_length_ptr.get());
            target_len = tmp_column->getInt(0);
            res_byte_len = target_len * size + size;
        }
        else
        {
            column_length = checkAndGetColumn<ColumnVector<IntType>>(column_length_ptr.get());
            if (column_length == nullptr)
            {
                throw Exception(fmt::format("the second argument type of {} is invalid", func_name), ErrorCodes::ILLEGAL_TYPE_OF_ARGUMENT);
            }
            for (size_t i = 0; i < size; i++)
            {
                if (vec_result_null_map[i])
                {
                    continue;
                }
                int32_t len = static_cast<int32_t>(column_length->getInt(i));
                if (len <= 0)
                {
                    len = 0;
                }
                res_byte_len += len;
            }
            res_byte_len += size;
        }

        auto column_result = ColumnString::create();
        ColumnString::Offsets & result_offsets = column_result->getOffsets();
        ColumnString::Chars_t & result_data = column_result->getChars();
        result_offsets.resize(size);
        result_data.reserve(res_byte_len);

        const ColumnString * column_padding = nullptr;
        const ColumnString::Offsets * padding_offsets = nullptr;
        const ColumnString::Chars_t * padding_data = nullptr;
        size_t padding_size = 0;
        const UInt8 * padding = nullptr;
        // prepare objects related to padding_str to avoid duplicated code.
        if (is_padding_const)
        {
            const ColumnConst * column_padding = checkAndGetColumnConst<ColumnString>(column_padding_ptr.get());
            StringRef padding_str = column_padding->getDataAt(0);
            padding_size = padding_str.size + 1;
            padding = reinterpret_cast<const UInt8 *>(padding_str.data);
        }
        else
        {
            column_padding = checkAndGetColumn<ColumnString>(column_padding_ptr.get());
            padding_offsets = &(column_padding->getOffsets());
            padding_data = &(column_padding->getChars());
        }

        if (is_string_const)
        {
            const ColumnConst * column_string = checkAndGetColumnConst<ColumnString>(column_string_ptr.get());
            Field res_field;
            column_string->get(0, res_field);
            String str_val = res_field.get<String>();

            if (is_padding_const && is_length_const)
            {
                constantConstant<IntType, IsUTF8, IsLeft, true>(str_val, column_length, target_len, padding, padding_size, vec_result_null_map, size, result_data, result_offsets);
            }
            else if (is_padding_const && !is_length_const)
            {
                constantConstant<IntType, IsUTF8, IsLeft, false>(str_val, column_length, target_len, padding, padding_size, vec_result_null_map, size, result_data, result_offsets);
            }
            else if (!is_padding_const && is_length_const)
            {
                constantStringVector<IntType, IsUTF8, IsLeft, true>(str_val, column_length, target_len, padding_data, padding_offsets, vec_result_null_map, size, result_data, result_offsets);
            }
            else if (!is_padding_const && !is_length_const)
            {
                constantStringVector<IntType, IsUTF8, IsLeft, false>(str_val, column_length, target_len, padding_data, padding_offsets, vec_result_null_map, size, result_data, result_offsets);
            }
        }
        else
        {
            const ColumnString * column_string = checkAndGetColumn<ColumnString>(column_string_ptr.get());
            const ColumnString::Offsets & string_offsets = column_string->getOffsets();
            const ColumnString::Chars_t & string_data = column_string->getChars();

            if (is_padding_const && is_length_const)
            {
                stringVectorConstant<IntType, IsUTF8, IsLeft, true>(string_data, string_offsets, column_length, target_len, padding, padding_size, vec_result_null_map, size, result_data, result_offsets);
            }
            else if (is_padding_const && !is_length_const)
            {
                stringVectorConstant<IntType, IsUTF8, IsLeft, false>(string_data, string_offsets, column_length, target_len, padding, padding_size, vec_result_null_map, size, result_data, result_offsets);
            }
            else if (!is_padding_const && is_length_const)
            {
                stringVectorStringVector<IntType, IsUTF8, IsLeft, true>(string_data, string_offsets, column_length, target_len, padding_data, padding_offsets, vec_result_null_map, size, result_data, result_offsets);
            }
            else if (!is_padding_const && !is_length_const)
            {
                stringVectorStringVector<IntType, IsUTF8, IsLeft, false>(string_data, string_offsets, column_length, target_len, padding_data, padding_offsets, vec_result_null_map, size, result_data, result_offsets);
            }
        }
        block.getByPosition(result).column = ColumnNullable::create(std::move(column_result), std::move(result_null_map));
    }

    template <typename IntType, bool IsUTF8, bool IsLeft, bool IsLengthConst>
    static void stringVectorStringVector(const ColumnString::Chars_t & string_data, const ColumnString::Offsets & string_offsets, const ColumnVector<IntType> * column_length [[maybe_unused]], IntType target_len, const ColumnString::Chars_t * padding_data, const ColumnString::Offsets * padding_offsets, ColumnUInt8::Container & vec_result_null_map, size_t size, ColumnString::Chars_t & result_data, ColumnString::Offsets & result_offsets)
    {
        ColumnString::Offset string_prev_offset = 0;
        ColumnString::Offset padding_prev_offset = 0;
        ColumnString::Offset res_prev_offset = 0;

        // pad(col_str, length, col_pad)
        for (size_t i = 0; i < size; i++)
        {
            if (!vec_result_null_map[i])
            {
                if constexpr (!IsLengthConst)
                {
                    target_len = column_length->getElement(i);
                }
                if constexpr (IsUTF8)
                {
                    vec_result_null_map[i] = tidbPadOneRowUTF8<IsLeft>(&string_data[string_prev_offset], string_offsets[i] - string_prev_offset, static_cast<int32_t>(target_len), &(*padding_data)[padding_prev_offset], (*padding_offsets)[i] - padding_prev_offset, result_data, res_prev_offset);
                }
                else
                {
                    vec_result_null_map[i] = tidbPadOneRow<IsLeft>(&string_data[string_prev_offset], string_offsets[i] - string_prev_offset, static_cast<int32_t>(target_len), &(*padding_data)[padding_prev_offset], (*padding_offsets)[i] - padding_prev_offset, result_data, res_prev_offset);
                }
            }
            else
            {
                result_data.resize(result_data.size() + 1);
                result_data[res_prev_offset] = '\0';
                res_prev_offset++;
            }

            string_prev_offset = string_offsets[i];
            padding_prev_offset = (*padding_offsets)[i];
            result_offsets[i] = res_prev_offset;
        }
    }

    template <typename IntType, bool IsUTF8, bool IsLeft, bool IsLengthConst>
    static void stringVectorConstant(const ColumnString::Chars_t & string_data, const ColumnString::Offsets & string_offsets, const ColumnVector<IntType> * column_length [[maybe_unused]], IntType target_len, const UInt8 * padding, size_t padding_size, ColumnUInt8::Container & vec_result_null_map, size_t size, ColumnString::Chars_t & result_data, ColumnString::Offsets & result_offsets)
    {
        ColumnString::Offset string_prev_offset = 0;
        ColumnString::Offset res_prev_offset = 0;

        // pad(col_str, length, const_pad)
        for (size_t i = 0; i < size; i++)
        {
            if (!vec_result_null_map[i])
            {
                if constexpr (!IsLengthConst)
                {
                    target_len = column_length->getElement(i);
                }
                if constexpr (IsUTF8)
                {
                    vec_result_null_map[i] = tidbPadOneRowUTF8<IsLeft>(&string_data[string_prev_offset], string_offsets[i] - string_prev_offset, static_cast<int32_t>(target_len), padding, padding_size, result_data, res_prev_offset);
                }
                else
                {
                    vec_result_null_map[i] = tidbPadOneRow<IsLeft>(&string_data[string_prev_offset], string_offsets[i] - string_prev_offset, static_cast<int32_t>(target_len), padding, padding_size, result_data, res_prev_offset);
                }
            }
            else
            {
                result_data.resize(result_data.size() + 1);
                result_data[res_prev_offset] = '\0';
                res_prev_offset++;
            }

            string_prev_offset = string_offsets[i];
            result_offsets[i] = res_prev_offset;
        }
    }

    template <typename IntType, bool IsUTF8, bool IsLeft, bool IsLengthConst>
    static void constantStringVector(const String & str_val, const ColumnVector<IntType> * column_length [[maybe_unused]], IntType target_len, const ColumnString::Chars_t * padding_data, const ColumnString::Offsets * padding_offsets, ColumnUInt8::Container & vec_result_null_map, size_t size, ColumnString::Chars_t & result_data, ColumnString::Offsets & result_offsets)
    {
        ColumnString::Offset padding_prev_offset = 0;
        ColumnString::Offset res_prev_offset = 0;

        // pad(const_str, length, col_pad)
        for (size_t i = 0; i < size; i++)
        {
            if (!vec_result_null_map[i])
            {
                if constexpr (!IsLengthConst)
                {
                    target_len = column_length->getElement(i);
                }
                if constexpr (IsUTF8)
                {
                    vec_result_null_map[i] = tidbPadOneRowUTF8<IsLeft>(reinterpret_cast<const UInt8 *>(str_val.c_str()), str_val.size() + 1, static_cast<int32_t>(target_len), &(*padding_data)[padding_prev_offset], (*padding_offsets)[i] - padding_prev_offset, result_data, res_prev_offset);
                }
                else
                {
                    vec_result_null_map[i] = tidbPadOneRow<IsLeft>(reinterpret_cast<const UInt8 *>(str_val.c_str()), str_val.size() + 1, static_cast<int32_t>(target_len), &(*padding_data)[padding_prev_offset], (*padding_offsets)[i] - padding_prev_offset, result_data, res_prev_offset);
                }
            }
            else
            {
                result_data.resize(result_data.size() + 1);
                result_data[res_prev_offset] = '\0';
                res_prev_offset++;
            }

            padding_prev_offset = (*padding_offsets)[i];
            result_offsets[i] = res_prev_offset;
        }
    }

    template <typename IntType, bool IsUTF8, bool IsLeft, bool IsLengthConst>
    static void constantConstant(const String & str_val, const ColumnVector<IntType> * column_length [[maybe_unused]], IntType target_len, const UInt8 * padding, size_t padding_size, ColumnUInt8::Container & vec_result_null_map, size_t size, ColumnString::Chars_t & result_data, ColumnString::Offsets & result_offsets)
    {
        ColumnString::Offset res_prev_offset = 0;

        // pad(const_str, length, const_pad)
        for (size_t i = 0; i < size; i++)
        {
            if (!vec_result_null_map[i])
            {
                if constexpr (!IsLengthConst)
                {
                    target_len = column_length->getElement(i);
                }
                if constexpr (IsUTF8)
                {
                    vec_result_null_map[i] = tidbPadOneRowUTF8<IsLeft>(reinterpret_cast<const UInt8 *>(str_val.c_str()), str_val.size() + 1, static_cast<int32_t>(target_len), padding, padding_size, result_data, res_prev_offset);
                }
                else
                {
                    vec_result_null_map[i] = tidbPadOneRow<IsLeft>(reinterpret_cast<const UInt8 *>(str_val.c_str()), str_val.size() + 1, static_cast<int32_t>(target_len), padding, padding_size, result_data, res_prev_offset);
                }
            }
            else
            {
                result_data.resize(result_data.size() + 1);
                result_data[res_prev_offset] = '\0';
                res_prev_offset++;
            }

            result_offsets[i] = res_prev_offset;
        }
    }

    // Do padding for one row.
    // data_size/padding_size includes the tailing '\0'.
    // Return true if result is null.
    template <bool IsLeft>
    static bool tidbPadOneRowUTF8(const UInt8 * data, size_t data_size, int32_t target_len, const UInt8 * padding, size_t padding_size, ColumnString::Chars_t & res, ColumnString::Offset & res_offset)
    {
        ColumnString::Offset data_len = UTF8::countCodePoints(data, data_size - 1);
        ColumnString::Offset pad_len = UTF8::countCodePoints(padding, padding_size - 1);

        if (target_len < 0 || (data_len < static_cast<ColumnString::Offset>(target_len) && pad_len == 0))
        {
            return true;
        }

        ColumnString::Offset tmp_target_len = static_cast<ColumnString::Offset>(target_len);
        ColumnString::Offset per_pad_offset = 0;
        ColumnString::Offset pad_bytes = 0;
        ColumnString::Offset left = 0;
        if (data_len < tmp_target_len)
        {
            left = tmp_target_len - data_len;
            if constexpr (IsLeft)
            {
                while (left > 0 && pad_len != 0)
                {
                    pad_bytes = UTF8::seqLength(padding[per_pad_offset]);
                    copyResult(res, res_offset, padding, per_pad_offset, pad_bytes);
                    res_offset += pad_bytes;
                    per_pad_offset = (per_pad_offset + pad_bytes) % (padding_size - 1);
                    --left;
                }
                // The tailing '\0' will be handled later.
                copyResult(res, res_offset, data, 0, data_size - 1);
                res_offset += data_size - 1;
            }
            else
            {
                copyResult(res, res_offset, data, 0, data_size - 1);
                res_offset += data_size - 1;

                while (left > 0 && pad_len != 0)
                {
                    pad_bytes = UTF8::seqLength(padding[per_pad_offset]);
                    copyResult(res, res_offset, padding, per_pad_offset, pad_bytes);
                    res_offset += pad_bytes;
                    per_pad_offset = (per_pad_offset + pad_bytes) % (padding_size - 1);
                    --left;
                }
            }
        }
        else
        {
            while (left < tmp_target_len)
            {
                pad_bytes = UTF8::seqLength(data[per_pad_offset]);

                copyResult(res, res_offset, data, per_pad_offset, pad_bytes);
                res_offset += pad_bytes;
                per_pad_offset += pad_bytes;
                ++left;
            }
        }
        // Add trailing zero.
        res.resize(res.size() + 1);
        res[res_offset] = '\0';
        res_offset++;
        return false;
    }

    // Same with tidbPadOneRowUTF8, but handling in byte instead of char.
    template <bool IsLeft>
    static bool tidbPadOneRow(const UInt8 * data, size_t data_size, int32_t target_len, const UInt8 * padding, size_t padding_size, ColumnString::Chars_t & res, ColumnString::Offset & res_offset)
    {
        ColumnString::Offset data_len = data_size - 1;
        ColumnString::Offset pad_len = padding_size - 1;

        if (target_len < 0 || (data_len < static_cast<ColumnString::Offset>(target_len) && pad_len == 0))
        {
            return true;
        }

        ColumnString::Offset tmp_target_len = static_cast<ColumnString::Offset>(target_len);
        if (data_len < tmp_target_len)
        {
            ColumnString::Offset left = tmp_target_len - data_len;
            ColumnString::Offset per_pad_offset = 0;
            if (IsLeft)
            {
                while (left >= pad_len && pad_len != 0)
                {
                    copyResult(res, res_offset, padding, 0, pad_len);
                    res_offset += pad_len;
                    left -= pad_len;
                }
                while (left > 0 && pad_len != 0)
                {
                    copyResult(res, res_offset, padding, per_pad_offset, 1);
                    ++per_pad_offset;
                    ++res_offset;
                    --left;
                }
                // The tailing '\0' will be handled later.
                copyResult(res, res_offset, data, 0, data_size - 1);
                res_offset += data_size - 1;
            }
            else
            {
                copyResult(res, res_offset, data, 0, data_size - 1);
                res_offset += data_size - 1;

                while (left >= pad_len && pad_len != 0)
                {
                    copyResult(res, res_offset, padding, 0, pad_len);
                    res_offset += pad_len;
                    left -= pad_len;
                }
                while (left > 0 && pad_len != 0)
                {
                    copyResult(res, res_offset, padding, per_pad_offset, 1);
                    ++per_pad_offset;
                    ++res_offset;
                    --left;
                }
            }
        }
        else
        {
            copyResult(res, res_offset, data, 0, tmp_target_len);
            res_offset += tmp_target_len;
        }
        // Add trailing zero.
        res.resize(res.size() + 1);
        res[res_offset] = '\0';
        res_offset++;
        return false;
    }

    static void copyResult(ColumnString::Chars_t & result_data, size_t dst_offset, const UInt8 * padding, size_t padding_offset, size_t pad_bytes)
    {
        result_data.resize(result_data.size() + pad_bytes);
        memcpy(&result_data[dst_offset], &padding[padding_offset], pad_bytes);
    }
};

template <typename Name, bool is_left>
class PadImpl : public IFunction
{
public:
    static constexpr auto name = Name::name;
    explicit PadImpl() = default;
    static FunctionPtr create(const Context &)
    {
        return std::make_shared<PadImpl>();
    }

    String getName() const override
    {
        return name;
    }

    size_t getNumberOfArguments() const override
    {
        return 3;
    }

    // pad(str, len, padding) return NULL if len(str) < len and len(padding) == 0
    bool useDefaultImplementationForNulls() const override { return false; }
    bool useDefaultImplementationForConstants() const override { return true; }

    DataTypePtr getReturnTypeImpl(const DataTypes & arguments) const override

    {
        if (!arguments[0]->isString())
            throw Exception(
                fmt::format("Illegal type {} of argument of function {}", arguments[0]->getName(), getName()),
                ErrorCodes::ILLEGAL_TYPE_OF_ARGUMENT);

        if (!arguments[1]->isInteger())
            throw Exception(
                fmt::format("Illegal type {} of second argument of function {}", arguments[1]->getName(), getName()),
                ErrorCodes::ILLEGAL_TYPE_OF_ARGUMENT);

        if (!arguments[2]->isString())
            throw Exception(
                fmt::format("Illegal type {} of third argument of function {}", arguments[2]->getName(), getName()),
                ErrorCodes::ILLEGAL_TYPE_OF_ARGUMENT);

        return makeNullable(std::make_shared<DataTypeString>());
    }

    void executeImpl(Block & block, const ColumnNumbers & arguments, const size_t result) const override
    {
        tidbExecutePad(block, arguments, result);
    }

private:
    void executePad(Block & block, const ColumnNumbers & arguments, const size_t result) const
    {
        ColumnPtr column_string = block.getByPosition(arguments[0]).column;
        ColumnPtr column_length = block.getByPosition(arguments[1]).column;
        ColumnPtr column_padding = block.getByPosition(arguments[2]).column;

        const ColumnConst * column_length_const = checkAndGetColumn<ColumnConst>(column_length.get());
        const ColumnConst * column_padding_const = checkAndGetColumnConst<ColumnString>(column_padding.get());

        Int64 length_value = 0;

        if (column_length_const)
        {
            length_value = column_length_const->getInt(0);
            if (length_value < 0)
                throw Exception(
                    fmt::format("Second argument provided for function {} could not be negative.", getName()),
                    ErrorCodes::ARGUMENT_OUT_OF_BOUND);
        }
        if (column_padding_const == nullptr)
        {
            throw Exception(fmt::format("Third argument provided for function {} should be literal string.", getName()), ErrorCodes::ILLEGAL_TYPE_OF_ARGUMENT);
        }

        auto c_res = ColumnString::create();

        if (const ColumnString * col = checkAndGetColumn<ColumnString>(column_string.get()))
            pad<is_left, StringSource, ConstSource<StringSource>, StringSink>(
                StringSource(*col),
                ConstSource<StringSource>(*column_padding_const),
                StringSink(*c_res, col->size()),
                length_value);
        else if (const ColumnConst * col = checkAndGetColumnConst<ColumnString>(column_string.get()))
            pad<is_left, ConstSource<StringSource>, ConstSource<StringSource>, StringSink>(
                ConstSource<StringSource>(*col),
                ConstSource<StringSource>(*column_padding_const),
                StringSink(*c_res, col->size()),
                length_value);

        block.getByPosition(result).column = std::move(c_res);
    }

    void tidbExecutePad(Block & block, const ColumnNumbers & arguments, const size_t result) const
    {
        TypeIndex type_index = block.getByPosition(arguments[1]).type->getTypeId();
        switch (type_index)
        {
        case TypeIndex::UInt8:
            TidbPadImpl::tidbExecutePadImpl<UInt8, false, is_left>(block, arguments, result, getName());
            break;
        case TypeIndex::UInt16:
            TidbPadImpl::tidbExecutePadImpl<UInt16, false, is_left>(block, arguments, result, getName());
            break;
        case TypeIndex::UInt32:
            TidbPadImpl::tidbExecutePadImpl<UInt32, false, is_left>(block, arguments, result, getName());
            break;
        case TypeIndex::UInt64:
            TidbPadImpl::tidbExecutePadImpl<UInt64, false, is_left>(block, arguments, result, getName());
            break;
        case TypeIndex::Int8:
            TidbPadImpl::tidbExecutePadImpl<Int8, false, is_left>(block, arguments, result, getName());
            break;
        case TypeIndex::Int16:
            TidbPadImpl::tidbExecutePadImpl<Int16, false, is_left>(block, arguments, result, getName());
            break;
        case TypeIndex::Int32:
            TidbPadImpl::tidbExecutePadImpl<Int32, false, is_left>(block, arguments, result, getName());
            break;
        case TypeIndex::Int64:
            TidbPadImpl::tidbExecutePadImpl<Int64, false, is_left>(block, arguments, result, getName());
            break;
        default:
            throw Exception(fmt::format("the second argument type of {} is invalid, expect integer, got {}", getName(), type_index), ErrorCodes::ILLEGAL_TYPE_OF_ARGUMENT);
        };
    }
};

template <typename Name, bool is_left>
class PadUTF8Impl : public IFunction
{
public:
    static constexpr auto name = Name::name;
    explicit PadUTF8Impl() = default;
    static FunctionPtr create(const Context &)
    {
        return std::make_shared<PadUTF8Impl>();
    }

    String getName() const override
    {
        return name;
    }

    size_t getNumberOfArguments() const override
    {
        return 3;
    }

    bool useDefaultImplementationForNulls() const override { return false; }
    bool useDefaultImplementationForConstants() const override { return true; }

    DataTypePtr getReturnTypeImpl(const DataTypes & arguments) const override
    {
        if (!arguments[0]->isString())
            throw Exception(
                fmt::format("Illegal type {} of argument of function {}", arguments[0]->getName(), getName()),
                ErrorCodes::ILLEGAL_TYPE_OF_ARGUMENT);

        if (!arguments[1]->isInteger())
            throw Exception(
                fmt::format("Illegal type {} of second argument of function {}", arguments[1]->getName(), getName()),
                ErrorCodes::ILLEGAL_TYPE_OF_ARGUMENT);

        if (!arguments[2]->isString())
            throw Exception(
                fmt::format("Illegal type {} of third argument of function {}", arguments[2]->getName(), getName()),
                ErrorCodes::ILLEGAL_TYPE_OF_ARGUMENT);

        return makeNullable(std::make_shared<DataTypeString>());
    }

    void executeImpl(Block & block, const ColumnNumbers & arguments, const size_t result) const override
    {
        tidbExecutePadUTF8(block, arguments, result);
    }

private:
    void executePadUTF8(Block & block, const ColumnNumbers & arguments, const size_t result) const
    {
        ColumnPtr column_string = block.getByPosition(arguments[0]).column;
        ColumnPtr column_length = block.getByPosition(arguments[1]).column;
        ColumnPtr column_padding = block.getByPosition(arguments[2]).column;

        const ColumnConst * column_length_const = checkAndGetColumn<ColumnConst>(column_length.get());
        const ColumnConst * column_padding_const = checkAndGetColumnConst<ColumnString>(column_padding.get());

        Int64 length_value = 0;

        if (column_length_const)
        {
            length_value = column_length_const->getInt(0);
            if (length_value < 0)
                throw Exception(
                    fmt::format("Second argument provided for function {} could not be negative.", getName()),
                    ErrorCodes::ARGUMENT_OUT_OF_BOUND);
        }
        if (column_padding_const == nullptr)
        {
            throw Exception(fmt::format("Third argument provided for function {} should be literal string.", getName()), ErrorCodes::ILLEGAL_TYPE_OF_ARGUMENT);
        }

        auto c_res = ColumnString::create();
        const auto * column_padding_string = checkAndGetColumn<ColumnString>(column_padding_const->getDataColumnPtr().get());
        if (const ColumnString * col = checkAndGetColumn<ColumnString>(column_string.get()))
            vector(col->getChars(), col->getOffsets(), length_value, column_padding_string->getChars(), column_padding_string->getOffsets(), c_res->getChars(), c_res->getOffsets());
        else if (const ColumnConst * col = checkAndGetColumnConst<ColumnString>(column_string.get()))
        {
            const auto * col_string = checkAndGetColumn<ColumnString>(col->getDataColumnPtr().get());
            vectorConst(col_string->getChars(),
                        col_string->getOffsets(),
                        col->size(),
                        length_value,
                        column_padding_string->getChars(),
                        column_padding_string->getOffsets(),
                        c_res->getChars(),
                        c_res->getOffsets());
        }

        block.getByPosition(result).column = std::move(c_res);
    }

    static void vector(const ColumnString::Chars_t & data,
                       const ColumnString::Offsets & offsets,
                       size_t length,
                       const ColumnString::Chars_t & pad_data,
                       const ColumnString::Offsets & pad_offsets,
                       ColumnString::Chars_t & res_data,
                       ColumnString::Offsets & res_offsets)
    {
        size_t size = offsets.size();
        res_data.reserve(length * 3 * size + size);
        res_offsets.resize(size);

        ColumnString::Offset prev_offset = 0;
        ColumnString::Offset res_offset = 0;
        for (size_t i = 0; i < size; ++i)
        {
            ColumnString::Offset len = UTF8::countCodePoints(&data[prev_offset], offsets[i] - prev_offset - 1);
            ColumnString::Offset pad_len = UTF8::countCodePoints(&pad_data[0], pad_offsets[0] - 1);

            /// if the origin len of input less than the length parameter
            if (len < length)
            {
                size_t left = length - len;
                ColumnString::Offset per_pad_offset = 0;
                if (is_left)
                {
                    while (left > 0 && pad_len != 0)
                    {
                        /// insert into one utf8 character
                        ColumnString::Offset pad_bytes;

                        if (pad_data[per_pad_offset] < 0xBF)
                            pad_bytes = 1;
                        else if (pad_data[per_pad_offset] < 0xE0)
                            pad_bytes = 2;
                        else if (pad_data[per_pad_offset] < 0xF0)
                            pad_bytes = 3;
                        else
                            pad_bytes = 1;

                        memcpy(&res_data[res_offset], &pad_data[per_pad_offset], pad_bytes);
                        res_offset += pad_bytes;
                        --left;
                        per_pad_offset = (per_pad_offset + pad_bytes) % (pad_offsets[0] - 1);
                    }

                    /// including the tailing '\0'
                    memcpy(&res_data[res_offset], &data[prev_offset], offsets[i] - prev_offset);
                    res_offset += offsets[i] - prev_offset;
                }
                else
                {
                    memcpy(&res_data[res_offset], &data[prev_offset], offsets[i] - prev_offset - 1);
                    res_offset += offsets[i] - prev_offset - 1;

                    while (left > 0 && pad_len != 0)
                    {
                        /// insert into one utf8 character
                        ColumnString::Offset pad_bytes;

                        if (pad_data[per_pad_offset] < 0xBF)
                            pad_bytes = 1;
                        else if (pad_data[per_pad_offset] < 0xE0)
                            pad_bytes = 2;
                        else if (pad_data[per_pad_offset] < 0xF0)
                            pad_bytes = 3;
                        else
                            pad_bytes = 1;

                        memcpy(&res_data[res_offset], &pad_data[per_pad_offset], pad_bytes);
                        res_offset += pad_bytes;
                        --left;
                        per_pad_offset = (per_pad_offset + pad_bytes) % (pad_offsets[0] - 1);
                    }

                    /// including the tailing '\0'
                    res_data[res_offset] = 0x0;
                    ++res_offset;
                }
            }
            else
            {
                ColumnString::Offset j = prev_offset;

                size_t left = length;
                while (left > 0)
                {
                    /// get length parameter characters
                    ColumnString::Offset pad_bytes;

                    if (data[j] < 0xBF)
                        pad_bytes = 1;
                    else if (data[j] < 0xE0)
                        pad_bytes = 2;
                    else if (data[j] < 0xF0)
                        pad_bytes = 3;
                    else
                        pad_bytes = 1;

                    memcpy(&res_data[res_offset], &data[j], pad_bytes);
                    j += pad_bytes;
                    res_offset += pad_bytes;
                    --left;
                }

                /// including the tailing '\0'
                res_data[res_offset] = 0x0;
                ++res_offset;
            }

            res_offsets[i] = res_offset;
            prev_offset = offsets[i];
        }
    }

    static void vector(const ColumnString::Chars_t & data,
                       size_t fixed_len,
                       size_t size,
                       size_t length,
                       const ColumnString::Chars_t & pad_data,
                       const ColumnString::Offsets & pad_offsets,
                       ColumnString::Chars_t & res_data,
                       ColumnString::Offsets & res_offsets)
    {
        res_data.reserve(3 * length * size);
        res_offsets.resize(size);

        ColumnString::Offset prev_offset = 0;
        ColumnString::Offset res_offset = 0;
        for (size_t i = 0; i < size; ++i)
        {
            size_t byte_len = strlen(reinterpret_cast<const char *>(&(data[prev_offset])));
            ColumnString::Offset len = UTF8::countCodePoints(&data[prev_offset], byte_len);
            ColumnString::Offset pad_len = UTF8::countCodePoints(&pad_data[0], pad_offsets[0] - 1);

            /// if the origin len of input less than the length parameter
            if (len < length)
            {
                size_t left = length - len;
                ColumnString::Offset per_pad_offset = 0;
                if (is_left)
                {
                    while (left > 0 && pad_len != 0)
                    {
                        /// insert into one utf8 character
                        ColumnString::Offset pad_bytes;

                        if (pad_data[per_pad_offset] < 0xBF)
                            pad_bytes = 1;
                        else if (pad_data[per_pad_offset] < 0xE0)
                            pad_bytes = 2;
                        else if (pad_data[per_pad_offset] < 0xF0)
                            pad_bytes = 3;
                        else
                            pad_bytes = 1;

                        memcpy(&res_data[res_offset], &pad_data[per_pad_offset], pad_bytes);
                        res_offset += pad_bytes;
                        --left;
                        per_pad_offset = (per_pad_offset + pad_bytes) % (pad_offsets[0] - 1);
                    }

                    memcpy(&res_data[res_offset], &data[prev_offset], byte_len);
                    res_offset += byte_len;

                    /// including the tailing '\0'
                    res_data[res_offset] = 0x0;
                    res_offset += 1;
                }
                else
                {
                    memcpy(&res_data[res_offset], &data[prev_offset], byte_len);
                    res_offset += byte_len;

                    while (left > 0 && pad_len != 0)
                    {
                        /// insert into one utf8 character
                        ColumnString::Offset pad_bytes;

                        if (pad_data[per_pad_offset] < 0xBF)
                            pad_bytes = 1;
                        else if (pad_data[per_pad_offset] < 0xE0)
                            pad_bytes = 2;
                        else if (pad_data[per_pad_offset] < 0xF0)
                            pad_bytes = 3;
                        else
                            pad_bytes = 1;

                        memcpy(&res_data[res_offset], &pad_data[per_pad_offset], pad_bytes);
                        res_offset += pad_bytes;
                        --left;
                        per_pad_offset = (per_pad_offset + pad_bytes) % (pad_offsets[0] - 1);
                    }

                    /// including the tailing '\0'
                    res_data[res_offset] = 0x0;
                    ++res_offset;
                }
            }
            else
            {
                ColumnString::Offset j = prev_offset;

                size_t left = length;

                /// get length parameter characters
                while (left > 0)
                {
                    ColumnString::Offset pad_bytes;

                    if (data[j] < 0xBF)
                        pad_bytes = 1;
                    else if (data[j] < 0xE0)
                        pad_bytes = 2;
                    else if (data[j] < 0xF0)
                        pad_bytes = 3;
                    else
                        pad_bytes = 1;

                    memcpy(&res_data[res_offset], &data[j], pad_bytes);
                    j += pad_bytes;
                    res_offset += pad_bytes;
                    --left;
                }

                /// including the tailing '\0'
                res_data[res_offset] = 0x0;
                ++res_offset;
            }

            res_offsets[i] = res_offset;
            prev_offset += fixed_len;
        }
    }

    static void vectorConst(const ColumnString::Chars_t & data,
                            const ColumnString::Offsets & offsets,
                            size_t size, /// number of rows of const column
                            size_t length,
                            const ColumnString::Chars_t & pad_data,
                            const ColumnString::Offsets & pad_offsets,
                            ColumnString::Chars_t & res_data,
                            ColumnString::Offsets & res_offsets)
    {
        res_data.reserve(3 * length * size);
        res_offsets.resize(size);

        ColumnString::Offset res_offset = 0;
        for (size_t i = 0; i < size; ++i)
        {
            ColumnString::Offset len = UTF8::countCodePoints(&data[0], offsets[0] - 1);
            ColumnString::Offset pad_len = UTF8::countCodePoints(&pad_data[0], pad_offsets[0] - 1);

            /// if the origin len of input less than the length parameter
            if (len < length)
            {
                size_t left = length - len;
                ColumnString::Offset per_pad_offset = 0;
                if (is_left)
                {
                    while (left > 0 && pad_len != 0)
                    {
                        /// insert into one utf8 character
                        ColumnString::Offset pad_bytes;

                        if (pad_data[per_pad_offset] < 0xBF)
                            pad_bytes = 1;
                        else if (pad_data[per_pad_offset] < 0xE0)
                            pad_bytes = 2;
                        else if (pad_data[per_pad_offset] < 0xF0)
                            pad_bytes = 3;
                        else
                            pad_bytes = 1;

                        memcpy(&res_data[res_offset], &pad_data[per_pad_offset], pad_bytes);
                        res_offset += pad_bytes;
                        --left;
                        per_pad_offset = (per_pad_offset + pad_bytes) % (pad_offsets[0] - 1);
                    }

                    /// including the tailing '\0'
                    memcpy(&res_data[res_offset], &data[0], offsets[0]);
                    res_offset += offsets[0];
                }
                else
                {
                    memcpy(&res_data[res_offset], &data[0], offsets[0] - 1);
                    res_offset += offsets[0] - 1;

                    while (left > 0 && pad_len != 0)
                    {
                        /// insert into one utf8 character
                        ColumnString::Offset pad_bytes;

                        if (pad_data[per_pad_offset] < 0xBF)
                            pad_bytes = 1;
                        else if (pad_data[per_pad_offset] < 0xE0)
                            pad_bytes = 2;
                        else if (pad_data[per_pad_offset] < 0xF0)
                            pad_bytes = 3;
                        else
                            pad_bytes = 1;

                        memcpy(&res_data[res_offset], &pad_data[per_pad_offset], pad_bytes);
                        res_offset += pad_bytes;
                        --left;
                        per_pad_offset = (per_pad_offset + pad_bytes) % (pad_offsets[0] - 1);
                    }

                    /// including the tailing '\0'
                    res_data[res_offset] = 0x0;
                    ++res_offset;
                }
            }
            else
            {
                ColumnString::Offset j = 0;

                size_t left = length;
                while (left > 0)
                {
                    /// get length parameter characters
                    ColumnString::Offset pad_bytes;

                    if (data[j] < 0xBF)
                        pad_bytes = 1;
                    else if (data[j] < 0xE0)
                        pad_bytes = 2;
                    else if (data[j] < 0xF0)
                        pad_bytes = 3;
                    else
                        pad_bytes = 1;

                    memcpy(&res_data[res_offset], &data[j], pad_bytes);
                    j += pad_bytes;
                    res_offset += pad_bytes;
                    --left;
                }

                /// including the tailing '\0'
                res_data[res_offset] = 0x0;
                ++res_offset;
            }

            res_offsets[i] = res_offset;
        }
    }

    static void vectorConst(const ColumnString::Chars_t & data,
                            size_t, /// length of fixed colomn
                            size_t size, /// number of row
                            size_t length,
                            const ColumnString::Chars_t & pad_data,
                            const ColumnString::Offsets & pad_offsets,
                            ColumnString::Chars_t & res_data,
                            ColumnString::Offsets & res_offsets)
    {
        res_data.reserve(3 * length * size);
        res_offsets.resize(size);

        ColumnString::Offset res_offset = 0;
        for (size_t i = 0; i < size; ++i)
        {
            size_t byte_len = strlen(reinterpret_cast<const char *>(&(data[0])));
            ColumnString::Offset len = UTF8::countCodePoints(&data[0], byte_len);
            ColumnString::Offset pad_len = UTF8::countCodePoints(&pad_data[0], pad_offsets[0] - 1);

            /// if the origin len of input less than the length parameter
            if (len < length)
            {
                size_t left = length - len;
                ColumnString::Offset per_pad_offset = 0;
                if (is_left)
                {
                    while (left > 0 && pad_len != 0)
                    {
                        /// insert into one utf8 character
                        ColumnString::Offset pad_bytes;

                        if (pad_data[per_pad_offset] < 0xBF)
                            pad_bytes = 1;
                        else if (pad_data[per_pad_offset] < 0xE0)
                            pad_bytes = 2;
                        else if (pad_data[per_pad_offset] < 0xF0)
                            pad_bytes = 3;
                        else
                            pad_bytes = 1;

                        memcpy(&res_data[res_offset], &pad_data[per_pad_offset], pad_bytes);
                        res_offset += pad_bytes;
                        --left;
                        per_pad_offset = (per_pad_offset + pad_bytes) % (pad_offsets[0] - 1);
                    }

                    memcpy(&res_data[res_offset], &data[0], byte_len);
                    res_offset += byte_len;

                    /// including the tailing '\0'
                    res_data[res_offset] = 0x0;
                    res_offset += 1;
                }
                else
                {
                    memcpy(&res_data[res_offset], &data[0], byte_len);
                    res_offset += byte_len;

                    while (left > 0 && pad_len != 0)
                    {
                        /// insert into one utf8 character
                        ColumnString::Offset pad_bytes;

                        if (pad_data[per_pad_offset] < 0xBF)
                            pad_bytes = 1;
                        else if (pad_data[per_pad_offset] < 0xE0)
                            pad_bytes = 2;
                        else if (pad_data[per_pad_offset] < 0xF0)
                            pad_bytes = 3;
                        else
                            pad_bytes = 1;

                        memcpy(&res_data[res_offset], &pad_data[per_pad_offset], pad_bytes);
                        res_offset += pad_bytes;
                        --left;
                        per_pad_offset = (per_pad_offset + pad_bytes) % (pad_offsets[0] - 1);
                    }

                    /// including the tailing '\0'
                    res_data[res_offset] = 0x0;
                    ++res_offset;
                }
            }
            else
            {
                ColumnString::Offset j = 0;

                size_t left = length;

                /// get length parameter characters
                while (left > 0)
                {
                    ColumnString::Offset pad_bytes;

                    if (data[j] < 0xBF)
                        pad_bytes = 1;
                    else if (data[j] < 0xE0)
                        pad_bytes = 2;
                    else if (data[j] < 0xF0)
                        pad_bytes = 3;
                    else
                        pad_bytes = 1;

                    memcpy(&res_data[res_offset], &data[j], pad_bytes);
                    j += pad_bytes;
                    res_offset += pad_bytes;
                    --left;
                }

                /// including the tailing '\0'
                res_data[res_offset] = 0x0;
                ++res_offset;
            }

            res_offsets[i] = res_offset;
        }
    }

    void tidbExecutePadUTF8(Block & block, const ColumnNumbers & arguments, const size_t result) const
    {
        TypeIndex type_index = block.getByPosition(arguments[1]).type->getTypeId();
        switch (type_index)
        {
        case TypeIndex::UInt8:
            TidbPadImpl::tidbExecutePadImpl<UInt8, true, is_left>(block, arguments, result, getName());
            break;
        case TypeIndex::UInt16:
            TidbPadImpl::tidbExecutePadImpl<UInt16, true, is_left>(block, arguments, result, getName());
            break;
        case TypeIndex::UInt32:
            TidbPadImpl::tidbExecutePadImpl<UInt32, true, is_left>(block, arguments, result, getName());
            break;
        case TypeIndex::UInt64:
            TidbPadImpl::tidbExecutePadImpl<UInt64, true, is_left>(block, arguments, result, getName());
            break;
        case TypeIndex::Int8:
            TidbPadImpl::tidbExecutePadImpl<Int8, true, is_left>(block, arguments, result, getName());
            break;
        case TypeIndex::Int16:
            TidbPadImpl::tidbExecutePadImpl<Int16, true, is_left>(block, arguments, result, getName());
            break;
        case TypeIndex::Int32:
            TidbPadImpl::tidbExecutePadImpl<Int32, true, is_left>(block, arguments, result, getName());
            break;
        case TypeIndex::Int64:
            TidbPadImpl::tidbExecutePadImpl<Int64, true, is_left>(block, arguments, result, getName());
            break;
        default:
            throw Exception(fmt::format("the second argument type of {} is invalid, expect integer, got {}", getName(), type_index), ErrorCodes::ILLEGAL_TYPE_OF_ARGUMENT);
        };
    }
};

class FunctionASCII : public IFunction
{
public:
    static constexpr auto name = "ascii";
<<<<<<< HEAD
    explicit FunctionASCII(const Context &)
    {}
=======
    FunctionASCII() = default;
>>>>>>> e03dcc1e

    static FunctionPtr create(const Context & /*context*/)
    {
        return std::make_shared<FunctionASCII>();
    }

    std::string getName() const override { return name; }
    size_t getNumberOfArguments() const override { return 1; }

    DataTypePtr getReturnTypeImpl(const DataTypes & arguments) const override
    {
        if (arguments.size() != 1)
            throw Exception(
                fmt::format("Number of arguments for function {} doesn't match: passed {}, should be 1.", getName(), arguments.size()),
                ErrorCodes::NUMBER_OF_ARGUMENTS_DOESNT_MATCH);

        return std::make_shared<DataTypeInt64>();
    }

    void executeImpl(Block & block, const ColumnNumbers & arguments, size_t result) const override
    {
        const IColumn * c0_col = block.getByPosition(arguments[0]).column.get();
        const ColumnConst * c0_const = checkAndGetColumn<ColumnConst>(c0_col);
        const ColumnString * c0_string = checkAndGetColumn<ColumnString>(c0_col);

        Field res_field;
        int val_num = c0_col->size();
        auto col_res = ColumnInt64::create();
        col_res->reserve(val_num);
        if (c0_const == nullptr && c0_string == nullptr)
            throw Exception(fmt::format("Illegal argument of function {}", getName()), ErrorCodes::ILLEGAL_TYPE_OF_ARGUMENT);

        for (int i = 0; i < val_num; i++)
        {
            c0_col->get(i, res_field);
            String handled_str = res_field.get<String>();
            Int64 res = handled_str.empty() ? 0 : static_cast<Int64>(handled_str[0]);
            col_res->insert(res);
        }

        block.getByPosition(result).column = std::move(col_res);
    }
<<<<<<< HEAD
=======

private:
>>>>>>> e03dcc1e
};

class FunctionLength : public IFunction
{
public:
    static constexpr auto name = "length";
<<<<<<< HEAD
    explicit FunctionLength(const Context &)
    {}
=======
    FunctionLength() = default;
>>>>>>> e03dcc1e

    static FunctionPtr create(const Context & /*context*/)
    {
        return std::make_shared<FunctionLength>();
    }

    std::string getName() const override { return name; }
    size_t getNumberOfArguments() const override { return 1; }

    DataTypePtr getReturnTypeImpl(const DataTypes & arguments) const override
    {
        if (arguments.size() != 1)
            throw Exception(
                fmt::format("Number of arguments for function {} doesn't match: passed {}, should be 1.", getName(), arguments.size()),
                ErrorCodes::NUMBER_OF_ARGUMENTS_DOESNT_MATCH);

        return std::make_shared<DataTypeInt64>();
    }

    void executeImpl(Block & block, const ColumnNumbers & arguments, size_t result) const override
    {
        const IColumn * c0_col = block.getByPosition(arguments[0]).column.get();
        const ColumnConst * c0_const = checkAndGetColumn<ColumnConst>(c0_col);
        const ColumnString * c0_string = checkAndGetColumn<ColumnString>(c0_col);

        Field res_field;
        int val_num = c0_col->size();
        auto col_res = ColumnInt64::create();
        col_res->reserve(val_num);
        if (c0_const == nullptr && c0_string == nullptr)
            throw Exception(fmt::format("Illegal argument of function {}", getName()), ErrorCodes::ILLEGAL_TYPE_OF_ARGUMENT);

        for (int i = 0; i < val_num; i++)
        {
            c0_col->get(i, res_field);
            String handled_str = res_field.get<String>();
            col_res->insert(static_cast<Int64>(handled_str.size()));
        }

        block.getByPosition(result).column = std::move(col_res);
    }
<<<<<<< HEAD
=======

private:
>>>>>>> e03dcc1e
};

class FunctionPosition : public IFunction
{
public:
    static constexpr auto name = "position";
<<<<<<< HEAD
    explicit FunctionPosition(const Context &)
    {}
=======
    FunctionPosition() = default;
>>>>>>> e03dcc1e

    static FunctionPtr create(const Context & /*context*/)
    {
        return std::make_shared<FunctionPosition>();
    }

    std::string getName() const override { return name; }
    size_t getNumberOfArguments() const override { return 2; }

    DataTypePtr getReturnTypeImpl(const DataTypes & arguments) const override
    {
        if (arguments.size() != 2)
            throw Exception(
                fmt::format("Number of arguments for function {} doesn't match: passed {}, should be 2.", getName(), arguments.size()),
                ErrorCodes::NUMBER_OF_ARGUMENTS_DOESNT_MATCH);

        return std::make_shared<DataTypeInt64>();
    }

    void executeImpl(Block & block, const ColumnNumbers & arguments, size_t result) const override
    {
        const IColumn * c0_col = block.getByPosition(arguments[0]).column.get();
        const ColumnConst * c0_const = checkAndGetColumn<ColumnConst>(c0_col);
        const ColumnString * c0_string = checkAndGetColumn<ColumnString>(c0_col);
        Field c0_field;

        const IColumn * c1_col = block.getByPosition(arguments[1]).column.get();
        const ColumnConst * c1_const = checkAndGetColumn<ColumnConst>(c1_col);
        const ColumnString * c1_string = checkAndGetColumn<ColumnString>(c1_col);
        Field c1_field;

        if ((c0_const == nullptr && c0_string == nullptr) || (c1_const == nullptr && c1_string == nullptr))
            throw Exception(fmt::format("Illegal argument of function {}", getName()), ErrorCodes::ILLEGAL_TYPE_OF_ARGUMENT);

        if (c0_col->size() != c1_col->size())
            throw Exception(fmt::format("Function {} column number is inconformity", getName()), ErrorCodes::LOGICAL_ERROR);

        auto col_res = ColumnInt64::create();
        int val_num = c0_col->size();
        col_res->reserve(val_num);

        for (int i = 0; i < val_num; i++)
        {
            c0_col->get(i, c0_field);
            c1_col->get(i, c1_field);

            String c0_str = c0_field.get<String>();
            String c1_str = c1_field.get<String>();

            // return -1 when c1_str not contains the c0_str
            Int64 idx = c1_str.find(c0_str);
            col_res->insert(getPositionUTF8(c1_str, idx));
        }

        block.getByPosition(result).column = std::move(col_res);
    }

private:
    static Int64 getPositionUTF8(const String & c1_str, Int64 idx)
    {
        if (idx == -1)
            return 0;

        const auto * data = reinterpret_cast<const UInt8 *>(c1_str.data());
        return static_cast<size_t>(UTF8::countCodePoints(data, idx) + 1);
    }
};

class FunctionSubStringIndex : public IFunction
{
public:
    static constexpr auto name = "substringIndex";
<<<<<<< HEAD
    explicit FunctionSubStringIndex(const Context &)
    {}
=======
    FunctionSubStringIndex() = default;
>>>>>>> e03dcc1e

    static FunctionPtr create(const Context & /*context*/)
    {
        return std::make_shared<FunctionSubStringIndex>();
    }

    std::string getName() const override { return name; }
    size_t getNumberOfArguments() const override { return 3; }
    bool useDefaultImplementationForConstants() const override { return true; }

    DataTypePtr getReturnTypeImpl(const DataTypes & arguments) const override
    {
        if (!arguments[0]->isString())
            throw Exception(
                fmt::format("Illegal type {} of first argument of function {}", arguments[0]->getName(), getName()),
                ErrorCodes::ILLEGAL_TYPE_OF_ARGUMENT);
        if (!arguments[1]->isString())
            throw Exception(
                fmt::format("Illegal type {} of second argument of function {}", arguments[1]->getName(), getName()),
                ErrorCodes::ILLEGAL_TYPE_OF_ARGUMENT);
        if (!arguments[2]->isInteger())
            throw Exception(
                fmt::format("Illegal type {} of third argument of function {}", arguments[2]->getName(), getName()),
                ErrorCodes::ILLEGAL_TYPE_OF_ARGUMENT);
        return std::make_shared<DataTypeString>();
    }

    void executeImpl(Block & block, const ColumnNumbers & arguments, size_t result) const override
    {
        if (executeSubStringIndex<UInt8>(block, arguments, result)
            || executeSubStringIndex<UInt16>(block, arguments, result)
            || executeSubStringIndex<UInt32>(block, arguments, result)
            || executeSubStringIndex<UInt64>(block, arguments, result)
            || executeSubStringIndex<Int8>(block, arguments, result)
            || executeSubStringIndex<Int16>(block, arguments, result)
            || executeSubStringIndex<Int32>(block, arguments, result)
            || executeSubStringIndex<Int64>(block, arguments, result))
        {
            return;
        }
        else
        {
            throw Exception(fmt::format("Illegal argument of function {}", getName()), ErrorCodes::ILLEGAL_TYPE_OF_ARGUMENT);
        }
    }

private:
    template <typename IntType>
    bool executeSubStringIndex(
        Block & block,
        const ColumnNumbers & arguments,
        const size_t result) const
    {
        ColumnPtr & column_str = block.getByPosition(arguments[0]).column;
        ColumnPtr & column_delim = block.getByPosition(arguments[1]).column;
        ColumnPtr & column_count = block.getByPosition(arguments[2]).column;
        ColumnWithTypeAndName & column_result = block.getByPosition(result);

        bool delim_const = column_delim->isColumnConst();
        bool count_const = column_count->isColumnConst();

        // TODO: differentiate vector and const
        column_str = column_str->isColumnConst() ? column_str->convertToFullColumnIfConst() : column_str;
        if (delim_const && count_const)
        {
            const ColumnString * str_col = checkAndGetColumn<ColumnString>(column_str.get());
            const ColumnConst * delim_col = checkAndGetColumnConst<ColumnString>(column_delim.get());
            const ColumnConst * count_col = checkAndGetColumnConst<ColumnVector<IntType>>(column_count.get());
            if (str_col == nullptr || delim_col == nullptr || count_col == nullptr)
            {
                return false;
            }
            auto col_res = ColumnString::create();
            IntType count = count_col->getValue<IntType>();
            vectorConstConst(
                str_col->getChars(),
                str_col->getOffsets(),
                delim_col->getValue<String>(),
                accurate::lessOp(INT64_MAX, count) ? INT64_MAX : count,
                col_res->getChars(),
                col_res->getOffsets());
            column_result.column = std::move(col_res);
        }
        else
        {
            column_delim = column_delim->isColumnConst() ? column_delim->convertToFullColumnIfConst() : column_delim;
            column_count = column_count->isColumnConst() ? column_count->convertToFullColumnIfConst() : column_count;
            const ColumnString * str_col = checkAndGetColumn<ColumnString>(column_str.get());
            const ColumnString * delim_col = checkAndGetColumn<ColumnString>(column_delim.get());
            const ColumnVector<IntType> * count_col = checkAndGetColumn<ColumnVector<IntType>>(column_count.get());
            if (str_col == nullptr || delim_col == nullptr || count_col == nullptr)
            {
                return false;
            }
            auto col_res = ColumnString::create();
            vectorVectorVector(
                str_col->getChars(),
                str_col->getOffsets(),
                delim_col->getChars(),
                delim_col->getOffsets(),
                count_col->getData(),
                col_res->getChars(),
                col_res->getOffsets());
            column_result.column = std::move(col_res);
        }

        return true;
    }

    static void vectorConstConst(
        const ColumnString::Chars_t & data,
        const ColumnString::Offsets & offsets,
        const std::string & delim,
        const Int64 needCount,
        ColumnString::Chars_t & res_data,
        ColumnString::Offsets & res_offsets)
    {
        res_offsets.resize(offsets.size());
        if (delim.empty() || needCount == 0)
        {
            // All result is ""
            res_data.resize(offsets.size());
            for (size_t i = 0; i < offsets.size(); ++i)
            {
                res_data[i] = '\0';
                res_offsets[i] = i + 1;
            }
            return;
        }

        ColumnString::Offset res_offset = 0;
        Volnitsky searcher(delim.c_str(), delim.size(), 0);
        res_data.reserve(data.size());
        for (size_t i = 0; i < offsets.size(); ++i)
        {
            auto data_offset = StringUtil::offsetAt(offsets, i);
            auto data_size = StringUtil::sizeAt(offsets, i) - 1;

            subStringIndex(&data[data_offset], data_size, &searcher, delim.size(), needCount, res_data, res_offset);
            res_offsets[i] = res_offset;
        }
    }

    template <typename IntType>
    static void vectorVectorVector(
        const ColumnString::Chars_t & data,
        const ColumnString::Offsets & offsets,
        const ColumnString::Chars_t & delim_data,
        const ColumnString::Offsets & delim_offsets,
        const PaddedPODArray<IntType> & needCount,
        ColumnString::Chars_t & res_data,
        ColumnString::Offsets & res_offsets)
    {
        res_data.reserve(data.size());
        res_offsets.resize(offsets.size());
        ColumnString::Offset res_offset = 0;

        for (size_t i = 0; i < offsets.size(); ++i)
        {
            auto data_offset = StringUtil::offsetAt(offsets, i);
            auto data_size = StringUtil::sizeAt(offsets, i) - 1;
            auto delim_offset = StringUtil::offsetAt(delim_offsets, i);
            auto delim_size = StringUtil::sizeAt(delim_offsets, i) - 1; // ignore the trailing zero.
            Int64 count = accurate::lessOp(INT64_MAX, needCount[i]) ? INT64_MAX : needCount[i];

            if (delim_size == 0 || count == 0)
            {
                res_data.resize(res_data.size() + 1);
                res_data[res_offset] = '\0';
                ++res_offset;
                res_offsets[i] = res_offset;
                continue;
            }
            Volnitsky searcher(reinterpret_cast<const char *>(&delim_data[delim_offset]), delim_size, data_size);
            subStringIndex(&data[data_offset], data_size, &searcher, delim_size, count, res_data, res_offset);
            res_offsets[i] = res_offset;
        }
    }

    static void subStringIndex(
        const UInt8 * data_begin,
        size_t data_size,
        Volnitsky * delim_searcher,
        size_t delim_size,
        Int64 count,
        ColumnString::Chars_t & res_data,
        ColumnString::Offset & res_offset)
    {
        const UInt8 * begin = data_begin;
        const UInt8 * pos = begin;
        const UInt8 * end = pos + data_size;
        assert(delim_size != 0);
        if (count > 0)
        {
            // Fast exit when count * delim_size > data_size
            if (static_cast<Int64>(data_size / delim_size) < count)
            {
                copyDataToResult(res_data, res_offset, begin, end);
                return;
            }
            while (pos < end)
            {
                const UInt8 * match = delim_searcher->search(pos, end - pos);
                --count;
                if (match == end || count == 0)
                {
                    copyDataToResult(res_data, res_offset, begin, match);
                    break;
                }
                pos = match + delim_size;
            }
        }
        else
        {
            std::vector<const UInt8 *> delim_pos;
            // Fast exit when count * delim_size > data_size, or count == INT64_MIN
            if (count == std::numeric_limits<Int64>::min() || static_cast<Int64>(data_size / delim_size) < -count)
            {
                copyDataToResult(res_data, res_offset, begin, end);
                return;
            }
            count = -count;
            // When count is negative, we need split string by delim.
            while (pos < end)
            {
                const UInt8 * match = delim_searcher->search(pos, end - pos);
                if (match == end)
                {
                    break;
                }
                delim_pos.push_back(match);
                pos = match + delim_size;
            }

            if (count <= static_cast<Int64>(delim_pos.size()))
            {
                auto delim_count = delim_pos.size();
                const UInt8 * match = delim_pos[delim_count - count];
                begin = match + delim_size;
            }
            copyDataToResult(res_data, res_offset, begin, end);
        }
    }

    static void copyDataToResult(
        ColumnString::Chars_t & res_data,
        ColumnString::Offset & res_offset,
        const UInt8 * begin,
        const UInt8 * end)
    {
        res_data.resize(res_data.size() + (end - begin + 1));
        memcpy(&res_data[res_offset], begin, end - begin);
        res_data[res_offset + (end - begin)] = '\0';
        res_offset += end - begin + 1;
    }
};

template <typename Name, typename Format>
class FormatImpl : public IFunction
{
public:
    static constexpr auto name = Name::name;
    explicit FormatImpl(const Context & context)
        : context(context)
    {}

    static FunctionPtr create(const Context & context_)
    {
        return std::make_shared<FormatImpl>(context_);
    }

    String getName() const override { return name; }

    bool useDefaultImplementationForConstants() const override { return true; }

    size_t getNumberOfArguments() const override { return 2; }

    DataTypePtr getReturnTypeImpl(const DataTypes & arguments) const override
    {
        auto first_argument = arguments[0];
        if (!first_argument->isNumber() && !first_argument->isDecimal())
            throw Exception(
                fmt::format("Illegal type {} of first argument of function {}", first_argument->getName(), getName()),
                ErrorCodes::ILLEGAL_TYPE_OF_ARGUMENT);

        if (!arguments[1]->isInteger())
            throw Exception(
                fmt::format("Illegal type {} of second argument of function {}", arguments[1]->getName(), getName()),
                ErrorCodes::ILLEGAL_TYPE_OF_ARGUMENT);

        return std::make_shared<DataTypeString>();
    }

    /// string format(number/decimal, int/uint)
    void executeImpl(Block & block, const ColumnNumbers & arguments, size_t result) const override
    {
        const auto & number_base_type = block.getByPosition(arguments[0]).type;
        const auto & precision_base_type = block.getByPosition(arguments[1]).type;

        auto col_res = ColumnString::create();
        auto val_num = block.getByPosition(arguments[0]).column->size();

        bool is_types_valid = getNumberType(number_base_type, [&](const auto & number_type, bool) {
            using NumberType = std::decay_t<decltype(number_type)>;
            using NumberFieldType = typename NumberType::FieldType;
            using NumberColVec = std::conditional_t<IsDecimal<NumberFieldType>, ColumnDecimal<NumberFieldType>, ColumnVector<NumberFieldType>>;
            const auto * number_raw = block.getByPosition(arguments[0]).column.get();
            TiDBDecimalRoundInfo info{number_type, number_type};

            return getPrecisionType(precision_base_type, [&](const auto & precision_type, bool) {
                using PrecisionType = std::decay_t<decltype(precision_type)>;
                using PrecisionFieldType = typename PrecisionType::FieldType;
                using PrecisionColVec = ColumnVector<PrecisionFieldType>;
                const auto * precision_raw = block.getByPosition(arguments[1]).column.get();

                if (const auto * col0_const = checkAndGetColumnConst<NumberColVec>(number_raw))
                {
                    const NumberFieldType & const_number = col0_const->template getValue<NumberFieldType>();

                    if (const auto * col1_column = checkAndGetColumn<PrecisionColVec>(precision_raw))
                    {
                        const auto & precision_array = col1_column->getData();
                        for (size_t i = 0; i != val_num; ++i)
                        {
                            size_t max_num_decimals = getMaxNumDecimals(precision_array[i]);
                            format(const_number, max_num_decimals, info, col_res->getChars(), col_res->getOffsets());
                        }
                    }
                    else
                        return false;
                }
                else if (const auto * col0_column = checkAndGetColumn<NumberColVec>(number_raw))
                {
                    if (const auto * col1_const = checkAndGetColumnConst<PrecisionColVec>(precision_raw))
                    {
                        size_t max_num_decimals = getMaxNumDecimals(col1_const->template getValue<PrecisionFieldType>());
                        for (const auto & number : col0_column->getData())
                            format(number, max_num_decimals, info, col_res->getChars(), col_res->getOffsets());
                    }
                    else if (const auto * col1_column = checkAndGetColumn<PrecisionColVec>(precision_raw))
                    {
                        const auto & number_array = col0_column->getData();
                        const auto & precision_array = col1_column->getData();
                        for (size_t i = 0; i != val_num; ++i)
                        {
                            size_t max_num_decimals = getMaxNumDecimals(precision_array[i]);
                            format(number_array[i], max_num_decimals, info, col_res->getChars(), col_res->getOffsets());
                        }
                    }
                    else
                        return false;
                }
                else
                    return false;

                block.getByPosition(result).column = std::move(col_res);
                return true;
            });
        });

        if (!is_types_valid)
            throw Exception(
                fmt::format("Illegal types {}, {} arguments of function {}", number_base_type->getName(), precision_base_type->getName(), getName()),
                ErrorCodes::ILLEGAL_TYPE_OF_ARGUMENT);
    }

private:
    const Context & context;

    /// format_max_decimals limits the maximum number of decimal digits for result of
    /// function `format`, this value is same as `FORMAT_MAX_DECIMALS` in MySQL source code.
    static constexpr size_t format_max_decimals = 30;

    template <typename F>
    static bool getNumberType(DataTypePtr type, F && f)
    {
        return castTypeToEither<
            DataTypeDecimal32,
            DataTypeDecimal64,
            DataTypeDecimal128,
            DataTypeDecimal256,
            DataTypeFloat32,
            DataTypeFloat64,
            DataTypeInt8,
            DataTypeInt16,
            DataTypeInt32,
            DataTypeInt64,
            DataTypeUInt8,
            DataTypeUInt16,
            DataTypeUInt32,
            DataTypeUInt64>(type.get(), std::forward<F>(f));
    }

    template <typename F>
    static bool getPrecisionType(DataTypePtr type, F && f)
    {
        return castTypeToEither<
            DataTypeInt8,
            DataTypeInt16,
            DataTypeInt32,
            DataTypeInt64,
            DataTypeUInt8,
            DataTypeUInt16,
            DataTypeUInt32,
            DataTypeUInt64>(type.get(), std::forward<F>(f));
    }

    template <typename T>
    static size_t getMaxNumDecimals(T precision)
    {
        static_assert(std::is_integral_v<T>);
        if (accurate::lessOrEqualsOp(precision, 0))
            return 0;
        return std::min(static_cast<size_t>(precision), format_max_decimals);
    }

    template <typename T>
    static auto round(T number, size_t max_num_decimals [[maybe_unused]], const TiDBDecimalRoundInfo & info [[maybe_unused]])
    {
        if constexpr (IsDecimal<T>)
            return TiDBDecimalRound<T, T>::eval(number, max_num_decimals, info);
        else if constexpr (std::is_floating_point_v<T>)
            return TiDBFloatingRound<T, Float64>::eval(number, max_num_decimals);
        else
        {
            static_assert(std::is_integral_v<T>);
            return number;
        }
    }

    template <typename T>
    static std::string number2Str(T number, const TiDBDecimalRoundInfo & info [[maybe_unused]])
    {
        if constexpr (IsDecimal<T>)
            return number.toString(info.output_scale);
        else
        {
            static_assert(std::is_floating_point_v<T> || std::is_integral_v<T>);
            return fmt::format("{}", number);
        }
    }

    static void copyFromBuffer(const std::string & buffer, ColumnString::Chars_t & res_data, ColumnString::Offsets & res_offsets)
    {
        const size_t old_size = res_data.size();
        const size_t size_to_append = buffer.size() + 1;
        const size_t new_size = old_size + size_to_append;

        res_data.resize(new_size);
        memcpy(&res_data[old_size], buffer.c_str(), size_to_append);
        res_offsets.push_back(new_size);
    }

    template <typename T>
    static void format(
        T number,
        size_t max_num_decimals,
        const TiDBDecimalRoundInfo & info,
        ColumnString::Chars_t & res_data,
        ColumnString::Offsets & res_offsets)
    {
        auto round_number = round(number, max_num_decimals, info);
        std::string round_number_str = number2Str(round_number, info);
        std::string buffer = Format::apply(round_number_str, max_num_decimals);
        copyFromBuffer(buffer, res_data, res_offsets);
    }
};

struct FormatWithEnUS
{
    static std::string apply(const std::string & number, size_t precision)
    {
        std::string buffer;
        size_t number_part_start = 0;
        if (number[0] == '-')
        {
            buffer += '-';
            number_part_start = 1;
        }

        auto point_index = number.find('.');
        if (point_index == std::string::npos)
            point_index = number.size();

        /// a comma can be used to group 3 digits in en_US locale, such as 12,345,678.00
        constexpr int digit_grouping_size = 3;
        constexpr char comma = ',';
        auto integer_part_size = point_index - number_part_start;
        const auto remainder = integer_part_size % digit_grouping_size;
        auto integer_part_pos = number.cbegin() + number_part_start;
        if (remainder != 0)
        {
            buffer.append(integer_part_pos, integer_part_pos + remainder);
            buffer += comma;
            integer_part_pos += remainder;
        }
        const auto integer_part_end = number.cbegin() + point_index;
        for (; integer_part_pos != integer_part_end; integer_part_pos += digit_grouping_size)
        {
            buffer.append(integer_part_pos, integer_part_pos + digit_grouping_size);
            buffer += comma;
        }
        buffer.pop_back();

        if (precision > 0)
        {
            buffer += '.';
            if (point_index == number.size()) /// no decimal part
                buffer.append(precision, '0');
            else
            {
                const auto decimal_part_size = number.size() - point_index - 1;
                const auto decimal_part_start = integer_part_end + 1;
                if (decimal_part_size >= precision)
                    buffer.append(decimal_part_start, decimal_part_start + precision);
                else
                    buffer.append(decimal_part_start, number.cend()).append(precision - decimal_part_size, '0');
            }
        }
        return buffer;
    }
};

class FunctionFormatWithLocale : public IFunction
{
public:
    struct NameFormatWithLocale
    {
        static constexpr auto name = "formatWithLocale";
    };
    template <typename Format>
    using FormatImpl_t = FormatImpl<NameFormatWithLocale, Format>;

    static constexpr auto name = NameFormatWithLocale::name;
    explicit FunctionFormatWithLocale(const Context & context_)
        : context(checkDagContextIsValid(context_))
    {}

    static FunctionPtr create(const Context & context_)
    {
        return std::make_shared<FunctionFormatWithLocale>(context_);
    }

    String getName() const override { return name; }

    bool useDefaultImplementationForNulls() const override { return false; }

    size_t getNumberOfArguments() const override { return 3; }

    DataTypePtr getReturnTypeImpl(const DataTypes & arguments) const override
    {
        if (!arguments[0]->isNumber() && !arguments[0]->isDecimal())
            throw Exception(
                fmt::format("Illegal type {} of first argument of function {}", arguments[0]->getName(), getName()),
                ErrorCodes::ILLEGAL_TYPE_OF_ARGUMENT);

        if (!arguments[1]->isInteger())
            throw Exception(
                fmt::format("Illegal type {} of second argument of function {}", arguments[1]->getName(), getName()),
                ErrorCodes::ILLEGAL_TYPE_OF_ARGUMENT);

        if (!arguments[2]->isString())
            throw Exception(
                fmt::format("Illegal type {} of third argument of function {}", arguments[2]->getName(), getName()),
                ErrorCodes::ILLEGAL_TYPE_OF_ARGUMENT);

        auto return_type = std::make_shared<DataTypeString>();
        return (arguments[0]->isNullable() || arguments[1]->isNullable()) ? makeNullable(return_type) : return_type;
    }

    void executeImpl(Block & block, const ColumnNumbers & arguments, size_t result) const override
    {
        const auto * locale_raw = block.getByPosition(arguments[2]).column.get();
        handleLocale(locale_raw);

        /// TODO support switching different locale in a block.
        static DefaultExecutable forward_function{std::make_shared<FormatImpl_t<FormatWithEnUS>>(context)};
        const ColumnNumbers forward_arguments{arguments[0], arguments[1]};
        forward_function.execute(block, forward_arguments, result);
    }

private:
    const Context & context;

    /// Append warning when locale is not 'en_US'.
    /// TODO support other locales after tidb has supported them.
    void handleLocale(const IColumn * locale_raw) const
    {
        static const std::string supported_locale = "en_US";
        using LocaleColVec = ColumnString;
        const auto column_size = locale_raw->size();
        if (const auto * locale_const = checkAndGetColumnConst<LocaleColVec>(locale_raw, true))
        {
            if (locale_const->onlyNull())
            {
                const auto & msg = genWarningMsg("NULL");
                for (size_t i = 0; i != column_size; ++i)
                    context.getDAGContext()->appendWarning(msg);
            }
            else
            {
                const String value = locale_const->getValue<String>();
                if (!boost::iequals(value, supported_locale))
                {
                    const auto & msg = genWarningMsg(value);
                    for (size_t i = 0; i != column_size; ++i)
                        context.getDAGContext()->appendWarning(msg);
                }
            }
        }
        else
        {
            Field locale_field;
            for (size_t i = 0; i != column_size; ++i)
            {
                locale_raw->get(i, locale_field);
                if (locale_field.isNull())
                    context.getDAGContext()->appendWarning(genWarningMsg("NULL"));
                else
                {
                    String value = locale_field.get<String>();
                    if (!boost::iequals(value, supported_locale))
                        context.getDAGContext()->appendWarning(genWarningMsg(value));
                }
            }
        }
    }

    static std::string genWarningMsg(const std::string & value)
    {
        return fmt::format("Unknown locale: \'{}\'", value);
    }

    static const Context & checkDagContextIsValid(const Context & context_)
    {
        if (!context_.getDAGContext())
            throw Exception("DAGContext should not be nullptr.", ErrorCodes::LOGICAL_ERROR);
        return context_;
    }
};

// clang-format off
struct NameEmpty                 { static constexpr auto name = "empty"; };
struct NameNotEmpty              { static constexpr auto name = "notEmpty"; };
struct NameLength                { static constexpr auto name = "length"; };
struct NameLengthUTF8            { static constexpr auto name = "lengthUTF8"; };
struct NameLowerBinary           { static constexpr auto name = "lowerBinary"; };
struct NameLowerUTF8             { static constexpr auto name = "lowerUTF8"; };
struct NameUpperBinary           { static constexpr auto name = "upperBinary"; };
struct NameUpperUTF8             { static constexpr auto name = "upperUTF8"; };
struct NameReverseUTF8           { static constexpr auto name = "reverseUTF8"; };
struct NameTrim                  { static constexpr auto name = "trim"; };
struct NameLTrim                 { static constexpr auto name = "ltrim"; };
struct NameRTrim                 { static constexpr auto name = "rtrim"; };
struct NameTiDBTrim              { static constexpr auto name = "tidbTrim"; };
struct NameTiDBLTrim             { static constexpr auto name = "tidbLTrim"; };
struct NameTiDBRTrim             { static constexpr auto name = "tidbRTrim"; };
struct NameLPad                  { static constexpr auto name = "lpad"; };
struct NameLPadUTF8              { static constexpr auto name = "lpadUTF8"; };
struct NameRPad                  { static constexpr auto name = "rpad"; };
struct NameRPadUTF8              { static constexpr auto name = "rpadUTF8"; };
struct NameConcat                { static constexpr auto name = "concat"; };
struct NameConcatAssumeInjective { static constexpr auto name = "concatAssumeInjective"; };
struct NameFormat                { static constexpr auto name = "format"; };
// clang-format on

using FunctionEmpty = FunctionStringOrArrayToT<EmptyImpl<false>, NameEmpty, UInt8>;
using FunctionNotEmpty = FunctionStringOrArrayToT<EmptyImpl<true>, NameNotEmpty, UInt8>;
// using FunctionLength = FunctionStringOrArrayToT<LengthImpl, NameLength, UInt64>;
using FunctionLengthUTF8 = FunctionStringOrArrayToT<LengthUTF8Impl, NameLengthUTF8, UInt64>;
using FunctionLowerBinary = FunctionStringToString<TiDBLowerUpperBinaryImpl, NameLowerBinary>;
using FunctionLowerUTF8 = FunctionStringToString<TiDBLowerUpperUTF8Impl<'A', 'Z', CharUtil::unicodeToLower>, NameLowerUTF8>;
using FunctionUpperBinary = FunctionStringToString<TiDBLowerUpperBinaryImpl, NameUpperBinary>;
using FunctionUpperUTF8 = FunctionStringToString<TiDBLowerUpperUTF8Impl<'a', 'z', CharUtil::unicodeToUpper>, NameUpperUTF8>;
using FunctionReverseUTF8 = FunctionStringToString<ReverseUTF8Impl, NameReverseUTF8, true>;
using FunctionTrim = FunctionTiDBTrim<NameTiDBTrim, true, true>;
using FunctionLTrim = FunctionTiDBTrim<NameTiDBLTrim, true, false>;
using FunctionRTrim = FunctionTiDBTrim<NameTiDBRTrim, false, true>;
using FunctionLPad = PadImpl<NameLPad, true>;
using FunctionRPad = PadImpl<NameRPad, false>;
using FunctionLPadUTF8 = PadUTF8Impl<NameLPadUTF8, true>;
using FunctionRPadUTF8 = PadUTF8Impl<NameRPadUTF8, false>;
using FunctionConcat = ConcatImpl<NameConcat, false>;
using FunctionConcatAssumeInjective = ConcatImpl<NameConcatAssumeInjective, true>;
using FunctionFormat = FormatImpl<NameFormat, FormatWithEnUS>;

// export for tests
template struct LowerUpperUTF8Impl<'A', 'Z', Poco::Unicode::toLower, UTF8CyrillicToCase<true>>;
template struct LowerUpperUTF8Impl<'a', 'z', Poco::Unicode::toUpper, UTF8CyrillicToCase<false>>;
template struct LowerUpperImpl<'A', 'Z'>;
template struct LowerUpperImpl<'a', 'z'>;

void registerFunctionsString(FunctionFactory & factory)
{
    factory.registerFunction<FunctionEmpty>();
    factory.registerFunction<FunctionNotEmpty>();
    factory.registerFunction<FunctionLength>();
    factory.registerFunction<FunctionLengthUTF8>();
    factory.registerFunction<FunctionLowerBinary>();
    factory.registerFunction<FunctionUpperBinary>();
    factory.registerFunction<FunctionLowerUTF8>();
    factory.registerFunction<FunctionUpperUTF8>();
    factory.registerFunction<FunctionReverse>();
    factory.registerFunction<FunctionReverseUTF8>();
    factory.registerFunction<FunctionTrim>("tidbTrim", FunctionFactory::CaseInsensitive);
    factory.registerFunction<FunctionLTrim>("tidbLTrim", FunctionFactory::CaseInsensitive);
    factory.registerFunction<FunctionRTrim>("tidbRTrim", FunctionFactory::CaseInsensitive);
    factory.registerFunction<FunctionLPad>();
    factory.registerFunction<FunctionRPad>();
    factory.registerFunction<FunctionLPadUTF8>();
    factory.registerFunction<FunctionRPadUTF8>();
    factory.registerFunction<FunctionConcat>();
    factory.registerFunction<FunctionConcatAssumeInjective>();
    factory.registerFunction<FunctionTiDBConcat>();
    factory.registerFunction<FunctionTiDBConcatWithSeparator>();
    factory.registerFunction<FunctionSubstring>();
    factory.registerFunction<FunctionSubstringUTF8>();
    factory.registerFunction<FunctionAppendTrailingCharIfAbsent>();
    factory.registerFunction<FunctionJsonLength>();
    factory.registerFunction<FunctionRightUTF8>();
    factory.registerFunction<FunctionASCII>();
    factory.registerFunction<FunctionPosition>();
    factory.registerFunction<FunctionSubStringIndex>();
    factory.registerFunction<FunctionFormat>();
    factory.registerFunction<FunctionFormatWithLocale>();
}
} // namespace DB<|MERGE_RESOLUTION|>--- conflicted
+++ resolved
@@ -2022,11 +2022,7 @@
                 src_offset = src_offsets[i];
                 dst_offset += src_length;
 
-<<<<<<< HEAD
-                if (src_length > 1 && static_cast<signed char>(dst_data[dst_offset - 2]) != trailing_char_str.front())
-=======
                 if (src_length > 1 && dst_data[dst_offset - 2] != static_cast<unsigned char>(trailing_char_str.front()))
->>>>>>> e03dcc1e
                 {
                     dst_data[dst_offset - 1] = trailing_char_str.front();
                     dst_data[dst_offset] = 0;
@@ -2722,14 +2718,9 @@
 
         const ColumnString * data_col = checkAndGetColumn<ColumnString>(column_data.get());
 
-<<<<<<< HEAD
-        static const std::string default_rem = " ";
-        vectorConst(ltrim, rtrim, data_col->getChars(), data_col->getOffsets(), reinterpret_cast<UInt8 *>(const_cast<char *>(default_rem.c_str())), default_rem.size() + 1, res_col->getChars(), res_col->getOffsets());
-=======
         static constexpr std::string_view default_rem = " ";
         static const auto * remstr_ptr = reinterpret_cast<const UInt8 *>(default_rem.data());
         vectorConst(ltrim, rtrim, data_col->getChars(), data_col->getOffsets(), remstr_ptr, default_rem.size() + 1, res_col->getChars(), res_col->getOffsets());
->>>>>>> e03dcc1e
 
         block.getByPosition(result).column = std::move(res_col);
     }
@@ -2749,28 +2740,18 @@
             const ColumnConst * data_col = checkAndGetColumnConst<ColumnString>(column_data.get());
             const ColumnString * remstr_col = checkAndGetColumn<ColumnString>(column_remstr.get());
 
-<<<<<<< HEAD
-            std::string data = data_col->getValue<String>();
-            constVector(is_ltrim, is_rtrim, reinterpret_cast<UInt8 *>(const_cast<char *>(data.c_str())), data.size() + 1, remstr_col->getChars(), remstr_col->getOffsets(), res_col->getChars(), res_col->getOffsets());
-=======
             const std::string data = data_col->getValue<String>();
             const auto * data_ptr = reinterpret_cast<const UInt8 *>(data.c_str());
             constVector(is_ltrim, is_rtrim, data_ptr, data.size() + 1, remstr_col->getChars(), remstr_col->getOffsets(), res_col->getChars(), res_col->getOffsets());
->>>>>>> e03dcc1e
         }
         else if (remstr_const && !data_const)
         {
             const ColumnConst * remstr_col = checkAndGetColumnConst<ColumnString>(column_remstr.get());
             const ColumnString * data_col = checkAndGetColumn<ColumnString>(column_data.get());
 
-<<<<<<< HEAD
-            std::string remstr = remstr_col->getValue<String>();
-            vectorConst(is_ltrim, is_rtrim, data_col->getChars(), data_col->getOffsets(), reinterpret_cast<UInt8 *>(const_cast<char *>(remstr.c_str())), remstr.size() + 1, res_col->getChars(), res_col->getOffsets());
-=======
             const std::string remstr = remstr_col->getValue<String>();
             const auto * remstr_ptr = reinterpret_cast<const UInt8 *>(remstr.c_str());
             vectorConst(is_ltrim, is_rtrim, data_col->getChars(), data_col->getOffsets(), remstr_ptr, remstr.size() + 1, res_col->getChars(), res_col->getOffsets());
->>>>>>> e03dcc1e
         }
         else
         {
@@ -4110,12 +4091,7 @@
 {
 public:
     static constexpr auto name = "ascii";
-<<<<<<< HEAD
-    explicit FunctionASCII(const Context &)
-    {}
-=======
     FunctionASCII() = default;
->>>>>>> e03dcc1e
 
     static FunctionPtr create(const Context & /*context*/)
     {
@@ -4158,23 +4134,13 @@
 
         block.getByPosition(result).column = std::move(col_res);
     }
-<<<<<<< HEAD
-=======
-
-private:
->>>>>>> e03dcc1e
 };
 
 class FunctionLength : public IFunction
 {
 public:
     static constexpr auto name = "length";
-<<<<<<< HEAD
-    explicit FunctionLength(const Context &)
-    {}
-=======
     FunctionLength() = default;
->>>>>>> e03dcc1e
 
     static FunctionPtr create(const Context & /*context*/)
     {
@@ -4216,23 +4182,13 @@
 
         block.getByPosition(result).column = std::move(col_res);
     }
-<<<<<<< HEAD
-=======
-
-private:
->>>>>>> e03dcc1e
 };
 
 class FunctionPosition : public IFunction
 {
 public:
     static constexpr auto name = "position";
-<<<<<<< HEAD
-    explicit FunctionPosition(const Context &)
-    {}
-=======
     FunctionPosition() = default;
->>>>>>> e03dcc1e
 
     static FunctionPtr create(const Context & /*context*/)
     {
@@ -4305,12 +4261,7 @@
 {
 public:
     static constexpr auto name = "substringIndex";
-<<<<<<< HEAD
-    explicit FunctionSubStringIndex(const Context &)
-    {}
-=======
     FunctionSubStringIndex() = default;
->>>>>>> e03dcc1e
 
     static FunctionPtr create(const Context & /*context*/)
     {
