--- conflicted
+++ resolved
@@ -655,10 +655,6 @@
                     LOG_INFO(log, "tcp_port_secure is closed because tls config is set");
                 }
 
-<<<<<<< HEAD
-=======
-                /// TCP servers must be created.
->>>>>>> f9d16c46
                 if (servers.empty())
                     LOG_WARNING(log, "No TCP and HTTP servers are created");
             }
