--- conflicted
+++ resolved
@@ -277,19 +277,6 @@
     target_compile_options(gtests_dbms PRIVATE -Wno-unknown-pragmas -Wno-deprecated-copy)
     add_check(gtests_dbms)
 
-<<<<<<< HEAD
-    grep_bench_sources(${ClickHouse_SOURCE_DIR}/dbms dbms_bench_sources)
-    add_executable(bench_dbms EXCLUDE_FROM_ALL
-        ${ClickHouse_SOURCE_DIR}/dbms/src/Functions/tests/bench_function_least.cpp
-        ${ClickHouse_SOURCE_DIR}/dbms/src/Server/StorageConfigParser.cpp
-        ${ClickHouse_SOURCE_DIR}/dbms/src/Server/UserConfigParser.cpp
-        ${ClickHouse_SOURCE_DIR}/dbms/src/Server/RaftConfigParser.cpp
-        ${ClickHouse_SOURCE_DIR}/dbms/src/AggregateFunctions/AggregateFunctionSum.cpp
-    )
-    target_include_directories(bench_dbms BEFORE PRIVATE ${SPARCEHASH_INCLUDE_DIR})
-
-    target_link_libraries(bench_dbms gtest dbms test_utils benchmark clickhouse_functions)
-=======
     grep_bench_sources(${TiFlash_SOURCE_DIR}/dbms dbms_bench_sources)
     add_executable(bench_dbms EXCLUDE_FROM_ALL
         ${dbms_bench_sources}
@@ -304,7 +291,6 @@
     if (ENABLE_TIFLASH_DTWORKLOAD)
         target_link_libraries(bench_dbms dt-workload-lib)
     endif ()
->>>>>>> 8a0d0007
 
     add_check(bench_dbms)
 endif ()
